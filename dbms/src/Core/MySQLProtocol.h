--- conflicted
+++ resolved
@@ -142,16 +142,10 @@
 class PacketPayloadReadBuffer : public ReadBuffer
 {
 public:
-<<<<<<< HEAD
-    PacketPayloadReadBuffer(ReadBuffer & in, uint8_t & sequence_id)
-        : ReadBuffer(in.position(), 0)  // not in.buffer().begin(), because working buffer may include previous packet
-        , in(in), sequence_id(sequence_id)
-=======
     PacketPayloadReadBuffer(ReadBuffer & in_, uint8_t & sequence_id_)
         : ReadBuffer(in_.position(), 0)  // not in.buffer().begin(), because working buffer may include previous packet
         , in(in_)
         , sequence_id(sequence_id_)
->>>>>>> b1d1a233
     {
     }
 
@@ -259,13 +253,8 @@
 class PacketPayloadWriteBuffer : public WriteBuffer
 {
 public:
-<<<<<<< HEAD
-    PacketPayloadWriteBuffer(WriteBuffer & out, size_t payload_length, uint8_t & sequence_id)
-        : WriteBuffer(out.position(), 0), out(out), sequence_id(sequence_id), total_left(payload_length)
-=======
     PacketPayloadWriteBuffer(WriteBuffer & out_, size_t payload_length_, uint8_t & sequence_id_)
         : WriteBuffer(out_.position(), 0), out(out_), sequence_id(sequence_id_), total_left(payload_length_)
->>>>>>> b1d1a233
     {
         startNewPacket();
         setWorkingBuffer();
@@ -276,13 +265,7 @@
     {
         return total_left;
     }
-<<<<<<< HEAD
-
-    ~PacketPayloadWriteBuffer() override
-    { next(); }
-
-=======
->>>>>>> b1d1a233
+
 private:
     WriteBuffer & out;
     uint8_t & sequence_id;
@@ -373,28 +356,18 @@
     size_t max_packet_size = MAX_PACKET_LENGTH;
 
     /// For reading and writing.
-<<<<<<< HEAD
-    PacketSender(ReadBuffer & in, WriteBuffer & out, uint8_t & sequence_id)
-        : sequence_id(sequence_id), in(&in), out(&out)
-=======
     PacketSender(ReadBuffer & in_, WriteBuffer & out_, uint8_t & sequence_id_)
         : sequence_id(sequence_id_)
         , in(&in_)
         , out(&out_)
->>>>>>> b1d1a233
     {
     }
 
     /// For writing.
-<<<<<<< HEAD
-    PacketSender(WriteBuffer & out, uint8_t & sequence_id)
-        : sequence_id(sequence_id), in(nullptr), out(&out)
-=======
     PacketSender(WriteBuffer & out_, uint8_t & sequence_id_)
         : sequence_id(sequence_id_)
         , in(nullptr)
         , out(&out_)
->>>>>>> b1d1a233
     {
     }
 
@@ -457,11 +430,6 @@
     String auth_plugin_name;
     String auth_plugin_data;
 public:
-<<<<<<< HEAD
-    explicit Handshake(uint32_t capability_flags, uint32_t connection_id, String server_version, String auth_plugin_name, String auth_plugin_data)
-        : protocol_version(0xa), server_version(std::move(server_version)), connection_id(connection_id), capability_flags(capability_flags), character_set(CharacterSet::utf8_general_ci),
-          status_flags(0), auth_plugin_name(std::move(auth_plugin_name)), auth_plugin_data(std::move(auth_plugin_data))
-=======
     explicit Handshake(uint32_t capability_flags_, uint32_t connection_id_, String server_version_, String auth_plugin_name_, String auth_plugin_data_)
         : protocol_version(0xa)
         , server_version(std::move(server_version_))
@@ -471,7 +439,6 @@
         , status_flags(0)
         , auth_plugin_name(std::move(auth_plugin_name_))
         , auth_plugin_data(std::move(auth_plugin_data_))
->>>>>>> b1d1a233
     {
     }
 
@@ -605,12 +572,7 @@
 {
     String data;
 public:
-<<<<<<< HEAD
-    explicit AuthMoreData(String data) : data(std::move(data))
-    {}
-=======
     explicit AuthMoreData(String data_): data(std::move(data_)) {}
->>>>>>> b1d1a233
 
 protected:
     size_t getPayloadSize() const override
@@ -636,17 +598,6 @@
     String session_state_changes;
     String info;
 public:
-<<<<<<< HEAD
-    OK_Packet(uint8_t header,
-              uint32_t capabilities,
-              uint64_t affected_rows,
-              uint32_t status_flags,
-              int16_t warnings,
-              String session_state_changes = "",
-              String info = "")
-        : header(header), capabilities(capabilities), affected_rows(affected_rows), warnings(warnings), status_flags(status_flags), session_state_changes(std::move(session_state_changes)),
-          info(std::move(info))
-=======
     OK_Packet(uint8_t header_,
         uint32_t capabilities_,
         uint64_t affected_rows_,
@@ -661,7 +612,6 @@
         , status_flags(status_flags_)
         , session_state_changes(std::move(session_state_changes_))
         , info(std::move(info_))
->>>>>>> b1d1a233
     {
     }
 
@@ -857,11 +807,7 @@
 {
     uint64_t value;
 public:
-<<<<<<< HEAD
-    explicit LengthEncodedNumber(uint64_t value) : value(value)
-=======
     explicit LengthEncodedNumber(uint64_t value_): value(value_)
->>>>>>> b1d1a233
     {
     }
 
