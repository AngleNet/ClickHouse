--- conflicted
+++ resolved
@@ -762,12 +762,6 @@
     if (part_name.empty())
         part_name = part->name;
 
-<<<<<<< HEAD
-=======
-    check(part->getColumns());
-    int expected_columns_version = columns_version;
->>>>>>> 94b52c08
-
     auto local_part_header = ReplicatedMergeTreePartHeader::fromColumnsAndChecksums(
         part->getColumns(), part->checksums);
 
@@ -2413,11 +2407,7 @@
 }
 
 
-<<<<<<< HEAD
-bool StorageReplicatedMergeTree::createLogEntryToMutatePart(const MergeTreeDataPart & part, Int64 mutation_version, int alter_version)
-=======
-bool StorageReplicatedMergeTree::createLogEntryToMutatePart(const IMergeTreeDataPart & part, Int64 mutation_version)
->>>>>>> 94b52c08
+bool StorageReplicatedMergeTree::createLogEntryToMutatePart(const IMergeTreeDataPart & part, Int64 mutation_version, int alter_version)
 {
     auto zookeeper = getZooKeeper();
 
