--- conflicted
+++ resolved
@@ -19,14 +19,8 @@
 
     /// Models will be loaded immediately and then will be updated in separate thread, each 'reload_period' seconds.
     ExternalModels(
-<<<<<<< HEAD
         std::unique_ptr<IConfigRepository> config_repository,
-        Context & context,
-        bool throw_on_error);
-=======
-        std::unique_ptr<IExternalLoaderConfigRepository> config_repository,
         Context & context);
->>>>>>> 8ef7f358
 
     /// Forcibly reloads specified model.
     void reloadModel(const std::string & name) { reload(name); }
@@ -38,13 +32,8 @@
 
 protected:
 
-<<<<<<< HEAD
     std::shared_ptr<IExternalLoadable> create(const std::string & name, const Configuration & config,
-                                              const std::string & config_prefix) override;
-=======
-    std::unique_ptr<IExternalLoadable> create(const std::string & name, const Configuration & config,
                                               const std::string & config_prefix) const override;
->>>>>>> 8ef7f358
 
     using ExternalLoader::getObjectsMap;
 
