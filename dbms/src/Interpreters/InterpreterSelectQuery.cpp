--- conflicted
+++ resolved
@@ -441,15 +441,10 @@
     }
     else
     {
-<<<<<<< HEAD
-        expressions = analyzeExpressions(from_stage, false);
-=======
         if (input)
             pipeline.streams.push_back(input);
 
-        /** Read the data from Storage. from_stage - to what stage the request was completed in Storage. */
-        QueryProcessingStage::Enum from_stage = executeFetchColumns(pipeline);
->>>>>>> bce94dae
+        expressions = analyzeExpressions(from_stage, false);
 
         if (from_stage == QueryProcessingStage::WithMergeableState &&
             to_stage == QueryProcessingStage::WithMergeableState)
