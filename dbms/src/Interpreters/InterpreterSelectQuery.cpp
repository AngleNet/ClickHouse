#include <DataStreams/ExpressionBlockInputStream.h>
#include <DataStreams/FilterBlockInputStream.h>
#include <DataStreams/LimitBlockInputStream.h>
#include <DataStreams/LimitByBlockInputStream.h>
#include <DataStreams/PartialSortingBlockInputStream.h>
#include <DataStreams/MergeSortingBlockInputStream.h>
#include <DataStreams/MergingSortedBlockInputStream.h>
#include <DataStreams/AggregatingBlockInputStream.h>
#include <DataStreams/MergingAggregatedBlockInputStream.h>
#include <DataStreams/MergingAggregatedMemoryEfficientBlockInputStream.h>
#include <DataStreams/AsynchronousBlockInputStream.h>
#include <DataStreams/UnionBlockInputStream.h>
#include <DataStreams/ParallelAggregatingBlockInputStream.h>
#include <DataStreams/DistinctBlockInputStream.h>
#include <DataStreams/DistinctSortedBlockInputStream.h>
#include <DataStreams/NullBlockInputStream.h>
#include <DataStreams/TotalsHavingBlockInputStream.h>
#include <DataStreams/copyData.h>
#include <DataStreams/CreatingSetsBlockInputStream.h>
#include <DataStreams/MaterializingBlockInputStream.h>
#include <DataStreams/ConcatBlockInputStream.h>

#include <Parsers/ASTSelectQuery.h>
#include <Parsers/ASTSelectWithUnionQuery.h>
#include <Parsers/ASTIdentifier.h>
#include <Parsers/ASTFunction.h>
#include <Parsers/ASTLiteral.h>
#include <Parsers/ASTOrderByElement.h>
#include <Parsers/ASTTablesInSelectQuery.h>

#include <Interpreters/InterpreterSelectQuery.h>
#include <Interpreters/InterpreterSelectWithUnionQuery.h>
#include <Interpreters/InterpreterSetQuery.h>
#include <Interpreters/ExpressionAnalyzer.h>
#include <Storages/MergeTree/MergeTreeWhereOptimizer.h>

#include <Storages/IStorage.h>
#include <Storages/StorageMergeTree.h>
#include <Storages/StorageReplicatedMergeTree.h>

#include <TableFunctions/ITableFunction.h>
#include <TableFunctions/TableFunctionFactory.h>

#include <Core/Field.h>
#include <Columns/Collator.h>
#include <Common/typeid_cast.h>


namespace ProfileEvents
{
    extern const Event SelectQuery;
}

namespace DB
{

namespace ErrorCodes
{
    extern const int TOO_DEEP_SUBQUERIES;
    extern const int THERE_IS_NO_COLUMN;
    extern const int SAMPLING_NOT_SUPPORTED;
    extern const int ILLEGAL_FINAL;
    extern const int ILLEGAL_PREWHERE;
    extern const int TOO_MANY_COLUMNS;
    extern const int LOGICAL_ERROR;
    extern const int NOT_IMPLEMENTED;
}

InterpreterSelectQuery::InterpreterSelectQuery(
    const ASTPtr & query_ptr_,
    const Context & context_,
    const Names & required_result_column_names_,
    QueryProcessingStage::Enum to_stage_,
    size_t subquery_depth_,
    const BlockInputStreamPtr & input,
    bool only_analyze)
    : query_ptr(query_ptr_->clone())    /// Note: the query is cloned because it will be modified during analysis.
    , query(typeid_cast<ASTSelectQuery &>(*query_ptr))
    , context(context_)
    , to_stage(to_stage_)
    , subquery_depth(subquery_depth_)
    , only_analyze(only_analyze)
    , input(input)
    , log(&Logger::get("InterpreterSelectQuery"))
{
    init(required_result_column_names_);
}


InterpreterSelectQuery::InterpreterSelectQuery(OnlyAnalyzeTag, const ASTPtr & query_ptr_, const Context & context_)
    : query_ptr(query_ptr_->clone())
    , query(typeid_cast<ASTSelectQuery &>(*query_ptr))
    , context(context_)
    , to_stage(QueryProcessingStage::Complete)
    , subquery_depth(0)
    , only_analyze(true)
    , log(&Logger::get("InterpreterSelectQuery"))
{
    init({});
}

InterpreterSelectQuery::~InterpreterSelectQuery() = default;


void InterpreterSelectQuery::init(const Names & required_result_column_names)
{
    ProfileEvents::increment(ProfileEvents::SelectQuery);

    if (!context.hasQueryContext())
        context.setQueryContext(context);

    initSettings();
    const Settings & settings = context.getSettingsRef();

    if (settings.max_subquery_depth && subquery_depth > settings.max_subquery_depth)
        throw Exception("Too deep subqueries. Maximum: " + settings.max_subquery_depth.toString(),
            ErrorCodes::TOO_DEEP_SUBQUERIES);

    max_streams = settings.max_threads;

    const auto & table_expression = query.table();
    NamesAndTypesList source_columns;

    if (input)
    {
        /// Read from prepared input.
        source_columns = input->getHeader().getNamesAndTypesList();
    }
    else if (table_expression && typeid_cast<const ASTSelectWithUnionQuery *>(table_expression.get()))
    {
        /// Read from subquery.
        source_columns = InterpreterSelectWithUnionQuery::getSampleBlock(table_expression, context).getNamesAndTypesList();
    }
    else if (table_expression && typeid_cast<const ASTFunction *>(table_expression.get()))
    {
        /// Read from table function.
        storage = context.getQueryContext().executeTableFunction(table_expression);
    }
    else
    {
        /// Read from table. Even without table expression (implicit SELECT ... FROM system.one).
        String database_name;
        String table_name;

        getDatabaseAndTableNames(database_name, table_name);

        storage = context.getTable(database_name, table_name);
    }

    if (storage)
        table_lock = storage->lockStructure(false, __PRETTY_FUNCTION__);

    query_analyzer = std::make_unique<ExpressionAnalyzer>(
        query_ptr, context, storage, source_columns, required_result_column_names, subquery_depth, !only_analyze);

    if (!only_analyze)
    {
        if (query.sample_size() && (input || !storage || !storage->supportsSampling()))
            throw Exception("Illegal SAMPLE: table doesn't support sampling", ErrorCodes::SAMPLING_NOT_SUPPORTED);

        if (query.final() && (input || !storage || !storage->supportsFinal()))
            throw Exception((!input && storage) ? "Storage " + storage->getName() + " doesn't support FINAL" : "Illegal FINAL", ErrorCodes::ILLEGAL_FINAL);

        if (query.prewhere_expression && (input || !storage || !storage->supportsPrewhere()))
            throw Exception((!input && storage) ? "Storage " + storage->getName() + " doesn't support PREWHERE" : "Illegal PREWHERE", ErrorCodes::ILLEGAL_PREWHERE);

        /// Save the new temporary tables in the query context
        for (const auto & it : query_analyzer->getExternalTables())
            if (!context.tryGetExternalTable(it.first))
                context.addExternalTable(it.first, it.second);
    }
}


void InterpreterSelectQuery::getDatabaseAndTableNames(String & database_name, String & table_name)
{
    auto query_database = query.database();
    auto query_table = query.table();

    /** If the table is not specified - use the table `system.one`.
     *  If the database is not specified - use the current database.
     */
    if (query_database)
        database_name = typeid_cast<ASTIdentifier &>(*query_database).name;
    if (query_table)
        table_name = typeid_cast<ASTIdentifier &>(*query_table).name;

    if (!query_table)
    {
        database_name = "system";
        table_name = "one";
    }
    else if (!query_database)
    {
        if (context.tryGetTable("", table_name))
            database_name = "";
        else
            database_name = context.getCurrentDatabase();
    }
}


Block InterpreterSelectQuery::getSampleBlock()
{
    Pipeline pipeline;
    executeImpl(pipeline, input, true);
    auto res = pipeline.firstStream()->getHeader();
    return res;
}


Block InterpreterSelectQuery::getSampleBlock(const ASTPtr & query_ptr_, const Context & context_)
{
    return InterpreterSelectQuery(OnlyAnalyzeTag(), query_ptr_, context_).getSampleBlock();
}


BlockIO InterpreterSelectQuery::execute()
{
    Pipeline pipeline;
    executeImpl(pipeline, input, false);
    executeUnion(pipeline);

    BlockIO res;
    res.in = pipeline.firstStream();
    return res;
}

BlockInputStreams InterpreterSelectQuery::executeWithMultipleStreams()
{
    Pipeline pipeline;
    executeImpl(pipeline, input, false);
    return pipeline.streams;
}


InterpreterSelectQuery::AnalysisResult InterpreterSelectQuery::analyzeExpressions(QueryProcessingStage::Enum from_stage)
{
    AnalysisResult res;

    /// Do I need to perform the first part of the pipeline - running on remote servers during distributed processing.
    res.first_stage = from_stage < QueryProcessingStage::WithMergeableState
        && to_stage >= QueryProcessingStage::WithMergeableState;
    /// Do I need to execute the second part of the pipeline - running on the initiating server during distributed processing.
    res.second_stage = from_stage <= QueryProcessingStage::WithMergeableState
        && to_stage > QueryProcessingStage::WithMergeableState;

    /** First we compose a chain of actions and remember the necessary steps from it.
        *  Regardless of from_stage and to_stage, we will compose a complete sequence of actions to perform optimization and
        *  throw out unnecessary columns based on the entire query. In unnecessary parts of the query, we will not execute subqueries.
        */

    bool remove_prewhere_filter;

    {
        ExpressionActionsChain chain;

        if (query_analyzer->appendPrewhere(chain, !res.first_stage, remove_prewhere_filter))
        {
            res.prewhere_info = std::make_shared<PrewhereInfo>(
                    chain.steps.front().actions, query.prewhere_expression->getColumnName());
            chain.addStep();
        }

        res.need_aggregate = query_analyzer->hasAggregation();

        query_analyzer->appendArrayJoin(chain, !res.first_stage);

        if (query_analyzer->appendJoin(chain, !res.first_stage))
        {
            res.has_join = true;
            res.before_join = chain.getLastActions();
            chain.addStep();
        }

        if (query_analyzer->appendWhere(chain, !res.first_stage, res.remove_where_filter))
        {
            res.has_where = true;
            res.before_where = chain.getLastActions();
            chain.addStep();
        }

        if (res.need_aggregate)
        {
            query_analyzer->appendGroupBy(chain, !res.first_stage);
            query_analyzer->appendAggregateFunctionsArguments(chain, !res.first_stage);
            res.before_aggregation = chain.getLastActions();

            chain.finalize();
            chain.clear();

            if (query_analyzer->appendHaving(chain, !res.second_stage))
            {
                res.has_having = true;
                res.before_having = chain.getLastActions();
                chain.addStep();
            }
        }

        /// If there is aggregation, we execute expressions in SELECT and ORDER BY on the initiating server, otherwise on the source servers.
        query_analyzer->appendSelect(chain, res.need_aggregate ? !res.second_stage : !res.first_stage);
        res.selected_columns = chain.getLastStep().required_output;
        res.has_order_by = query_analyzer->appendOrderBy(chain, res.need_aggregate ? !res.second_stage : !res.first_stage);
        res.before_order_and_select = chain.getLastActions();
        chain.addStep();

        if (query_analyzer->appendLimitBy(chain, !res.second_stage))
        {
            res.has_limit_by = true;
            res.before_limit_by = chain.getLastActions();
            chain.addStep();
        }

        query_analyzer->appendProjectResult(chain);
        res.final_projection = chain.getLastActions();

        chain.finalize();
        chain.clear();
    }

    if (res.prewhere_info)
        res.prewhere_info->remove_prewhere_column = remove_prewhere_filter;

    /// Before executing WHERE and HAVING, remove the extra columns from the block (mostly the aggregation keys).
    if (res.has_where)
        res.before_where->prependProjectInput();
    if (res.has_having)
        res.before_having->prependProjectInput();

    res.subqueries_for_sets = query_analyzer->getSubqueriesForSets();

    return res;
}


void InterpreterSelectQuery::executeImpl(Pipeline & pipeline, const BlockInputStreamPtr & input, bool dry_run)
{
    if (input)
        pipeline.streams.push_back(input);

    /** Streams of data. When the query is executed in parallel, we have several data streams.
     *  If there is no GROUP BY, then perform all operations before ORDER BY and LIMIT in parallel, then
     *  if there is an ORDER BY, then glue the streams using UnionBlockInputStream, and then MergeSortingBlockInputStream,
     *  if not, then glue it using UnionBlockInputStream,
     *  then apply LIMIT.
     *  If there is GROUP BY, then we will perform all operations up to GROUP BY, inclusive, in parallel;
     *  a parallel GROUP BY will glue streams into one,
     *  then perform the remaining operations with one resulting stream.
     */

    const Settings & settings = context.getSettingsRef();


    QueryProcessingStage::Enum from_stage = QueryProcessingStage::FetchColumns;

    /// PREWHERE optimization
    if (storage)
    {
        if (!dry_run)
            from_stage = storage->getQueryProcessingStage(context);

        auto optimize_prewhere = [&](auto & merge_tree)
        {
            SelectQueryInfo query_info;
            query_info.query = query_ptr;
            query_info.sets = query_analyzer->getPreparedSets();

            /// Try transferring some condition from WHERE to PREWHERE if enabled and viable
            if (settings.optimize_move_to_prewhere && query.where_expression && !query.prewhere_expression && !query.final())
                MergeTreeWhereOptimizer{query_info, context, merge_tree.getData(), query_analyzer->getRequiredSourceColumns(), log};
        };

        if (const StorageMergeTree * merge_tree = dynamic_cast<const StorageMergeTree *>(storage.get()))
            optimize_prewhere(*merge_tree);
        else if (const StorageReplicatedMergeTree * merge_tree = dynamic_cast<const StorageReplicatedMergeTree *>(storage.get()))
            optimize_prewhere(*merge_tree);

        query_analyzer->makeSetsForIndex();
    }

    AnalysisResult expressions = analyzeExpressions(from_stage);

    if (from_stage == QueryProcessingStage::WithMergeableState &&
        to_stage == QueryProcessingStage::WithMergeableState)
        throw Exception("Distributed on Distributed is not supported", ErrorCodes::NOT_IMPLEMENTED);

    /** Read the data from Storage. from_stage - to what stage the request was completed in Storage. */
    executeFetchColumns(from_stage, pipeline, dry_run, expressions.prewhere_info);

    if (!dry_run)
        LOG_TRACE(log, QueryProcessingStage::toString(from_stage) << " -> " << QueryProcessingStage::toString(to_stage));


    if (to_stage > QueryProcessingStage::FetchColumns)
    {
        /// Now we will compose block streams that perform the necessary actions.

        /// Do I need to aggregate in a separate row rows that have not passed max_rows_to_group_by.
        bool aggregate_overflow_row =
            expressions.need_aggregate &&
            query.group_by_with_totals &&
            settings.max_rows_to_group_by &&
            settings.group_by_overflow_mode == OverflowMode::ANY &&
            settings.totals_mode != TotalsMode::AFTER_HAVING_EXCLUSIVE;

        /// Do I need to immediately finalize the aggregate functions after the aggregation?
        bool aggregate_final =
            expressions.need_aggregate &&
            to_stage > QueryProcessingStage::WithMergeableState &&
            !query.group_by_with_totals;

        if (expressions.first_stage)
        {
            if (expressions.has_join)
            {
                const ASTTableJoin & join = static_cast<const ASTTableJoin &>(*query.join()->table_join);
                if (join.kind == ASTTableJoin::Kind::Full || join.kind == ASTTableJoin::Kind::Right)
                    pipeline.stream_with_non_joined_data = expressions.before_join->createStreamWithNonJoinedDataIfFullOrRightJoin(
                        pipeline.firstStream()->getHeader(), settings.max_block_size);

                for (auto & stream : pipeline.streams)   /// Applies to all sources except stream_with_non_joined_data.
                    stream = std::make_shared<ExpressionBlockInputStream>(stream, expressions.before_join);
            }

            if (expressions.has_where)
                executeWhere(pipeline, expressions.before_where, expressions.remove_where_filter);

            if (expressions.need_aggregate)
                executeAggregation(pipeline, expressions.before_aggregation, aggregate_overflow_row, aggregate_final);
            else
            {
                executeExpression(pipeline, expressions.before_order_and_select);
                executeDistinct(pipeline, true, expressions.selected_columns);
            }

            /** For distributed query processing,
              *  if no GROUP, HAVING set,
              *  but there is an ORDER or LIMIT,
              *  then we will perform the preliminary sorting and LIMIT on the remote server.
              */
            if (!expressions.second_stage && !expressions.need_aggregate && !expressions.has_having)
            {
                if (expressions.has_order_by)
                    executeOrder(pipeline);

                if (expressions.has_order_by && query.limit_length)
                    executeDistinct(pipeline, false, expressions.selected_columns);

                if (query.limit_length)
                    executePreLimit(pipeline);
            }
        }

        if (expressions.second_stage)
        {
            bool need_second_distinct_pass = false;
            bool need_merge_streams = false;

            if (expressions.need_aggregate)
            {
                /// If you need to combine aggregated results from multiple servers
                if (!expressions.first_stage)
                    executeMergeAggregated(pipeline, aggregate_overflow_row, aggregate_final);

                if (!aggregate_final)
                    executeTotalsAndHaving(pipeline, expressions.has_having, expressions.before_having, aggregate_overflow_row);
                else if (expressions.has_having)
                    executeHaving(pipeline, expressions.before_having);

                executeExpression(pipeline, expressions.before_order_and_select);
                executeDistinct(pipeline, true, expressions.selected_columns);

                need_second_distinct_pass = query.distinct && pipeline.hasMoreThanOneStream();
            }
            else
            {
                need_second_distinct_pass = query.distinct && pipeline.hasMoreThanOneStream();

                if (query.group_by_with_totals && !aggregate_final)
                    executeTotalsAndHaving(pipeline, false, nullptr, aggregate_overflow_row);
            }

            if (expressions.has_order_by)
            {
                /** If there is an ORDER BY for distributed query processing,
                  *  but there is no aggregation, then on the remote servers ORDER BY was made
                  *  - therefore, we merge the sorted streams from remote servers.
                  */
                if (!expressions.first_stage && !expressions.need_aggregate && !(query.group_by_with_totals && !aggregate_final))
                    executeMergeSorted(pipeline);
                else    /// Otherwise, just sort.
                    executeOrder(pipeline);
            }

            /** Optimization - if there are several sources and there is LIMIT, then first apply the preliminary LIMIT,
              * limiting the number of rows in each up to `offset + limit`.
              */
            if (query.limit_length && pipeline.hasMoreThanOneStream() && !query.distinct && !expressions.has_limit_by && !settings.extremes)
            {
                executePreLimit(pipeline);
            }

            if (need_second_distinct_pass
                || query.limit_length
                || query.limit_by_expression_list
                || pipeline.stream_with_non_joined_data)
            {
                need_merge_streams = true;
            }

            if (need_merge_streams)
                executeUnion(pipeline);

            /** If there was more than one stream,
              * then DISTINCT needs to be performed once again after merging all streams.
              */
            if (need_second_distinct_pass)
                executeDistinct(pipeline, false, expressions.selected_columns);

            if (expressions.has_limit_by)
            {
                executeExpression(pipeline, expressions.before_limit_by);
                executeLimitBy(pipeline);
            }

            /** We must do projection after DISTINCT because projection may remove some columns.
              */
            executeProjection(pipeline, expressions.final_projection);

            /** Extremes are calculated before LIMIT, but after LIMIT BY. This is Ok.
              */
            executeExtremes(pipeline);

            executeLimit(pipeline);
        }
    }

    if (!expressions.subqueries_for_sets.empty())
        executeSubqueriesInSetsAndJoins(pipeline, expressions.subqueries_for_sets);
}


static void getLimitLengthAndOffset(ASTSelectQuery & query, size_t & length, size_t & offset)
{
    length = 0;
    offset = 0;
    if (query.limit_length)
    {
        length = safeGet<UInt64>(typeid_cast<ASTLiteral &>(*query.limit_length).value);
        if (query.limit_offset)
            offset = safeGet<UInt64>(typeid_cast<ASTLiteral &>(*query.limit_offset).value);
    }
}

void InterpreterSelectQuery::executeFetchColumns(QueryProcessingStage::Enum processing_stage, Pipeline & pipeline,
                                                 bool dry_run, const PrewhereInfoPtr & prewhere_info)
{
    /// List of columns to read to execute the query.
    Names required_columns = query_analyzer->getRequiredSourceColumns();

    /// Actions to calculate ALIAS if required.
    ExpressionActionsPtr alias_actions;
    /// Are ALIAS columns required for query execution?
    auto alias_columns_required = false;

    if (storage && !storage->getColumns().aliases.empty())
    {
        const auto & column_defaults = storage->getColumns().defaults;
        for (const auto & column : required_columns)
        {
            const auto default_it = column_defaults.find(column);
            if (default_it != std::end(column_defaults) && default_it->second.kind == ColumnDefaultKind::Alias)
            {
                alias_columns_required = true;
                break;
            }
        }

        if (alias_columns_required)
        {
            /// We will create an expression to return all the requested columns, with the calculation of the required ALIAS columns.
            auto required_columns_expr_list = std::make_shared<ASTExpressionList>();

            for (const auto & column : required_columns)
            {
                const auto default_it = column_defaults.find(column);
                if (default_it != std::end(column_defaults) && default_it->second.kind == ColumnDefaultKind::Alias)
                    required_columns_expr_list->children.emplace_back(setAlias(default_it->second.expression->clone(), column));
                else
                    required_columns_expr_list->children.emplace_back(std::make_shared<ASTIdentifier>(column));
            }

            alias_actions = ExpressionAnalyzer(required_columns_expr_list, context, storage).getActions(true);

            /// The set of required columns could be added as a result of adding an action to calculate ALIAS.
            required_columns = alias_actions->getRequiredColumns();
        }
    }

    /// The subquery interpreter, if the subquery
    std::unique_ptr<InterpreterSelectWithUnionQuery> interpreter_subquery;

    auto query_table = query.table();
    if (query_table && typeid_cast<ASTSelectWithUnionQuery *>(query_table.get()))
    {
        /** There are no limits on the maximum size of the result for the subquery.
         *  Since the result of the query is not the result of the entire query.
         */
        Context subquery_context = context;
        Settings subquery_settings = context.getSettings();
        subquery_settings.max_result_rows = 0;
        subquery_settings.max_result_bytes = 0;
        /// The calculation of extremes does not make sense and is not necessary (if you do it, then the extremes of the subquery can be taken for whole query).
        subquery_settings.extremes = 0;
        subquery_context.setSettings(subquery_settings);

        interpreter_subquery = std::make_unique<InterpreterSelectWithUnionQuery>(
            query_table, subquery_context, required_columns, QueryProcessingStage::Complete, subquery_depth + 1);

        /// If there is an aggregation in the outer query, WITH TOTALS is ignored in the subquery.
        if (query_analyzer->hasAggregation())
            interpreter_subquery->ignoreWithTotals();
    }

    const Settings & settings = context.getSettingsRef();

    /// Limitation on the number of columns to read.
    /// It's not applied in 'dry_run' mode, because the query could be analyzed without removal of unnecessary columns.
    if (!dry_run && settings.max_columns_to_read && required_columns.size() > settings.max_columns_to_read)
        throw Exception("Limit for number of columns to read exceeded. "
            "Requested: " + toString(required_columns.size())
            + ", maximum: " + settings.max_columns_to_read.toString(),
            ErrorCodes::TOO_MANY_COLUMNS);

    size_t limit_length = 0;
    size_t limit_offset = 0;
    getLimitLengthAndOffset(query, limit_length, limit_offset);

    /** With distributed query processing, almost no computations are done in the threads,
     *  but wait and receive data from remote servers.
     *  If we have 20 remote servers, and max_threads = 8, then it would not be very good
     *  connect and ask only 8 servers at a time.
     *  To simultaneously query more remote servers,
     *  instead of max_threads, max_distributed_connections is used.
     */
    bool is_remote = false;
    if (storage && storage->isRemote())
    {
        is_remote = true;
        max_streams = settings.max_distributed_connections;
    }

    size_t max_block_size = settings.max_block_size;

    /** Optimization - if not specified DISTINCT, WHERE, GROUP, HAVING, ORDER, LIMIT BY but LIMIT is specified, and limit + offset < max_block_size,
     *  then as the block size we will use limit + offset (not to read more from the table than requested),
     *  and also set the number of threads to 1.
     */
    if (!query.distinct
        && !query.prewhere_expression
        && !query.where_expression
        && !query.group_expression_list
        && !query.having_expression
        && !query.order_expression_list
        && !query.limit_by_expression_list
        && query.limit_length
        && !query_analyzer->hasAggregation()
        && limit_length + limit_offset < max_block_size)
    {
        max_block_size = limit_length + limit_offset;
        max_streams = 1;
    }

    /// Initialize the initial data streams to which the query transforms are superimposed. Table or subquery or prepared input?
    if (!pipeline.streams.empty())
    {
        /// Prepared input.
    }
    else if (interpreter_subquery)
    {
        /// Subquery.

        if (!dry_run)
            pipeline.streams = interpreter_subquery->executeWithMultipleStreams();
        else
            pipeline.streams.emplace_back(std::make_shared<NullBlockInputStream>(interpreter_subquery->getSampleBlock()));
    }
    else if (storage)
    {
        /// Table.

        if (max_streams == 0)
            throw Exception("Logical error: zero number of streams requested", ErrorCodes::LOGICAL_ERROR);

        /// If necessary, we request more sources than the number of threads - to distribute the work evenly over the threads.
        if (max_streams > 1 && !is_remote)
            max_streams *= settings.max_streams_to_max_threads_ratio;

        query_analyzer->makeSetsForIndex();

        SelectQueryInfo query_info;
        query_info.query = query_ptr;
        query_info.sets = query_analyzer->getPreparedSets();
<<<<<<< HEAD
        query_info.prewhere_info = prewhere_info;
=======

        /// PREWHERE optimization
        {
            auto optimize_prewhere = [&](auto & merge_tree)
            {
                /// Try transferring some condition from WHERE to PREWHERE if enabled and viable
                if (settings.optimize_move_to_prewhere && query.where_expression && !query.prewhere_expression && !query.final())
                    MergeTreeWhereOptimizer{query_info, context, merge_tree.getData(), required_columns, log};
            };

            if (const StorageMergeTree * merge_tree = dynamic_cast<const StorageMergeTree *>(storage.get()))
                optimize_prewhere(*merge_tree);
            else if (const StorageReplicatedMergeTree * merge_tree = dynamic_cast<const StorageReplicatedMergeTree *>(storage.get()))
                optimize_prewhere(*merge_tree);
        }
>>>>>>> 970fda46

        if (!dry_run)
            pipeline.streams = storage->read(required_columns, query_info, context, processing_stage, max_block_size, max_streams);

        if (pipeline.streams.empty())
        {
            pipeline.streams.emplace_back(std::make_shared<NullBlockInputStream>(storage->getSampleBlockForColumns(required_columns)));

            if (query_info.prewhere_info)
                pipeline.streams.back() = std::make_shared<FilterBlockInputStream>(
                        pipeline.streams.back(), prewhere_info->prewhere_actions,
                        prewhere_info->prewhere_column_name, prewhere_info->remove_prewhere_column
                );
        }

        pipeline.transform([&](auto & stream)
        {
            stream->addTableLock(table_lock);
        });

        /// Set the limits and quota for reading data, the speed and time of the query.
        {
            IProfilingBlockInputStream::LocalLimits limits;
            limits.mode = IProfilingBlockInputStream::LIMITS_TOTAL;
            limits.size_limits = SizeLimits(settings.max_rows_to_read, settings.max_bytes_to_read, settings.read_overflow_mode);
            limits.max_execution_time = settings.max_execution_time;
            limits.timeout_overflow_mode = settings.timeout_overflow_mode;

            /** Quota and minimal speed restrictions are checked on the initiating server of the request, and not on remote servers,
              *  because the initiating server has a summary of the execution of the request on all servers.
              *
              * But limits on data size to read and maximum execution time are reasonable to check both on initiator and
              *  additionally on each remote server, because these limits are checked per block of data processed,
              *  and remote servers may process way more blocks of data than are received by initiator.
              */
            if (to_stage == QueryProcessingStage::Complete)
            {
                limits.min_execution_speed = settings.min_execution_speed;
                limits.timeout_before_checking_execution_speed = settings.timeout_before_checking_execution_speed;
            }

            QuotaForIntervals & quota = context.getQuota();

            pipeline.transform([&](auto & stream)
            {
                if (IProfilingBlockInputStream * p_stream = dynamic_cast<IProfilingBlockInputStream *>(stream.get()))
                {
                    p_stream->setLimits(limits);

                    if (to_stage == QueryProcessingStage::Complete)
                        p_stream->setQuota(quota);
                }
            });
        }
    }
    else
        throw Exception("Logical error in InterpreterSelectQuery: nowhere to read", ErrorCodes::LOGICAL_ERROR);

    /// Aliases in table declaration.
    if (processing_stage == QueryProcessingStage::FetchColumns && alias_actions)
    {
        pipeline.transform([&](auto & stream)
        {
            stream = std::make_shared<ExpressionBlockInputStream>(stream, alias_actions);
        });
    }
}


void InterpreterSelectQuery::executeWhere(Pipeline & pipeline, const ExpressionActionsPtr & expression, bool remove_fiter)
{
    pipeline.transform([&](auto & stream)
    {
        stream = std::make_shared<FilterBlockInputStream>(stream, expression, query.where_expression->getColumnName(), remove_fiter);
    });
}


void InterpreterSelectQuery::executeAggregation(Pipeline & pipeline, const ExpressionActionsPtr & expression, bool overflow_row, bool final)
{
    pipeline.transform([&](auto & stream)
    {
        stream = std::make_shared<ExpressionBlockInputStream>(stream, expression);
    });

    Names key_names;
    AggregateDescriptions aggregates;
    query_analyzer->getAggregateInfo(key_names, aggregates);

    Block header = pipeline.firstStream()->getHeader();
    ColumnNumbers keys;
    for (const auto & name : key_names)
        keys.push_back(header.getPositionByName(name));
    for (auto & descr : aggregates)
        if (descr.arguments.empty())
            for (const auto & name : descr.argument_names)
                descr.arguments.push_back(header.getPositionByName(name));

    const Settings & settings = context.getSettingsRef();

    /** Two-level aggregation is useful in two cases:
      * 1. Parallel aggregation is done, and the results should be merged in parallel.
      * 2. An aggregation is done with store of temporary data on the disk, and they need to be merged in a memory efficient way.
      */
    bool allow_to_use_two_level_group_by = pipeline.streams.size() > 1 || settings.max_bytes_before_external_group_by != 0;

    Aggregator::Params params(header, keys, aggregates,
        overflow_row, settings.max_rows_to_group_by, settings.group_by_overflow_mode,
        settings.compile ? &context.getCompiler() : nullptr, settings.min_count_to_compile,
        allow_to_use_two_level_group_by ? settings.group_by_two_level_threshold : SettingUInt64(0),
        allow_to_use_two_level_group_by ? settings.group_by_two_level_threshold_bytes : SettingUInt64(0),
        settings.max_bytes_before_external_group_by, settings.empty_result_for_aggregation_by_empty_set,
        context.getTemporaryPath());

    /// If there are several sources, then we perform parallel aggregation
    if (pipeline.streams.size() > 1)
    {
        pipeline.firstStream() = std::make_shared<ParallelAggregatingBlockInputStream>(
            pipeline.streams, pipeline.stream_with_non_joined_data, params, final,
            max_streams,
            settings.aggregation_memory_efficient_merge_threads
                ? static_cast<size_t>(settings.aggregation_memory_efficient_merge_threads)
                : static_cast<size_t>(settings.max_threads));

        pipeline.stream_with_non_joined_data = nullptr;
        pipeline.streams.resize(1);
    }
    else
    {
        BlockInputStreams inputs;
        if (!pipeline.streams.empty())
            inputs.push_back(pipeline.firstStream());
        else
            pipeline.streams.resize(1);

        if (pipeline.stream_with_non_joined_data)
            inputs.push_back(pipeline.stream_with_non_joined_data);

        pipeline.firstStream() = std::make_shared<AggregatingBlockInputStream>(std::make_shared<ConcatBlockInputStream>(inputs), params, final);

        pipeline.stream_with_non_joined_data = nullptr;
    }
}


void InterpreterSelectQuery::executeMergeAggregated(Pipeline & pipeline, bool overflow_row, bool final)
{
    Names key_names;
    AggregateDescriptions aggregates;
    query_analyzer->getAggregateInfo(key_names, aggregates);

    Block header = pipeline.firstStream()->getHeader();

    ColumnNumbers keys;
    for (const auto & name : key_names)
        keys.push_back(header.getPositionByName(name));

    /** There are two modes of distributed aggregation.
      *
      * 1. In different threads read from the remote servers blocks.
      * Save all the blocks in the RAM. Merge blocks.
      * If the aggregation is two-level - parallelize to the number of buckets.
      *
      * 2. In one thread, read blocks from different servers in order.
      * RAM stores only one block from each server.
      * If the aggregation is a two-level aggregation, we consistently merge the blocks of each next level.
      *
      * The second option consumes less memory (up to 256 times less)
      *  in the case of two-level aggregation, which is used for large results after GROUP BY,
      *  but it can work more slowly.
      */

    Aggregator::Params params(header, keys, aggregates, overflow_row);

    const Settings & settings = context.getSettingsRef();

    if (!settings.distributed_aggregation_memory_efficient)
    {
        /// We union several sources into one, parallelizing the work.
        executeUnion(pipeline);

        /// Now merge the aggregated blocks
        pipeline.firstStream() = std::make_shared<MergingAggregatedBlockInputStream>(pipeline.firstStream(), params, final, settings.max_threads);
    }
    else
    {
        pipeline.firstStream() = std::make_shared<MergingAggregatedMemoryEfficientBlockInputStream>(pipeline.streams, params, final,
            max_streams,
            settings.aggregation_memory_efficient_merge_threads
                ? static_cast<size_t>(settings.aggregation_memory_efficient_merge_threads)
                : static_cast<size_t>(settings.max_threads));

        pipeline.streams.resize(1);
    }
}


void InterpreterSelectQuery::executeHaving(Pipeline & pipeline, const ExpressionActionsPtr & expression)
{
    pipeline.transform([&](auto & stream)
    {
        stream = std::make_shared<FilterBlockInputStream>(stream, expression, query.having_expression->getColumnName());
    });
}


void InterpreterSelectQuery::executeTotalsAndHaving(Pipeline & pipeline, bool has_having, const ExpressionActionsPtr & expression, bool overflow_row)
{
    executeUnion(pipeline);

    const Settings & settings = context.getSettingsRef();

    pipeline.firstStream() = std::make_shared<TotalsHavingBlockInputStream>(
        pipeline.firstStream(), overflow_row, expression,
        has_having ? query.having_expression->getColumnName() : "", settings.totals_mode, settings.totals_auto_threshold);
}


void InterpreterSelectQuery::executeExpression(Pipeline & pipeline, const ExpressionActionsPtr & expression)
{
    pipeline.transform([&](auto & stream)
    {
        stream = std::make_shared<ExpressionBlockInputStream>(stream, expression);
    });
}


static SortDescription getSortDescription(ASTSelectQuery & query)
{
    SortDescription order_descr;
    order_descr.reserve(query.order_expression_list->children.size());
    for (const auto & elem : query.order_expression_list->children)
    {
        String name = elem->children.front()->getColumnName();
        const ASTOrderByElement & order_by_elem = typeid_cast<const ASTOrderByElement &>(*elem);

        std::shared_ptr<Collator> collator;
        if (order_by_elem.collation)
            collator = std::make_shared<Collator>(typeid_cast<const ASTLiteral &>(*order_by_elem.collation).value.get<String>());

        order_descr.emplace_back(name, order_by_elem.direction, order_by_elem.nulls_direction, collator);
    }

    return order_descr;
}

static size_t getLimitForSorting(ASTSelectQuery & query)
{
    /// Partial sort can be done if there is LIMIT but no DISTINCT or LIMIT BY.
    size_t limit = 0;
    if (!query.distinct && !query.limit_by_expression_list)
    {
        size_t limit_length = 0;
        size_t limit_offset = 0;
        getLimitLengthAndOffset(query, limit_length, limit_offset);
        limit = limit_length + limit_offset;
    }

    return limit;
}


void InterpreterSelectQuery::executeOrder(Pipeline & pipeline)
{
    SortDescription order_descr = getSortDescription(query);
    size_t limit = getLimitForSorting(query);

    const Settings & settings = context.getSettingsRef();

    pipeline.transform([&](auto & stream)
    {
        auto sorting_stream = std::make_shared<PartialSortingBlockInputStream>(stream, order_descr, limit);

        /// Limits on sorting
        IProfilingBlockInputStream::LocalLimits limits;
        limits.mode = IProfilingBlockInputStream::LIMITS_TOTAL;
        limits.size_limits = SizeLimits(settings.max_rows_to_sort, settings.max_bytes_to_sort, settings.sort_overflow_mode);
        sorting_stream->setLimits(limits);

        stream = sorting_stream;
    });

    /// If there are several streams, we merge them into one
    executeUnion(pipeline);

    /// Merge the sorted blocks.
    pipeline.firstStream() = std::make_shared<MergeSortingBlockInputStream>(
        pipeline.firstStream(), order_descr, settings.max_block_size, limit,
        settings.max_bytes_before_external_sort, context.getTemporaryPath());
}


void InterpreterSelectQuery::executeMergeSorted(Pipeline & pipeline)
{
    SortDescription order_descr = getSortDescription(query);
    size_t limit = getLimitForSorting(query);

    const Settings & settings = context.getSettingsRef();

    /// If there are several streams, then we merge them into one
    if (pipeline.hasMoreThanOneStream())
    {
        /** MergingSortedBlockInputStream reads the sources sequentially.
          * To make the data on the remote servers prepared in parallel, we wrap it in AsynchronousBlockInputStream.
          */
        pipeline.transform([&](auto & stream)
        {
            stream = std::make_shared<AsynchronousBlockInputStream>(stream);
        });

        /// Merge the sorted sources into one sorted source.
        pipeline.firstStream() = std::make_shared<MergingSortedBlockInputStream>(pipeline.streams, order_descr, settings.max_block_size, limit);
        pipeline.streams.resize(1);
    }
}


void InterpreterSelectQuery::executeProjection(Pipeline & pipeline, const ExpressionActionsPtr & expression)
{
    pipeline.transform([&](auto & stream)
    {
        stream = std::make_shared<ExpressionBlockInputStream>(stream, expression);
    });
}


void InterpreterSelectQuery::executeDistinct(Pipeline & pipeline, bool before_order, Names columns)
{
    if (query.distinct)
    {
        const Settings & settings = context.getSettingsRef();

        size_t limit_length = 0;
        size_t limit_offset = 0;
        getLimitLengthAndOffset(query, limit_length, limit_offset);

        size_t limit_for_distinct = 0;

        /// If after this stage of DISTINCT ORDER BY is not executed, then you can get no more than limit_length + limit_offset of different rows.
        if (!query.order_expression_list || !before_order)
            limit_for_distinct = limit_length + limit_offset;

        pipeline.transform([&](auto & stream)
        {
            SizeLimits limits(settings.max_rows_in_distinct, settings.max_bytes_in_distinct, settings.distinct_overflow_mode);

            if (stream->isGroupedOutput())
                stream = std::make_shared<DistinctSortedBlockInputStream>(stream, limits, limit_for_distinct, columns);
            else
                stream = std::make_shared<DistinctBlockInputStream>(stream, limits, limit_for_distinct, columns);
        });
    }
}


void InterpreterSelectQuery::executeUnion(Pipeline & pipeline)
{
    /// If there are still several streams, then we combine them into one
    if (pipeline.hasMoreThanOneStream())
    {
        pipeline.firstStream() = std::make_shared<UnionBlockInputStream<>>(pipeline.streams, pipeline.stream_with_non_joined_data, max_streams);
        pipeline.stream_with_non_joined_data = nullptr;
        pipeline.streams.resize(1);
    }
    else if (pipeline.stream_with_non_joined_data)
    {
        pipeline.streams.push_back(pipeline.stream_with_non_joined_data);
        pipeline.stream_with_non_joined_data = nullptr;
    }
}


/// Preliminary LIMIT - is used in every source, if there are several sources, before they are combined.
void InterpreterSelectQuery::executePreLimit(Pipeline & pipeline)
{
    size_t limit_length = 0;
    size_t limit_offset = 0;
    getLimitLengthAndOffset(query, limit_length, limit_offset);

    /// If there is LIMIT
    if (query.limit_length)
    {
        pipeline.transform([&](auto & stream)
        {
            stream = std::make_shared<LimitBlockInputStream>(stream, limit_length + limit_offset, 0, false);
        });
    }
}


void InterpreterSelectQuery::executeLimitBy(Pipeline & pipeline)
{
    if (!query.limit_by_value || !query.limit_by_expression_list)
        return;

    Names columns;
    for (const auto & elem : query.limit_by_expression_list->children)
        columns.emplace_back(elem->getColumnName());

    size_t value = safeGet<UInt64>(typeid_cast<ASTLiteral &>(*query.limit_by_value).value);

    pipeline.transform([&](auto & stream)
    {
        stream = std::make_shared<LimitByBlockInputStream>(stream, value, columns);
    });
}


bool hasWithTotalsInAnySubqueryInFromClause(const ASTSelectQuery & query)
{
    if (query.group_by_with_totals)
        return true;

    /** NOTE You can also check that the table in the subquery is distributed, and that it only looks at one shard.
      * In other cases, totals will be computed on the initiating server of the query, and it is not necessary to read the data to the end.
      */

    auto query_table = query.table();
    if (query_table)
    {
        auto ast_union = typeid_cast<const ASTSelectWithUnionQuery *>(query_table.get());
        if (ast_union)
        {
            for (const auto & elem : ast_union->list_of_selects->children)
                if (hasWithTotalsInAnySubqueryInFromClause(typeid_cast<const ASTSelectQuery &>(*elem)))
                    return true;
        }
    }

    return false;
}


void InterpreterSelectQuery::executeLimit(Pipeline & pipeline)
{
    size_t limit_length = 0;
    size_t limit_offset = 0;
    getLimitLengthAndOffset(query, limit_length, limit_offset);

    /// If there is LIMIT
    if (query.limit_length)
    {
        /** Rare case:
          *  if there is no WITH TOTALS and there is a subquery in FROM, and there is WITH TOTALS on one of the levels,
          *  then when using LIMIT, you should read the data to the end, rather than cancel the query earlier,
          *  because if you cancel the query, we will not get `totals` data from the remote server.
          *
          * Another case:
          *  if there is WITH TOTALS and there is no ORDER BY, then read the data to the end,
          *  otherwise TOTALS is counted according to incomplete data.
          */
        bool always_read_till_end = false;

        if (query.group_by_with_totals && !query.order_expression_list)
            always_read_till_end = true;

        if (!query.group_by_with_totals && hasWithTotalsInAnySubqueryInFromClause(query))
            always_read_till_end = true;

        pipeline.transform([&](auto & stream)
        {
            stream = std::make_shared<LimitBlockInputStream>(stream, limit_length, limit_offset, always_read_till_end);
        });
    }
}


void InterpreterSelectQuery::executeExtremes(Pipeline & pipeline)
{
    if (!context.getSettingsRef().extremes)
        return;

    pipeline.transform([&](auto & stream)
    {
        if (IProfilingBlockInputStream * p_stream = dynamic_cast<IProfilingBlockInputStream *>(stream.get()))
            p_stream->enableExtremes();
    });
}


void InterpreterSelectQuery::executeSubqueriesInSetsAndJoins(Pipeline & pipeline, SubqueriesForSets & subqueries_for_sets)
{
    const Settings & settings = context.getSettingsRef();

    executeUnion(pipeline);
    pipeline.firstStream() = std::make_shared<CreatingSetsBlockInputStream>(
        pipeline.firstStream(), subqueries_for_sets,
        SizeLimits(settings.max_rows_to_transfer, settings.max_bytes_to_transfer, settings.transfer_overflow_mode));
}


void InterpreterSelectQuery::ignoreWithTotals()
{
    query.group_by_with_totals = false;
}


void InterpreterSelectQuery::initSettings()
{
    if (query.settings)
        InterpreterSetQuery(query.settings, context).executeForCurrentContext();
}

}<|MERGE_RESOLUTION|>--- conflicted
+++ resolved
@@ -359,6 +359,8 @@
         if (!dry_run)
             from_stage = storage->getQueryProcessingStage(context);
 
+        query_analyzer->makeSetsForIndex();
+
         auto optimize_prewhere = [&](auto & merge_tree)
         {
             SelectQueryInfo query_info;
@@ -374,8 +376,6 @@
             optimize_prewhere(*merge_tree);
         else if (const StorageReplicatedMergeTree * merge_tree = dynamic_cast<const StorageReplicatedMergeTree *>(storage.get()))
             optimize_prewhere(*merge_tree);
-
-        query_analyzer->makeSetsForIndex();
     }
 
     AnalysisResult expressions = analyzeExpressions(from_stage);
@@ -696,30 +696,10 @@
         if (max_streams > 1 && !is_remote)
             max_streams *= settings.max_streams_to_max_threads_ratio;
 
-        query_analyzer->makeSetsForIndex();
-
         SelectQueryInfo query_info;
         query_info.query = query_ptr;
         query_info.sets = query_analyzer->getPreparedSets();
-<<<<<<< HEAD
         query_info.prewhere_info = prewhere_info;
-=======
-
-        /// PREWHERE optimization
-        {
-            auto optimize_prewhere = [&](auto & merge_tree)
-            {
-                /// Try transferring some condition from WHERE to PREWHERE if enabled and viable
-                if (settings.optimize_move_to_prewhere && query.where_expression && !query.prewhere_expression && !query.final())
-                    MergeTreeWhereOptimizer{query_info, context, merge_tree.getData(), required_columns, log};
-            };
-
-            if (const StorageMergeTree * merge_tree = dynamic_cast<const StorageMergeTree *>(storage.get()))
-                optimize_prewhere(*merge_tree);
-            else if (const StorageReplicatedMergeTree * merge_tree = dynamic_cast<const StorageReplicatedMergeTree *>(storage.get()))
-                optimize_prewhere(*merge_tree);
-        }
->>>>>>> 970fda46
 
         if (!dry_run)
             pipeline.streams = storage->read(required_columns, query_info, context, processing_stage, max_block_size, max_streams);
