#pragma once

#include <Core/Types.h>
#include <Parsers/ASTFunction.h>
#include <Parsers/IAST.h>
#include <Storages/IStorage_fwd.h>
#include <Databases/IDatabase.h>
#include <mutex>


/// General functionality for several different database engines.

namespace DB
{

class Context;

<<<<<<< HEAD

/** Get the row with the table definition based on the CREATE query.
  * It is an ATTACH query that you can execute to create a table from the correspondent database.
  * See the implementation.
  */
String getTableDefinitionFromCreateQuery(const ASTPtr & query);


/** Create a table by its definition, without using InterpreterCreateQuery.
  *  (InterpreterCreateQuery has more complex functionality, and it can not be used if the database has not been created yet)
  * Returns the table name and the table itself.
  * You must subsequently call IStorage::startup method to use the table.
  */
std::pair<String, StoragePtr> createTableFromDefinition(
    const String & definition,
    const String & database_name,
    const String & relative_db_path,
    Context & context,
    bool has_force_restore_data_flag,
    const String & description_for_error_message);


/// Copies list of tables and iterates through such snapshot.
class DatabaseSnapshotIterator final : public IDatabaseIterator
{
private:
    Tables tables;
    Tables::iterator it;

public:
    DatabaseSnapshotIterator(Tables & tables_)
        : tables(tables_), it(tables.begin()) {}

    DatabaseSnapshotIterator(Tables && tables_)
        : tables(tables_), it(tables.begin()) {}

    void next() override
    {
        ++it;
    }

    bool isValid() const override
    {
        return it != tables.end();
    }

    const String & name() const override
    {
        return it->first;
    }

    const StoragePtr & table() const override
    {
        return it->second;
    }
};

=======
>>>>>>> a17cefb9
/// A base class for databases that manage their own list of tables.
class DatabaseWithOwnTablesBase : public IDatabase
{
public:
    bool isTableExist(
        const Context & context,
        const String & table_name) const override;

    bool isDictionaryExist(const Context & context, const String & dictionary_name) const override;

    StoragePtr tryGetTable(
        const Context & context,
        const String & table_name) const override;

    bool empty(const Context & context) const override;

    void attachTable(const String & table_name, const StoragePtr & table) override;

    void attachDictionary(const String & name, const Context & context, bool reload) override;

    StoragePtr detachTable(const String & table_name) override;

    void detachDictionary(const String & name, const Context & context, bool reload) override;

    DatabaseTablesIteratorPtr getTablesIterator(const Context & context, const FilterByNameFunction & filter_by_table_name = {}) override;

    DatabaseDictionariesIteratorPtr getDictionariesIterator(const Context & context, const FilterByNameFunction & filter_by_dictionary_name = {}) override;

    DatabaseTablesIteratorPtr getTablesWithDictionaryTablesIterator(const Context & context, const FilterByNameFunction & filter_by_dictionary_name = {}) override;

    void shutdown() override;

    virtual ~DatabaseWithOwnTablesBase() override;

protected:
    String name;

    mutable std::mutex mutex;
    Tables tables;
    Dictionaries dictionaries;

    DatabaseWithOwnTablesBase(String name_) : name(std::move(name_)) { }
};

}<|MERGE_RESOLUTION|>--- conflicted
+++ resolved
@@ -15,66 +15,7 @@
 
 class Context;
 
-<<<<<<< HEAD
 
-/** Get the row with the table definition based on the CREATE query.
-  * It is an ATTACH query that you can execute to create a table from the correspondent database.
-  * See the implementation.
-  */
-String getTableDefinitionFromCreateQuery(const ASTPtr & query);
-
-
-/** Create a table by its definition, without using InterpreterCreateQuery.
-  *  (InterpreterCreateQuery has more complex functionality, and it can not be used if the database has not been created yet)
-  * Returns the table name and the table itself.
-  * You must subsequently call IStorage::startup method to use the table.
-  */
-std::pair<String, StoragePtr> createTableFromDefinition(
-    const String & definition,
-    const String & database_name,
-    const String & relative_db_path,
-    Context & context,
-    bool has_force_restore_data_flag,
-    const String & description_for_error_message);
-
-
-/// Copies list of tables and iterates through such snapshot.
-class DatabaseSnapshotIterator final : public IDatabaseIterator
-{
-private:
-    Tables tables;
-    Tables::iterator it;
-
-public:
-    DatabaseSnapshotIterator(Tables & tables_)
-        : tables(tables_), it(tables.begin()) {}
-
-    DatabaseSnapshotIterator(Tables && tables_)
-        : tables(tables_), it(tables.begin()) {}
-
-    void next() override
-    {
-        ++it;
-    }
-
-    bool isValid() const override
-    {
-        return it != tables.end();
-    }
-
-    const String & name() const override
-    {
-        return it->first;
-    }
-
-    const StoragePtr & table() const override
-    {
-        return it->second;
-    }
-};
-
-=======
->>>>>>> a17cefb9
 /// A base class for databases that manage their own list of tables.
 class DatabaseWithOwnTablesBase : public IDatabase
 {
