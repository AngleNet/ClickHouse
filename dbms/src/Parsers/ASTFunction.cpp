#include <DB/Common/typeid_cast.h>
#include <DB/Parsers/ASTLiteral.h>
#include <DB/Parsers/ASTFunction.h>


namespace DB
{

<<<<<<< HEAD
namespace ErrorCodes
{

extern const int INVALID_FUNCTION_GENUS;
extern const int LOGICAL_ERROR;

}
=======
>>>>>>> 9b00f41e

String ASTFunction::getColumnName() const
{
	String res;
	WriteBufferFromString wb(res);
	writeString(name, wb);

	if (parameters)
	{
		writeChar('(', wb);
		for (ASTs::const_iterator it = parameters->children.begin(); it != parameters->children.end(); ++it)
		{
			if (it != parameters->children.begin())
				writeCString(", ", wb);
			writeString((*it)->getColumnName(), wb);
		}
		writeChar(')', wb);
	}

	writeChar('(', wb);
	for (ASTs::const_iterator it = arguments->children.begin(); it != arguments->children.end(); ++it)
	{
		if (it != arguments->children.begin())
			writeCString(", ", wb);
		writeString((*it)->getColumnName(), wb);
	}
	writeChar(')', wb);

	return res;
}

/** Получить текст, который идентифицирует этот элемент. */
String ASTFunction::getID() const
{
	return "Function_" + name;
}

ASTPtr ASTFunction::clone() const
{
	auto res = std::make_shared<ASTFunction>(*this);
	res->children.clear();

	if (arguments) 	{ res->arguments = arguments->clone();		res->children.push_back(res->arguments); }
	if (parameters) { res->parameters = parameters->clone(); 	res->children.push_back(res->parameters); }

	return res;
}

void ASTFunction::formatImplWithoutAlias(const FormatSettings & settings, FormatState & state, FormatStateStacked frame) const
{
	FormatStateStacked nested_need_parens = frame;
	FormatStateStacked nested_dont_need_parens = frame;
	nested_need_parens.need_parens = true;
	nested_dont_need_parens.need_parens = false;

	/// Should this function to be written as operator?
	bool written = false;
	if (arguments && !parameters)
	{
		if (0 == strcmp(name.data(), "CAST"))
		{
			settings.ostr << (settings.hilite ? hilite_keyword : "") << name;

			settings.ostr << '(' << (settings.hilite ? hilite_none : "");

			arguments->children.front()->formatImpl(settings, state, nested_need_parens);

			settings.ostr <<  (settings.hilite ? hilite_keyword : "") << " AS "
				<< (settings.hilite ? hilite_none : "");

			settings.ostr << (settings.hilite ? hilite_function : "")
				<< typeid_cast<const ASTLiteral &>(*arguments->children.back()).value.safeGet<String>()
				<< (settings.hilite ? hilite_none : "");

			settings.ostr << (settings.hilite ? hilite_keyword : "") << ')'
				<< (settings.hilite ? hilite_none : "");

			written = true;
		}

		if (arguments->children.size() == 1)
		{
			const char * operators[] =
			{
				"negate", "-",
				"not", "NOT ",
				nullptr
			};

			for (const char ** func = operators; *func; func += 2)
			{
				if (0 == strcmp(name.c_str(), func[0]))
				{
					settings.ostr << (settings.hilite ? hilite_operator : "") << func[1] << (settings.hilite ? hilite_none : "");

					/** Особо дурацкий случай. Если у нас унарный минус перед литералом, являющимся отрицательным числом:
						* "-(-1)" или "- -1", то это нельзя форматировать как --1, так как это будет воспринято как комментарий.
						* Вместо этого, добавим пробел.
						* PS. Нельзя просто попросить добавить скобки - см. formatImpl для ASTLiteral.
						*/
					if (name == "negate" && typeid_cast<const ASTLiteral *>(&*arguments->children[0]))
						settings.ostr << ' ';

					arguments->formatImpl(settings, state, nested_need_parens);
					written = true;
				}
			}
		}

		/** need_parens - нужны ли скобки вокруг выражения с оператором.
			* Они нужны, только если это выражение входит в другое выражение с оператором.
			*/

		if (!written && arguments->children.size() == 2)
		{
			const char * operators[] =
			{
				"multiply",			" * ",
				"divide",			" / ",
				"modulo",			" % ",
				"plus", 			" + ",
				"minus", 			" - ",
				"notEquals",		" != ",
				"lessOrEquals",		" <= ",
				"greaterOrEquals",	" >= ",
				"less",				" < ",
				"greater",			" > ",
				"equals",			" = ",
				"like",				" LIKE ",
				"notLike",			" NOT LIKE ",
				"in",				" IN ",
				"notIn",			" NOT IN ",
				"globalIn",			" GLOBAL IN ",
				"globalNotIn",		" GLOBAL NOT IN ",
				nullptr
			};

			for (const char ** func = operators; *func; func += 2)
			{
				if (0 == strcmp(name.c_str(), func[0]))
				{
					if (frame.need_parens)
						settings.ostr << '(';
					arguments->children[0]->formatImpl(settings, state, nested_need_parens);
					settings.ostr << (settings.hilite ? hilite_operator : "") << func[1] << (settings.hilite ? hilite_none : "");
					arguments->children[1]->formatImpl(settings, state, nested_need_parens);
					if (frame.need_parens)
						settings.ostr << ')';
					written = true;
				}
			}

			if (!written && 0 == strcmp(name.c_str(), "arrayElement"))
			{
				arguments->children[0]->formatImpl(settings, state, nested_need_parens);
				settings.ostr << (settings.hilite ? hilite_operator : "") << '[' << (settings.hilite ? hilite_none : "");
				arguments->children[1]->formatImpl(settings, state, nested_need_parens);
				settings.ostr << (settings.hilite ? hilite_operator : "") << ']' << (settings.hilite ? hilite_none : "");
				written = true;
			}

			if (!written && 0 == strcmp(name.c_str(), "tupleElement"))
			{
				arguments->children[0]->formatImpl(settings, state, nested_need_parens);
				settings.ostr << (settings.hilite ? hilite_operator : "") << "." << (settings.hilite ? hilite_none : "");
				arguments->children[1]->formatImpl(settings, state, nested_need_parens);
				written = true;
			}
		}

		if (!written && arguments->children.size() >= 2)
		{
			const char * operators[] =
			{
				"and",				" AND ",
				"or",				" OR ",
				nullptr
			};

			for (const char ** func = operators; *func; func += 2)
			{
				if (0 == strcmp(name.c_str(), func[0]))
				{
					if (frame.need_parens)
						settings.ostr << '(';
					for (size_t i = 0; i < arguments->children.size(); ++i)
					{
						if (i != 0)
							settings.ostr << (settings.hilite ? hilite_operator : "") << func[1] << (settings.hilite ? hilite_none : "");
						arguments->children[i]->formatImpl(settings, state, nested_need_parens);
					}
					if (frame.need_parens)
						settings.ostr << ')';
					written = true;
				}
			}
		}

		if (!written && arguments->children.size() >= 1 && 0 == strcmp(name.c_str(), "array"))
		{
			settings.ostr << (settings.hilite ? hilite_operator : "") << '[' << (settings.hilite ? hilite_none : "");
			for (size_t i = 0; i < arguments->children.size(); ++i)
			{
				if (i != 0)
					settings.ostr << ", ";
				arguments->children[i]->formatImpl(settings, state, nested_dont_need_parens);
			}
			settings.ostr << (settings.hilite ? hilite_operator : "") << ']' << (settings.hilite ? hilite_none : "");
			written = true;
		}

		if (!written && arguments->children.size() >= 2 && 0 == strcmp(name.c_str(), "tuple"))
		{
			settings.ostr << (settings.hilite ? hilite_operator : "") << '(' << (settings.hilite ? hilite_none : "");
			for (size_t i = 0; i < arguments->children.size(); ++i)
			{
				if (i != 0)
					settings.ostr << ", ";
				arguments->children[i]->formatImpl(settings, state, nested_dont_need_parens);
			}
			settings.ostr << (settings.hilite ? hilite_operator : "") << ')' << (settings.hilite ? hilite_none : "");
			written = true;
		}
	}

	if (!written)
	{
		settings.ostr << (settings.hilite ? hilite_function : "") << name;

		if (parameters)
		{
			settings.ostr << '(' << (settings.hilite ? hilite_none : "");
			parameters->formatImpl(settings, state, nested_dont_need_parens);
			settings.ostr << (settings.hilite ? hilite_function : "") << ')';
		}

		if (arguments)
		{
			settings.ostr << '(' << (settings.hilite ? hilite_none : "");
			arguments->formatImpl(settings, state, nested_dont_need_parens);
			settings.ostr << (settings.hilite ? hilite_function : "") << ')';
		}

		settings.ostr << (settings.hilite ? hilite_none : "");
	}
}

}<|MERGE_RESOLUTION|>--- conflicted
+++ resolved
@@ -5,17 +5,6 @@
 
 namespace DB
 {
-
-<<<<<<< HEAD
-namespace ErrorCodes
-{
-
-extern const int INVALID_FUNCTION_GENUS;
-extern const int LOGICAL_ERROR;
-
-}
-=======
->>>>>>> 9b00f41e
 
 String ASTFunction::getColumnName() const
 {
