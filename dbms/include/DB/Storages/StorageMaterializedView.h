--- conflicted
+++ resolved
@@ -45,10 +45,6 @@
 private:
 	StoragePtr data;
 
-<<<<<<< HEAD
-	StorageMaterializedView(const String & table_name_, const String & database_name_,
-		Context & context_,	ASTPtr & query_, NamesAndTypesListPtr columns_,	bool attach_);
-=======
 	StorageMaterializedView(
 		const String & table_name_,
 		const String & database_name_,
@@ -59,7 +55,6 @@
 		const NamesAndTypesList & alias_columns_,
 		const ColumnDefaults & column_defaults_,
 		bool attach_);
->>>>>>> ccc770e5
 };
 
 }