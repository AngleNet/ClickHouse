--- conflicted
+++ resolved
@@ -64,18 +64,10 @@
 
     const auto now = time_point_cast<seconds>(system_clock::now());
 
-<<<<<<< HEAD
-        // The period doesn't really have to be configurable, but sometimes you
-        // need to change it by recompilation to debug something. The generic
-        // code is left here so that you don't have to ruin your mood by touching
-        // std::chrono.
-        const seconds period(10);
-=======
     // Use seconds since the start of the hour, because we don't know when
     // the epoch started, maybe on some weird fractional time.
     const auto start_of_hour = time_point_cast<seconds>(time_point_cast<hours>(now));
     const auto seconds_passed = now - start_of_hour;
->>>>>>> 6d6ea424
 
     // Rotate time forward by half a period -- e.g. if a period is a minute,
     // we'll collect metrics on start of minute + 30 seconds. This is to
@@ -336,30 +328,19 @@
     // Try to add processor frequencies, ignoring errors.
     try
     {
-<<<<<<< HEAD
-        ReadBufferFromFile buf("/proc/cpuinfo");
-
-        // We need the following lines:
-        // core id  	: 4
-        // cpu MHz	 	: 4052.941
-=======
         ReadBufferFromFile buf("/proc/cpuinfo", 32768 /* buf_size */);
 
         // We need the following lines:
         // core id : 4
         // cpu MHz : 4052.941
->>>>>>> 6d6ea424
         // They contain tabs and are interspersed with other info.
         int core_id = 0;
         while (!buf.eof())
         {
             std::string s;
-<<<<<<< HEAD
-=======
             // We don't have any backslash escape sequences in /proc/cpuinfo, so
             // this function will read the line until EOL, which is exactly what
             // we need.
->>>>>>> 6d6ea424
             readEscapedStringUntilEOL(s, buf);
             // It doesn't read the EOL itself.
             ++buf.position();
