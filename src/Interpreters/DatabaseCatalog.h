#pragma once

#include <Core/UUID.h>
#include <Databases/TablesDependencyGraph.h>
#include <Interpreters/Context_fwd.h>
#include <Interpreters/StorageID.h>
#include <Parsers/IAST_fwd.h>
#include <Storages/IStorage_fwd.h>
#include <Common/SharedMutex.h>

#include <boost/noncopyable.hpp>
#include <Poco/Logger.h>

#include <array>
#include <condition_variable>
#include <list>
#include <map>
#include <memory>
#include <mutex>
#include <set>
#include <unordered_map>
#include <unordered_set>

namespace DB
{

class IDatabase;
class Exception;
class ColumnsDescription;
struct ConstraintsDescription;
class IDisk;

using DatabasePtr = std::shared_ptr<IDatabase>;
using DatabaseAndTable = std::pair<DatabasePtr, StoragePtr>;
using Databases = std::map<String, std::shared_ptr<IDatabase>>;
using DiskPtr = std::shared_ptr<IDisk>;
using TableNamesSet = std::unordered_set<QualifiedTableName>;

/// Allows executing DDL query only in one thread.
/// Puts an element into the map, locks tables's mutex, counts how much threads run parallel query on the table,
/// when counter is 0 erases element in the destructor.
/// If the element already exists in the map, waits when ddl query will be finished in other thread.
class DDLGuard
{
public:
    struct Entry
    {
        std::unique_ptr<std::mutex> mutex;
        UInt32 counter;
    };

    /// Element name -> (mutex, counter).
    /// NOTE: using std::map here (and not std::unordered_map) to avoid iterator invalidation on insertion.
    using Map = std::map<String, Entry>;

    DDLGuard(
        Map & map_,
        SharedMutex & db_mutex_,
        std::unique_lock<std::mutex> guards_lock_,
        const String & elem,
        const String & database_name);
    ~DDLGuard();

    /// Unlocks table name, keeps holding read lock for database name
    void releaseTableLock() noexcept;

private:
    Map & map;
    SharedMutex & db_mutex;
    Map::iterator it;
    std::unique_lock<std::mutex> guards_lock;
    std::unique_lock<std::mutex> table_lock;
    bool table_lock_removed = false;
    bool is_database_guard = false;
};

using DDLGuardPtr = std::unique_ptr<DDLGuard>;

class FutureSetFromSubquery;
using FutureSetFromSubqueryPtr = std::shared_ptr<FutureSetFromSubquery>;

/// Creates temporary table in `_temporary_and_external_tables` with randomly generated unique StorageID.
/// Such table can be accessed from everywhere by its ID.
/// Removes the table from database on destruction.
/// TemporaryTableHolder object can be attached to a query or session Context, so table will be accessible through the context.
struct TemporaryTableHolder : boost::noncopyable, WithContext
{
    using Creator = std::function<StoragePtr (const StorageID &)>;

    TemporaryTableHolder(ContextPtr context, const Creator & creator, const ASTPtr & query = {});

    /// Creates temporary table with Engine=Memory
    TemporaryTableHolder(
        ContextPtr context,
        const ColumnsDescription & columns,
        const ConstraintsDescription & constraints,
        const ASTPtr & query = {},
        bool create_for_global_subquery = false);

    TemporaryTableHolder(TemporaryTableHolder && rhs) noexcept;
    TemporaryTableHolder & operator=(TemporaryTableHolder && rhs) noexcept;

    ~TemporaryTableHolder();

    StorageID getGlobalTableID() const;

    StoragePtr getTable() const;

    operator bool () const { return id != UUIDHelpers::Nil; } /// NOLINT

    IDatabase * temporary_tables = nullptr;
    UUID id = UUIDHelpers::Nil;
    FutureSetFromSubqueryPtr future_set;
};

///TODO maybe remove shared_ptr from here?
using TemporaryTablesMapping = std::map<String, std::shared_ptr<TemporaryTableHolder>>;

class BackgroundSchedulePoolTaskHolder;

/// For some reason Context is required to get Storage from Database object
class DatabaseCatalog : boost::noncopyable, WithMutableContext
{
public:
    /// Names of predefined databases.
    static constexpr const char * TEMPORARY_DATABASE = "_temporary_and_external_tables";
    static constexpr const char * SYSTEM_DATABASE = "system";
    static constexpr const char * INFORMATION_SCHEMA = "information_schema";
    static constexpr const char * INFORMATION_SCHEMA_UPPERCASE = "INFORMATION_SCHEMA";

    /// Returns true if a passed name is one of the predefined databases' names.
    static bool isPredefinedDatabase(std::string_view database_name);

    static DatabaseCatalog & init(ContextMutablePtr global_context_);
    static DatabaseCatalog & instance();
    static void shutdown();

    void createBackgroundTasks();
    void initializeAndLoadTemporaryDatabase();
    void startupBackgroundTasks();
    void loadMarkedAsDroppedTables();

    /// Get an object that protects the table from concurrently executing multiple DDL operations.
    DDLGuardPtr getDDLGuard(const String & database, const String & table);
    /// Get an object that protects the database from concurrent DDL queries all tables in the database
    std::unique_lock<SharedMutex> getExclusiveDDLGuardForDatabase(const String & database);

    /// We need special synchronization between DROP/DETACH DATABASE and SYSTEM RESTART REPLICA
    /// because IStorage::flushAndPrepareForShutdown cannot be protected by DDLGuard (and a race with IStorage::startup is possible)
    std::unique_lock<SharedMutex> getLockForDropDatabase(const String & database);
    std::optional<std::shared_lock<SharedMutex>> tryGetLockForRestartReplica(const String & database);


    void assertDatabaseExists(const String & database_name) const;
    void assertDatabaseDoesntExist(const String & database_name) const;

    DatabasePtr getDatabaseForTemporaryTables() const;
    DatabasePtr getSystemDatabase() const;

    void attachDatabase(const String & database_name, const DatabasePtr & database);
    DatabasePtr detachDatabase(ContextPtr local_context, const String & database_name, bool drop = false, bool check_empty = true);
    void updateDatabaseName(const String & old_name, const String & new_name, const Strings & tables_in_database);

    /// database_name must be not empty
    DatabasePtr getDatabase(const String & database_name) const;
    DatabasePtr tryGetDatabase(const String & database_name) const;
    DatabasePtr getDatabase(const UUID & uuid) const;
    DatabasePtr tryGetDatabase(const UUID & uuid) const;
    bool isDatabaseExist(const String & database_name) const;
    Databases getDatabases() const;

    /// Same as getDatabase(const String & database_name), but if database_name is empty, current database of local_context is used
    DatabasePtr getDatabase(const String & database_name, ContextPtr local_context) const;

    /// For all of the following methods database_name in table_id must be not empty (even for temporary tables).
    void assertTableDoesntExist(const StorageID & table_id, ContextPtr context) const;
    bool isTableExist(const StorageID & table_id, ContextPtr context) const;
    bool isDictionaryExist(const StorageID & table_id) const;

    StoragePtr getTable(const StorageID & table_id, ContextPtr context) const;
    StoragePtr tryGetTable(const StorageID & table_id, ContextPtr context) const;
    DatabaseAndTable getDatabaseAndTable(const StorageID & table_id, ContextPtr context) const;
    DatabaseAndTable tryGetDatabaseAndTable(const StorageID & table_id, ContextPtr context) const;
    DatabaseAndTable getTableImpl(const StorageID & table_id,
                                  ContextPtr context,
                                  std::optional<Exception> * exception = nullptr) const;

    /// Returns true if a passed table_id refers to one of the predefined tables' names.
    /// All tables in the "system" database with System* table engine are predefined.
    /// Four views (tables, views, columns, schemata) in the "information_schema" database are predefined too.
    bool isPredefinedTable(const StorageID & table_id) const;

    /// View dependencies between a source table and its view.
    void addViewDependency(const StorageID & source_table_id, const StorageID & view_id);
    void removeViewDependency(const StorageID & source_table_id, const StorageID & view_id);
    std::vector<StorageID> getDependentViews(const StorageID & source_table_id) const;
    void updateViewDependency(const StorageID & old_source_table_id, const StorageID & old_view_id, const StorageID & new_source_table_id, const StorageID & new_view_id);

    /// If table has UUID, addUUIDMapping(...) must be called when table attached to some database
    /// removeUUIDMapping(...) must be called when it detached,
    /// and removeUUIDMappingFinally(...) must be called when table is dropped and its data removed from disk.
    /// Such tables can be accessed by persistent UUID instead of database and table name.
    void addUUIDMapping(const UUID & uuid, const DatabasePtr & database, const StoragePtr & table);
    void removeUUIDMapping(const UUID & uuid);
    void removeUUIDMappingFinally(const UUID & uuid);
    /// For moving table between databases
    void updateUUIDMapping(const UUID & uuid, DatabasePtr database, StoragePtr table);
    /// This method adds empty mapping (with database and storage equal to nullptr).
    /// It's required to "lock" some UUIDs and protect us from collision.
    /// Collisions of random 122-bit integers are very unlikely to happen,
    /// but we allow to explicitly specify UUID in CREATE query (in particular for testing).
    /// If some UUID was already added and we are trying to add it again,
    /// this method will throw an exception.
    void addUUIDMapping(const UUID & uuid);

    bool hasUUIDMapping(const UUID & uuid);

    static String getPathForUUID(const UUID & uuid);

    DatabaseAndTable tryGetByUUID(const UUID & uuid) const;

    String getPathForDroppedMetadata(const StorageID & table_id) const;
    String getPathForMetadata(const StorageID & table_id) const;
    void enqueueDroppedTableCleanup(StorageID table_id, StoragePtr table, String dropped_metadata_path, bool ignore_delay = false);
    void dequeueDroppedTableCleanup(StorageID table_id);

    void waitTableFinallyDropped(const UUID & uuid);

    /// Referential dependencies between tables: table "A" depends on table "B"
    /// if "B" is referenced in the definition of "A".
    /// Loading dependencies were used to check whether a table can be removed before we had those referential dependencies.
    /// Now we support this mode (see `check_table_referential_dependencies` in Setting.h) for compatibility.
    void addDependencies(const StorageID & table_id, const std::vector<StorageID> & new_referential_dependencies, const std::vector<StorageID> & new_loading_dependencies);
    void addDependencies(const QualifiedTableName & table_name, const TableNamesSet & new_referential_dependencies, const TableNamesSet & new_loading_dependencies);
    void addDependencies(const TablesDependencyGraph & new_referential_dependencies, const TablesDependencyGraph & new_loading_dependencies);
    std::pair<std::vector<StorageID>, std::vector<StorageID>> removeDependencies(const StorageID & table_id, bool check_referential_dependencies, bool check_loading_dependencies, bool is_drop_database = false);
    std::vector<StorageID> getReferentialDependencies(const StorageID & table_id) const;
    std::vector<StorageID> getReferentialDependents(const StorageID & table_id) const;
    std::vector<StorageID> getLoadingDependencies(const StorageID & table_id) const;
    std::vector<StorageID> getLoadingDependents(const StorageID & table_id) const;
    void updateDependencies(const StorageID & table_id, const TableNamesSet & new_referential_dependencies, const TableNamesSet & new_loading_dependencies);

    void checkTableCanBeRemovedOrRenamed(const StorageID & table_id, bool check_referential_dependencies, bool check_loading_dependencies, bool is_drop_database = false) const;


    struct TableMarkedAsDropped
    {
        StorageID table_id = StorageID::createEmpty();
        StoragePtr table;
        String metadata_path;
        time_t drop_time{};
    };
    using TablesMarkedAsDropped = std::list<TableMarkedAsDropped>;

    TablesMarkedAsDropped getTablesMarkedDropped()
    {
        std::lock_guard lock(tables_marked_dropped_mutex);
        return tables_marked_dropped;
    }

    void triggerReloadDisksTask(const Strings & new_added_disks);

private:
    // The global instance of database catalog. unique_ptr is to allow
    // deferred initialization. Thought I'd use std::optional, but I can't
    // make emplace(global_context_) compile with private constructor ¯\_(ツ)_/¯.
    static std::unique_ptr<DatabaseCatalog> database_catalog;

    explicit DatabaseCatalog(ContextMutablePtr global_context_);
    void assertDatabaseDoesntExistUnlocked(const String & database_name) const TSA_REQUIRES(databases_mutex);

    void shutdownImpl();

    void checkTableCanBeRemovedOrRenamedUnlocked(const StorageID & removing_table, bool check_referential_dependencies, bool check_loading_dependencies, bool is_drop_database) const TSA_REQUIRES(databases_mutex);

    struct UUIDToStorageMapPart
    {
        std::unordered_map<UUID, DatabaseAndTable> map TSA_GUARDED_BY(mutex);
        mutable std::mutex mutex;
    };

    static constexpr UInt64 bits_for_first_level = 4;
    using UUIDToStorageMap = std::array<UUIDToStorageMapPart, 1ull << bits_for_first_level>;

    static inline size_t getFirstLevelIdx(const UUID & uuid)
    {
        return UUIDHelpers::getHighBytes(uuid) >> (64 - bits_for_first_level);
    }

    void dropTableDataTask();
    void dropTableFinally(const TableMarkedAsDropped & table);

    void cleanupStoreDirectoryTask();
    bool maybeRemoveDirectory(const String & disk_name, const DiskPtr & disk, const String & unused_dir);

    void reloadDisksTask();

    static constexpr size_t reschedule_time_ms = 100;

    mutable std::mutex databases_mutex;

    Databases databases TSA_GUARDED_BY(databases_mutex);
    UUIDToStorageMap uuid_map;

    /// Referential dependencies between tables: table "A" depends on table "B"
    /// if the table "B" is referenced in the definition of the table "A".
    TablesDependencyGraph referential_dependencies TSA_GUARDED_BY(databases_mutex);

    /// Loading dependencies were used to check whether a table can be removed before we had referential dependencies.
    TablesDependencyGraph loading_dependencies TSA_GUARDED_BY(databases_mutex);

    /// View dependencies between a source table and its view.
    TablesDependencyGraph view_dependencies TSA_GUARDED_BY(databases_mutex);

    LoggerPtr log;

    std::atomic_bool is_shutting_down = false;

    /// Do not allow simultaneous execution of DDL requests on the same table.
    /// database name -> database guard -> (table name mutex, counter),
    /// counter: how many threads are running a query on the table at the same time
    /// For the duration of the operation, an element is placed here, and an object is returned,
    /// which deletes the element in the destructor when counter becomes zero.
    /// In case the element already exists, waits when query will be executed in other thread. See class DDLGuard below.
    struct DatabaseGuard
    {
        SharedMutex database_ddl_mutex;
        SharedMutex restart_replica_mutex;

        DDLGuard::Map table_guards;
    };
    DatabaseGuard & getDatabaseGuard(const String & database);

    using DDLGuards = std::map<String, DatabaseGuard>;
    DDLGuards ddl_guards TSA_GUARDED_BY(ddl_guards_mutex);
    /// If you capture mutex and ddl_guards_mutex, then you need to grab them strictly in this order.
    mutable std::mutex ddl_guards_mutex;

    TablesMarkedAsDropped tables_marked_dropped TSA_GUARDED_BY(tables_marked_dropped_mutex);
    TablesMarkedAsDropped::iterator first_async_drop_in_queue TSA_GUARDED_BY(tables_marked_dropped_mutex);
    std::unordered_set<UUID> tables_marked_dropped_ids TSA_GUARDED_BY(tables_marked_dropped_mutex);
    mutable std::mutex tables_marked_dropped_mutex;

    std::unique_ptr<BackgroundSchedulePoolTaskHolder> drop_task;
    static constexpr time_t default_drop_delay_sec = 8 * 60;
    time_t drop_delay_sec = default_drop_delay_sec;
    std::condition_variable wait_table_finally_dropped;

    std::unique_ptr<BackgroundSchedulePoolTaskHolder> cleanup_task;
    static constexpr time_t default_unused_dir_hide_timeout_sec = 60 * 60;              /// 1 hour
    time_t unused_dir_hide_timeout_sec = default_unused_dir_hide_timeout_sec;
    static constexpr time_t default_unused_dir_rm_timeout_sec = 30 * 24 * 60 * 60;      /// 30 days
    time_t unused_dir_rm_timeout_sec = default_unused_dir_rm_timeout_sec;
    static constexpr time_t default_unused_dir_cleanup_period_sec = 24 * 60 * 60;       /// 1 day
    time_t unused_dir_cleanup_period_sec = default_unused_dir_cleanup_period_sec;

    static constexpr time_t default_drop_error_cooldown_sec = 5;
    time_t drop_error_cooldown_sec = default_drop_error_cooldown_sec;

    std::unique_ptr<BackgroundSchedulePoolTaskHolder> reload_disks_task;
    std::mutex reload_disks_mutex;
    std::set<String> disks_to_reload;
    static constexpr time_t DBMS_DEFAULT_DISK_RELOAD_PERIOD_SEC = 5;
};

<<<<<<< HEAD
class TableNameHints : public IHints<>
{
public:
    TableNameHints(ConstDatabasePtr database_, ContextPtr context_)
        : context(context_),
        database(database_)
    {
    }

    /// getHintForTable tries to get a hint for the provided table_name in the provided
    /// database. If the results are empty, it goes for extended hints for the table
    /// with getExtendedHintForTable which looks for the table name in every database that's
    /// available in the database catalog. It finally returns a single hint which is the database
    /// name and table_name pair which is similar to the table_name provided. Perhaps something to
    /// consider is should we return more than one pair of hint?
    std::pair<String, String> getHintForTable(const String & table_name) const
    {
        auto results = this->getHints(table_name, getAllRegisteredNames());
        if (results.empty())
            return getExtendedHintForTable(table_name);
        return std::make_pair(database->getDatabaseName(), results[0]);
    }

    /// getExtendedHintsForTable tries to get hint for the given table_name across all
    /// the databases that are available in the database catalog.
    std::pair<String, String> getExtendedHintForTable(const String & table_name) const
    {
        /// load all available databases from the DatabaseCatalog instance
        auto & database_catalog = DatabaseCatalog::instance();
        auto all_databases = database_catalog.getDatabases();

        for (const auto & [db_name, db] : all_databases)
        {
            /// this case should be covered already by getHintForTable
            if (db_name == database->getDatabaseName())
                continue;

            TableNameHints hints(db, context);
            auto results = hints.getHints(table_name);

            /// if the results are not empty, return the first instance of the table_name
            /// and the corresponding database_name that was found.
            if (!results.empty())
                return std::make_pair(db_name, results[0]);
        }
        return {};
    }

    Names getAllRegisteredNames() const override
    {
        if (database)
            return database->getAllTableNames(context);
        return {};
    }

private:
    ContextPtr context;
    ConstDatabasePtr database;
};

=======
>>>>>>> 9b517804

/// This class is useful when creating a table or database.
/// Usually we create IStorage/IDatabase object first and then add it to IDatabase/DatabaseCatalog.
/// But such object may start using a directory in store/ since its creation.
/// To avoid race with cleanupStoreDirectoryTask() we have to mark UUID as used first.
/// Then we can either add DatabasePtr/StoragePtr to the created UUID mapping
/// or remove the lock if creation failed.
/// See also addUUIDMapping(...)
class TemporaryLockForUUIDDirectory : private boost::noncopyable
{
    UUID uuid = UUIDHelpers::Nil;
public:
    TemporaryLockForUUIDDirectory() = default;
    explicit TemporaryLockForUUIDDirectory(UUID uuid_);
    ~TemporaryLockForUUIDDirectory();

    TemporaryLockForUUIDDirectory(TemporaryLockForUUIDDirectory && rhs) noexcept;
    TemporaryLockForUUIDDirectory & operator = (TemporaryLockForUUIDDirectory && rhs) noexcept;
};

}<|MERGE_RESOLUTION|>--- conflicted
+++ resolved
@@ -363,69 +363,6 @@
     static constexpr time_t DBMS_DEFAULT_DISK_RELOAD_PERIOD_SEC = 5;
 };
 
-<<<<<<< HEAD
-class TableNameHints : public IHints<>
-{
-public:
-    TableNameHints(ConstDatabasePtr database_, ContextPtr context_)
-        : context(context_),
-        database(database_)
-    {
-    }
-
-    /// getHintForTable tries to get a hint for the provided table_name in the provided
-    /// database. If the results are empty, it goes for extended hints for the table
-    /// with getExtendedHintForTable which looks for the table name in every database that's
-    /// available in the database catalog. It finally returns a single hint which is the database
-    /// name and table_name pair which is similar to the table_name provided. Perhaps something to
-    /// consider is should we return more than one pair of hint?
-    std::pair<String, String> getHintForTable(const String & table_name) const
-    {
-        auto results = this->getHints(table_name, getAllRegisteredNames());
-        if (results.empty())
-            return getExtendedHintForTable(table_name);
-        return std::make_pair(database->getDatabaseName(), results[0]);
-    }
-
-    /// getExtendedHintsForTable tries to get hint for the given table_name across all
-    /// the databases that are available in the database catalog.
-    std::pair<String, String> getExtendedHintForTable(const String & table_name) const
-    {
-        /// load all available databases from the DatabaseCatalog instance
-        auto & database_catalog = DatabaseCatalog::instance();
-        auto all_databases = database_catalog.getDatabases();
-
-        for (const auto & [db_name, db] : all_databases)
-        {
-            /// this case should be covered already by getHintForTable
-            if (db_name == database->getDatabaseName())
-                continue;
-
-            TableNameHints hints(db, context);
-            auto results = hints.getHints(table_name);
-
-            /// if the results are not empty, return the first instance of the table_name
-            /// and the corresponding database_name that was found.
-            if (!results.empty())
-                return std::make_pair(db_name, results[0]);
-        }
-        return {};
-    }
-
-    Names getAllRegisteredNames() const override
-    {
-        if (database)
-            return database->getAllTableNames(context);
-        return {};
-    }
-
-private:
-    ContextPtr context;
-    ConstDatabasePtr database;
-};
-
-=======
->>>>>>> 9b517804
 
 /// This class is useful when creating a table or database.
 /// Usually we create IStorage/IDatabase object first and then add it to IDatabase/DatabaseCatalog.
