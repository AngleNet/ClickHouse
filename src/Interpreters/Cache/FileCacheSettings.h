#pragma once

#include <Core/BaseSettingsFwdMacros.h>
#include <Core/NamesAndTypes.h>
#include <Core/SettingsFields.h>
#include <Core/SettingsEnums.h>
#include <Interpreters/Cache/FileCache_fwd.h>
#include <Storages/ColumnsDescription.h>

namespace Poco { namespace Util { class AbstractConfiguration; } } // NOLINT(cppcoreguidelines-virtual-class-destructor)

namespace DB
{
struct FileCacheSettingsImpl;
class NamedCollection;
struct MutableColumnsAndConstraints;

#define FILE_CACHE_SETTINGS_SUPPORTED_TYPES(CLASS_NAME, M) \
    M(CLASS_NAME, String) \
    M(CLASS_NAME, Bool) \
    M(CLASS_NAME, Double) \
    M(CLASS_NAME, UInt64)

FILE_CACHE_SETTINGS_SUPPORTED_TYPES(FileCacheSettings, DECLARE_SETTING_TRAIT)

<<<<<<< HEAD
    size_t load_metadata_threads = FILECACHE_DEFAULT_LOAD_METADATA_THREADS;
    bool load_metadata_asynchronously = false;

    bool write_cache_per_user_id_directory = false;

    FileCachePolicy cache_policy = FILECACHE_DEFAULT_CACHE_POLICY;
    double slru_size_ratio = FILECACHE_DEFAULT_SLRU_RATIO;
=======
struct FileCacheSettings
{
    FileCacheSettings();
    FileCacheSettings(const FileCacheSettings & settings);
    FileCacheSettings(FileCacheSettings && settings) noexcept;
    FileCacheSettings & operator=(FileCacheSettings && settings) noexcept;
    bool operator==(const FileCacheSettings & settings) const noexcept;
    ~FileCacheSettings();
>>>>>>> 7951c172

    static ColumnsDescription getColumnsDescription();

    FILE_CACHE_SETTINGS_SUPPORTED_TYPES(FileCacheSettings, DECLARE_SETTING_SUBSCRIPT_OPERATOR)

    void loadFromConfig(const Poco::Util::AbstractConfiguration & config, const std::string & config_prefix, bool allow_empty_path = false);
    void loadFromCollection(const NamedCollection & collection);
    void dumpToSystemSettingsColumns(
        MutableColumnsAndConstraints & params,
        const std::string & cache_name,
        const FileCachePtr & cache) const;

    void validate(bool allow_empty_path = false);

private:
    std::unique_ptr<FileCacheSettingsImpl> impl;
};

}<|MERGE_RESOLUTION|>--- conflicted
+++ resolved
@@ -23,15 +23,6 @@
 
 FILE_CACHE_SETTINGS_SUPPORTED_TYPES(FileCacheSettings, DECLARE_SETTING_TRAIT)
 
-<<<<<<< HEAD
-    size_t load_metadata_threads = FILECACHE_DEFAULT_LOAD_METADATA_THREADS;
-    bool load_metadata_asynchronously = false;
-
-    bool write_cache_per_user_id_directory = false;
-
-    FileCachePolicy cache_policy = FILECACHE_DEFAULT_CACHE_POLICY;
-    double slru_size_ratio = FILECACHE_DEFAULT_SLRU_RATIO;
-=======
 struct FileCacheSettings
 {
     FileCacheSettings();
@@ -40,7 +31,6 @@
     FileCacheSettings & operator=(FileCacheSettings && settings) noexcept;
     bool operator==(const FileCacheSettings & settings) const noexcept;
     ~FileCacheSettings();
->>>>>>> 7951c172
 
     static ColumnsDescription getColumnsDescription();
 
