#include <map>
#include <set>
#include <optional>
#include <memory>
#include <Poco/Mutex.h>
#include <Poco/UUID.h>
#include <Poco/Net/IPAddress.h>
#include <Poco/Util/Application.h>
#include <Common/Macros.h>
#include <Common/escapeForFileName.h>
#include <Common/setThreadName.h>
#include <Common/Stopwatch.h>
#include <Common/formatReadable.h>
#include <Common/thread_local_rng.h>
#include <Common/ZooKeeper/TestKeeperStorageDispatcher.h>
#include <Compression/ICompressionCodec.h>
#include <Core/BackgroundSchedulePool.h>
#include <Formats/FormatFactory.h>
#include <Processors/Formats/InputStreamFromInputFormat.h>
#include <Databases/IDatabase.h>
#include <Storages/IStorage.h>
#include <Storages/MarkCache.h>
#include <Storages/MergeTree/MergeList.h>
#include <Storages/MergeTree/ReplicatedFetchList.h>
#include <Storages/MergeTree/MergeTreeData.h>
#include <Storages/MergeTree/MergeTreeSettings.h>
#include <Storages/CompressionCodecSelector.h>
#include <Storages/StorageS3Settings.h>
#include <Disks/DiskLocal.h>
#include <TableFunctions/TableFunctionFactory.h>
#include <Interpreters/ActionLocksManager.h>
#include <Core/Settings.h>
#include <Access/AccessControlManager.h>
#include <Access/ContextAccess.h>
#include <Access/EnabledRolesInfo.h>
#include <Access/EnabledRowPolicies.h>
#include <Access/QuotaUsage.h>
#include <Access/User.h>
#include <Access/SettingsProfile.h>
#include <Access/SettingsConstraints.h>
#include <Interpreters/ExpressionJIT.h>
#include <Dictionaries/Embedded/GeoDictionariesLoader.h>
#include <Interpreters/EmbeddedDictionaries.h>
#include <Interpreters/ExternalDictionariesLoader.h>
#include <Interpreters/ExternalModelsLoader.h>
#include <Interpreters/ExpressionActions.h>
#include <Interpreters/ProcessList.h>
#include <Interpreters/Cluster.h>
#include <Interpreters/InterserverIOHandler.h>
#include <Interpreters/SystemLog.h>
#include <Interpreters/Context.h>
#include <Interpreters/DDLWorker.h>
#include <IO/ReadBufferFromFile.h>
#include <IO/UncompressedCache.h>
#include <Parsers/ASTCreateQuery.h>
#include <Parsers/ParserCreateQuery.h>
#include <Parsers/parseQuery.h>
#include <Common/StackTrace.h>
#include <Common/Config/ConfigProcessor.h>
#include <Common/ZooKeeper/ZooKeeper.h>
#include <Common/ShellCommand.h>
#include <Common/TraceCollector.h>
#include <common/logger_useful.h>
#include <Common/RemoteHostFilter.h>
#include <Interpreters/DatabaseCatalog.h>
#include <Storages/MergeTree/BackgroundJobsExecutor.h>
#include <Storages/MergeTree/MergeTreeDataPartUUID.h>


namespace ProfileEvents
{
    extern const Event ContextLock;
    extern const Event CompiledCacheSizeBytes;
}

namespace CurrentMetrics
{
    extern const Metric ContextLockWait;
    extern const Metric BackgroundMovePoolTask;
    extern const Metric BackgroundSchedulePoolTask;
    extern const Metric BackgroundBufferFlushSchedulePoolTask;
    extern const Metric BackgroundDistributedSchedulePoolTask;
    extern const Metric BackgroundMessageBrokerSchedulePoolTask;
}


namespace DB
{

namespace ErrorCodes
{
    extern const int BAD_ARGUMENTS;
    extern const int BAD_GET;
    extern const int UNKNOWN_DATABASE;
    extern const int UNKNOWN_TABLE;
    extern const int TABLE_ALREADY_EXISTS;
    extern const int THERE_IS_NO_SESSION;
    extern const int THERE_IS_NO_QUERY;
    extern const int NO_ELEMENTS_IN_CONFIG;
    extern const int TABLE_SIZE_EXCEEDS_MAX_DROP_SIZE_LIMIT;
    extern const int SESSION_NOT_FOUND;
    extern const int SESSION_IS_LOCKED;
    extern const int LOGICAL_ERROR;
    extern const int NOT_IMPLEMENTED;
}


class NamedSessions
{
public:
    using Key = NamedSessionKey;

    ~NamedSessions()
    {
        try
        {
            {
                std::lock_guard lock{mutex};
                quit = true;
            }

            cond.notify_one();
            thread.join();
        }
        catch (...)
        {
            tryLogCurrentException(__PRETTY_FUNCTION__);
        }
    }

    /// Find existing session or create a new.
    std::shared_ptr<NamedSession> acquireSession(
        const String & session_id,
        Context & context,
        std::chrono::steady_clock::duration timeout,
        bool throw_if_not_found)
    {
        std::unique_lock lock(mutex);

        auto & user_name = context.client_info.current_user;

        if (user_name.empty())
            throw Exception("Empty user name.", ErrorCodes::LOGICAL_ERROR);

        Key key(user_name, session_id);

        auto it = sessions.find(key);
        if (it == sessions.end())
        {
            if (throw_if_not_found)
                throw Exception("Session not found.", ErrorCodes::SESSION_NOT_FOUND);

            /// Create a new session from current context.
            it = sessions.insert(std::make_pair(key, std::make_shared<NamedSession>(key, context, timeout, *this))).first;
        }
        else if (it->second->key.first != context.client_info.current_user)
        {
            throw Exception("Session belongs to a different user", ErrorCodes::SESSION_IS_LOCKED);
        }

        /// Use existing session.
        const auto & session = it->second;

        if (!session.unique())
            throw Exception("Session is locked by a concurrent client.", ErrorCodes::SESSION_IS_LOCKED);

        session->context.client_info = context.client_info;

        return session;
    }

    void releaseSession(NamedSession & session)
    {
        std::unique_lock lock(mutex);
        scheduleCloseSession(session, lock);
    }

private:
    class SessionKeyHash
    {
    public:
        size_t operator()(const Key & key) const
        {
            SipHash hash;
            hash.update(key.first);
            hash.update(key.second);
            return hash.get64();
        }
    };

    /// TODO it's very complicated. Make simple std::map with time_t or boost::multi_index.
    using Container = std::unordered_map<Key, std::shared_ptr<NamedSession>, SessionKeyHash>;
    using CloseTimes = std::deque<std::vector<Key>>;
    Container sessions;
    CloseTimes close_times;
    std::chrono::steady_clock::duration close_interval = std::chrono::seconds(1);
    std::chrono::steady_clock::time_point close_cycle_time = std::chrono::steady_clock::now();
    UInt64 close_cycle = 0;

    void scheduleCloseSession(NamedSession & session, std::unique_lock<std::mutex> &)
    {
        /// Push it on a queue of sessions to close, on a position corresponding to the timeout.
        /// (timeout is measured from current moment of time)

        const UInt64 close_index = session.timeout / close_interval + 1;
        const auto new_close_cycle = close_cycle + close_index;

        if (session.close_cycle != new_close_cycle)
        {
            session.close_cycle = new_close_cycle;
            if (close_times.size() < close_index + 1)
                close_times.resize(close_index + 1);
            close_times[close_index].emplace_back(session.key);
        }
    }

    void cleanThread()
    {
        setThreadName("SessionCleaner");

        std::unique_lock lock{mutex};

        while (true)
        {
            auto interval = closeSessions(lock);

            if (cond.wait_for(lock, interval, [this]() -> bool { return quit; }))
                break;
        }
    }

    /// Close sessions, that has been expired. Returns how long to wait for next session to be expired, if no new sessions will be added.
    std::chrono::steady_clock::duration closeSessions(std::unique_lock<std::mutex> & lock)
    {
        const auto now = std::chrono::steady_clock::now();

        /// The time to close the next session did not come
        if (now < close_cycle_time)
            return close_cycle_time - now;  /// Will sleep until it comes.

        const auto current_cycle = close_cycle;

        ++close_cycle;
        close_cycle_time = now + close_interval;

        if (close_times.empty())
            return close_interval;

        auto & sessions_to_close = close_times.front();

        for (const auto & key : sessions_to_close)
        {
            const auto session = sessions.find(key);

            if (session != sessions.end() && session->second->close_cycle <= current_cycle)
            {
                if (!session->second.unique())
                {
                    /// Skip but move it to close on the next cycle.
                    session->second->timeout = std::chrono::steady_clock::duration{0};
                    scheduleCloseSession(*session->second, lock);
                }
                else
                    sessions.erase(session);
            }
        }

        close_times.pop_front();
        return close_interval;
    }

    std::mutex mutex;
    std::condition_variable cond;
    std::atomic<bool> quit{false};
    ThreadFromGlobalPool thread{&NamedSessions::cleanThread, this};
};


void NamedSession::release()
{
    parent.releaseSession(*this);
}


/** Set of known objects (environment), that could be used in query.
  * Shared (global) part. Order of members (especially, order of destruction) is very important.
  */
struct ContextShared
{
    Poco::Logger * log = &Poco::Logger::get("Context");

    /// For access of most of shared objects. Recursive mutex.
    mutable std::recursive_mutex mutex;
    /// Separate mutex for access of dictionaries. Separate mutex to avoid locks when server doing request to itself.
    mutable std::mutex embedded_dictionaries_mutex;
    mutable std::mutex external_dictionaries_mutex;
    mutable std::mutex external_models_mutex;
    /// Separate mutex for storage policies. During server startup we may
    /// initialize some important storages (system logs with MergeTree engine)
    /// under context lock.
    mutable std::mutex storage_policies_mutex;
    /// Separate mutex for re-initialization of zookeeper session. This operation could take a long time and must not interfere with another operations.
    mutable std::mutex zookeeper_mutex;

    mutable zkutil::ZooKeeperPtr zookeeper;                 /// Client for ZooKeeper.
    ConfigurationPtr zookeeper_config;                      /// Stores zookeeper configs

    mutable std::mutex test_keeper_storage_dispatcher_mutex;
    mutable std::shared_ptr<zkutil::TestKeeperStorageDispatcher> test_keeper_storage_dispatcher;
    mutable std::mutex auxiliary_zookeepers_mutex;
    mutable std::map<String, zkutil::ZooKeeperPtr> auxiliary_zookeepers;    /// Map for auxiliary ZooKeeper clients.
    ConfigurationPtr auxiliary_zookeepers_config;           /// Stores auxiliary zookeepers configs

    String interserver_io_host;                             /// The host name by which this server is available for other servers.
    UInt16 interserver_io_port = 0;                         /// and port.
    String interserver_io_user;
    String interserver_io_password;
    String interserver_scheme;                              /// http or https

    String path;                                            /// Path to the data directory, with a slash at the end.
    String flags_path;                                      /// Path to the directory with some control flags for server maintenance.
    String user_files_path;                                 /// Path to the directory with user provided files, usable by 'file' table function.
    String dictionaries_lib_path;                           /// Path to the directory with user provided binaries and libraries for external dictionaries.
    ConfigurationPtr config;                                /// Global configuration settings.

    String tmp_path;                                        /// Path to the temporary files that occur when processing the request.
    mutable VolumePtr tmp_volume;                           /// Volume for the the temporary files that occur when processing the request.

    mutable std::optional<EmbeddedDictionaries> embedded_dictionaries;    /// Metrica's dictionaries. Have lazy initialization.
    mutable std::optional<ExternalDictionariesLoader> external_dictionaries_loader;
    mutable std::optional<ExternalModelsLoader> external_models_loader;
    String default_profile_name;                            /// Default profile name used for default values.
    String system_profile_name;                             /// Profile used by system processes
    AccessControlManager access_control_manager;
    mutable UncompressedCachePtr uncompressed_cache;        /// The cache of decompressed blocks.
    mutable MarkCachePtr mark_cache;                        /// Cache of marks in compressed files.
    ProcessList process_list;                               /// Executing queries at the moment.
    MergeList merge_list;                                   /// The list of executable merge (for (Replicated)?MergeTree)
    ReplicatedFetchList replicated_fetch_list;
    ConfigurationPtr users_config;                          /// Config with the users, profiles and quotas sections.
    InterserverIOHandler interserver_io_handler;            /// Handler for interserver communication.

    mutable std::optional<BackgroundSchedulePool> buffer_flush_schedule_pool; /// A thread pool that can do background flush for Buffer tables.
    mutable std::optional<BackgroundSchedulePool> schedule_pool;    /// A thread pool that can run different jobs in background (used in replicated tables)
    mutable std::optional<BackgroundSchedulePool> distributed_schedule_pool; /// A thread pool that can run different jobs in background (used for distributed sends)
    mutable std::optional<BackgroundSchedulePool> message_broker_schedule_pool; /// A thread pool that can run different jobs in background (used for message brokers, like RabbitMQ and Kafka)
    MultiVersion<Macros> macros;                            /// Substitutions extracted from config.
    std::unique_ptr<DDLWorker> ddl_worker;                  /// Process ddl commands from zk.
    /// Rules for selecting the compression settings, depending on the size of the part.
    mutable std::unique_ptr<CompressionCodecSelector> compression_codec_selector;
    /// Storage disk chooser for MergeTree engines
    mutable std::shared_ptr<const DiskSelector> merge_tree_disk_selector;
    /// Storage policy chooser for MergeTree engines
    mutable std::shared_ptr<const StoragePolicySelector> merge_tree_storage_policy_selector;

    std::optional<MergeTreeSettings> merge_tree_settings;   /// Settings of MergeTree* engines.
    std::optional<MergeTreeSettings> replicated_merge_tree_settings;   /// Settings of ReplicatedMergeTree* engines.
    std::atomic_size_t max_table_size_to_drop = 50000000000lu; /// Protects MergeTree tables from accidental DROP (50GB by default)
    std::atomic_size_t max_partition_size_to_drop = 50000000000lu; /// Protects MergeTree partitions from accidental DROP (50GB by default)
    String format_schema_path;                              /// Path to a directory that contains schema files used by input formats.
    ActionLocksManagerPtr action_locks_manager;             /// Set of storages' action lockers
    std::optional<SystemLogs> system_logs;                  /// Used to log queries and operations on parts
    std::optional<StorageS3Settings> storage_s3_settings;   /// Settings of S3 storage

    RemoteHostFilter remote_host_filter; /// Allowed URL from config.xml

    std::optional<TraceCollector> trace_collector;        /// Thread collecting traces from threads executing queries
    std::optional<NamedSessions> named_sessions;        /// Controls named HTTP sessions.

    /// Clusters for distributed tables
    /// Initialized on demand (on distributed storages initialization) since Settings should be initialized
    std::unique_ptr<Clusters> clusters;
    ConfigurationPtr clusters_config;                        /// Stores updated configs
    mutable std::mutex clusters_mutex;                       /// Guards clusters and clusters_config

#if USE_EMBEDDED_COMPILER
    std::shared_ptr<CompiledExpressionCache> compiled_expression_cache;
#endif

    bool shutdown_called = false;

    Stopwatch uptime_watch;

    Context::ApplicationType application_type = Context::ApplicationType::SERVER;

    /// vector of xdbc-bridge commands, they will be killed when Context will be destroyed
    std::vector<std::unique_ptr<ShellCommand>> bridge_commands;

    Context::ConfigReloadCallback config_reload_callback;

    ContextShared()
        : macros(std::make_unique<Macros>())
    {
        /// TODO: make it singleton (?)
        static std::atomic<size_t> num_calls{0};
        if (++num_calls > 1)
        {
            std::cerr << "Attempting to create multiple ContextShared instances. Stack trace:\n" << StackTrace().toString();
            std::cerr.flush();
            std::terminate();
        }
    }


    ~ContextShared()
    {
        try
        {
            shutdown();
        }
        catch (...)
        {
            tryLogCurrentException(__PRETTY_FUNCTION__);
        }
    }


    /** Perform a complex job of destroying objects in advance.
      */
    void shutdown()
    {
        if (shutdown_called)
            return;
        shutdown_called = true;

        /**  After system_logs have been shut down it is guaranteed that no system table gets created or written to.
          *  Note that part changes at shutdown won't be logged to part log.
          */

        if (system_logs)
            system_logs->shutdown();

        DatabaseCatalog::shutdown();

        /// Preemptive destruction is important, because these objects may have a refcount to ContextShared (cyclic reference).
        /// TODO: Get rid of this.

        system_logs.reset();
        embedded_dictionaries.reset();
        external_dictionaries_loader.reset();
        external_models_loader.reset();
        buffer_flush_schedule_pool.reset();
        schedule_pool.reset();
        distributed_schedule_pool.reset();
        message_broker_schedule_pool.reset();
        ddl_worker.reset();

        /// Stop trace collector if any
        trace_collector.reset();
        /// Stop zookeeper connection
        zookeeper.reset();
        /// Stop test_keeper storage
        test_keeper_storage_dispatcher.reset();
    }

    bool hasTraceCollector() const
    {
        return trace_collector.has_value();
    }

    void initializeTraceCollector(std::shared_ptr<TraceLog> trace_log)
    {
        if (!trace_log)
            return;
        if (hasTraceCollector())
            return;

        trace_collector.emplace(std::move(trace_log));
    }
};


Context::Context() = default;
Context::Context(const Context &) = default;
Context & Context::operator=(const Context &) = default;

SharedContextHolder::SharedContextHolder(SharedContextHolder &&) noexcept = default;
SharedContextHolder & SharedContextHolder::operator=(SharedContextHolder &&) = default;
SharedContextHolder::SharedContextHolder() = default;
SharedContextHolder::~SharedContextHolder() = default;
SharedContextHolder::SharedContextHolder(std::unique_ptr<ContextShared> shared_context)
    : shared(std::move(shared_context)) {}

void SharedContextHolder::reset() { shared.reset(); }


Context Context::createGlobal(ContextShared * shared)
{
    Context res;
    res.shared = shared;
    return res;
}

void Context::initGlobal()
{
    DatabaseCatalog::init(*this);
}

SharedContextHolder Context::createShared()
{
    return SharedContextHolder(std::make_unique<ContextShared>());
}

Context::~Context() = default;


InterserverIOHandler & Context::getInterserverIOHandler() { return shared->interserver_io_handler; }

std::unique_lock<std::recursive_mutex> Context::getLock() const
{
    ProfileEvents::increment(ProfileEvents::ContextLock);
    CurrentMetrics::Increment increment{CurrentMetrics::ContextLockWait};
    return std::unique_lock(shared->mutex);
}

ProcessList & Context::getProcessList() { return shared->process_list; }
const ProcessList & Context::getProcessList() const { return shared->process_list; }
MergeList & Context::getMergeList() { return shared->merge_list; }
const MergeList & Context::getMergeList() const { return shared->merge_list; }
ReplicatedFetchList & Context::getReplicatedFetchList() { return shared->replicated_fetch_list; }
const ReplicatedFetchList & Context::getReplicatedFetchList() const { return shared->replicated_fetch_list; }


void Context::enableNamedSessions()
{
    shared->named_sessions.emplace();
}

std::shared_ptr<NamedSession> Context::acquireNamedSession(const String & session_id, std::chrono::steady_clock::duration timeout, bool session_check)
{
    if (!shared->named_sessions)
        throw Exception("Support for named sessions is not enabled", ErrorCodes::NOT_IMPLEMENTED);

    return shared->named_sessions->acquireSession(session_id, *this, timeout, session_check);
}

String Context::resolveDatabase(const String & database_name) const
{
    String res = database_name.empty() ? getCurrentDatabase() : database_name;
    if (res.empty())
        throw Exception("Default database is not selected", ErrorCodes::UNKNOWN_DATABASE);
    return res;
}

String Context::getPath() const
{
    auto lock = getLock();
    return shared->path;
}

String Context::getFlagsPath() const
{
    auto lock = getLock();
    return shared->flags_path;
}

String Context::getUserFilesPath() const
{
    auto lock = getLock();
    return shared->user_files_path;
}

String Context::getDictionariesLibPath() const
{
    auto lock = getLock();
    return shared->dictionaries_lib_path;
}

VolumePtr Context::getTemporaryVolume() const
{
    auto lock = getLock();
    return shared->tmp_volume;
}

void Context::setPath(const String & path)
{
    auto lock = getLock();

    shared->path = path;

    if (shared->tmp_path.empty() && !shared->tmp_volume)
        shared->tmp_path = shared->path + "tmp/";

    if (shared->flags_path.empty())
        shared->flags_path = shared->path + "flags/";

    if (shared->user_files_path.empty())
        shared->user_files_path = shared->path + "user_files/";

    if (shared->dictionaries_lib_path.empty())
        shared->dictionaries_lib_path = shared->path + "dictionaries_lib/";
}

VolumePtr Context::setTemporaryStorage(const String & path, const String & policy_name)
{
    std::lock_guard lock(shared->storage_policies_mutex);

    if (policy_name.empty())
    {
        shared->tmp_path = path;
        if (!shared->tmp_path.ends_with('/'))
            shared->tmp_path += '/';

        auto disk = std::make_shared<DiskLocal>("_tmp_default", shared->tmp_path, 0);
        shared->tmp_volume = std::make_shared<SingleDiskVolume>("_tmp_default", disk, 0);
    }
    else
    {
        StoragePolicyPtr tmp_policy = getStoragePolicySelector(lock)->get(policy_name);
        if (tmp_policy->getVolumes().size() != 1)
             throw Exception("Policy " + policy_name + " is used temporary files, such policy should have exactly one volume",
                             ErrorCodes::NO_ELEMENTS_IN_CONFIG);
        shared->tmp_volume = tmp_policy->getVolume(0);
    }

    if (shared->tmp_volume->getDisks().empty())
         throw Exception("No disks volume for temporary files", ErrorCodes::NO_ELEMENTS_IN_CONFIG);

    return shared->tmp_volume;
}

void Context::setFlagsPath(const String & path)
{
    auto lock = getLock();
    shared->flags_path = path;
}

void Context::setUserFilesPath(const String & path)
{
    auto lock = getLock();
    shared->user_files_path = path;
}

void Context::setDictionariesLibPath(const String & path)
{
    auto lock = getLock();
    shared->dictionaries_lib_path = path;
}

void Context::setConfig(const ConfigurationPtr & config)
{
    auto lock = getLock();
    shared->config = config;
    shared->access_control_manager.setExternalAuthenticatorsConfig(*shared->config);
}

const Poco::Util::AbstractConfiguration & Context::getConfigRef() const
{
    auto lock = getLock();
    return shared->config ? *shared->config : Poco::Util::Application::instance().config();
}


AccessControlManager & Context::getAccessControlManager()
{
    return shared->access_control_manager;
}

const AccessControlManager & Context::getAccessControlManager() const
{
    return shared->access_control_manager;
}

void Context::setExternalAuthenticatorsConfig(const Poco::Util::AbstractConfiguration & config)
{
    auto lock = getLock();
    shared->access_control_manager.setExternalAuthenticatorsConfig(config);
}

void Context::setUsersConfig(const ConfigurationPtr & config)
{
    auto lock = getLock();
    shared->users_config = config;
    shared->access_control_manager.setUsersConfig(*shared->users_config);
}

ConfigurationPtr Context::getUsersConfig()
{
    auto lock = getLock();
    return shared->users_config;
}


void Context::setUserImpl(const String & name, const std::optional<String> & password, const Poco::Net::SocketAddress & address)
{
    auto lock = getLock();

    client_info.current_user = name;
    client_info.current_address = address;

#if defined(ARCADIA_BUILD)
    /// This is harmful field that is used only in foreign "Arcadia" build.
    client_info.current_password = password.value_or("");
#endif

    /// Find a user with such name and check the password.
    UUID new_user_id;
    if (password)
        new_user_id = getAccessControlManager().login(name, *password, address.host());
    else
    {
        /// Access w/o password is done under interserver-secret (remote_servers.secret)
        /// So it is okay not to check client's host in this case (since there is trust).
        new_user_id = getAccessControlManager().getIDOfLoggedUser(name);
    }

    auto new_access = getAccessControlManager().getContextAccess(
        new_user_id, /* current_roles = */ {}, /* use_default_roles = */ true,
        settings, current_database, client_info);

    user_id = new_user_id;
    access = std::move(new_access);
    current_roles.clear();
    use_default_roles = true;

    setSettings(*access->getDefaultSettings());
}

void Context::setUser(const String & name, const String & password, const Poco::Net::SocketAddress & address)
{
    setUserImpl(name, password, address);
}

void Context::setUserWithoutCheckingPassword(const String & name, const Poco::Net::SocketAddress & address)
{
    setUserImpl(name, {} /* no password */, address);
}

std::shared_ptr<const User> Context::getUser() const
{
    return getAccess()->getUser();
}

void Context::setQuotaKey(String quota_key_)
{
    auto lock = getLock();
    client_info.quota_key = std::move(quota_key_);
}

String Context::getUserName() const
{
    return getAccess()->getUserName();
}

std::optional<UUID> Context::getUserID() const
{
    auto lock = getLock();
    return user_id;
}


void Context::setCurrentRoles(const boost::container::flat_set<UUID> & current_roles_)
{
    auto lock = getLock();
    if (current_roles == current_roles_ && !use_default_roles)
        return;
    current_roles = current_roles_;
    use_default_roles = false;
    calculateAccessRights();
}

void Context::setCurrentRolesDefault()
{
    auto lock = getLock();
    if (use_default_roles)
        return;
    current_roles.clear();
    use_default_roles = true;
    calculateAccessRights();
}

boost::container::flat_set<UUID> Context::getCurrentRoles() const
{
    return getRolesInfo()->current_roles;
}

boost::container::flat_set<UUID> Context::getEnabledRoles() const
{
    return getRolesInfo()->enabled_roles;
}

std::shared_ptr<const EnabledRolesInfo> Context::getRolesInfo() const
{
    return getAccess()->getRolesInfo();
}


void Context::calculateAccessRights()
{
    auto lock = getLock();
    if (user_id)
        access = getAccessControlManager().getContextAccess(*user_id, current_roles, use_default_roles, settings, current_database, client_info);
}


template <typename... Args>
void Context::checkAccessImpl(const Args &... args) const
{
    return getAccess()->checkAccess(args...);
}

void Context::checkAccess(const AccessFlags & flags) const { return checkAccessImpl(flags); }
void Context::checkAccess(const AccessFlags & flags, const std::string_view & database) const { return checkAccessImpl(flags, database); }
void Context::checkAccess(const AccessFlags & flags, const std::string_view & database, const std::string_view & table) const { return checkAccessImpl(flags, database, table); }
void Context::checkAccess(const AccessFlags & flags, const std::string_view & database, const std::string_view & table, const std::string_view & column) const { return checkAccessImpl(flags, database, table, column); }
void Context::checkAccess(const AccessFlags & flags, const std::string_view & database, const std::string_view & table, const std::vector<std::string_view> & columns) const { return checkAccessImpl(flags, database, table, columns); }
void Context::checkAccess(const AccessFlags & flags, const std::string_view & database, const std::string_view & table, const Strings & columns) const { return checkAccessImpl(flags, database, table, columns); }
void Context::checkAccess(const AccessFlags & flags, const StorageID & table_id) const { checkAccessImpl(flags, table_id.getDatabaseName(), table_id.getTableName()); }
void Context::checkAccess(const AccessFlags & flags, const StorageID & table_id, const std::string_view & column) const { checkAccessImpl(flags, table_id.getDatabaseName(), table_id.getTableName(), column); }
void Context::checkAccess(const AccessFlags & flags, const StorageID & table_id, const std::vector<std::string_view> & columns) const { checkAccessImpl(flags, table_id.getDatabaseName(), table_id.getTableName(), columns); }
void Context::checkAccess(const AccessFlags & flags, const StorageID & table_id, const Strings & columns) const { checkAccessImpl(flags, table_id.getDatabaseName(), table_id.getTableName(), columns); }
void Context::checkAccess(const AccessRightsElement & element) const { return checkAccessImpl(element); }
void Context::checkAccess(const AccessRightsElements & elements) const { return checkAccessImpl(elements); }


std::shared_ptr<const ContextAccess> Context::getAccess() const
{
    auto lock = getLock();
    return access ? access : ContextAccess::getFullAccess();
}

ASTPtr Context::getRowPolicyCondition(const String & database, const String & table_name, RowPolicy::ConditionType type) const
{
    auto lock = getLock();
    auto initial_condition = initial_row_policy ? initial_row_policy->getCondition(database, table_name, type) : nullptr;
    return getAccess()->getRowPolicyCondition(database, table_name, type, initial_condition);
}

void Context::setInitialRowPolicy()
{
    auto lock = getLock();
    auto initial_user_id = getAccessControlManager().find<User>(client_info.initial_user);
    initial_row_policy = nullptr;
    if (initial_user_id)
        initial_row_policy = getAccessControlManager().getEnabledRowPolicies(*initial_user_id, {});
}


std::shared_ptr<const EnabledQuota> Context::getQuota() const
{
    return getAccess()->getQuota();
}


std::optional<QuotaUsage> Context::getQuotaUsage() const
{
    return getAccess()->getQuotaUsage();
}


void Context::setProfile(const String & profile_name)
{
    SettingsChanges profile_settings_changes = *getAccessControlManager().getProfileSettings(profile_name);
    try
    {
        checkSettingsConstraints(profile_settings_changes);
    }
    catch (Exception & e)
    {
        e.addMessage(", while trying to set settings profile {}", profile_name);
        throw;
    }
    applySettingsChanges(profile_settings_changes);
}


const Scalars & Context::getScalars() const
{
    return scalars;
}


const Block & Context::getScalar(const String & name) const
{
    auto it = scalars.find(name);
    if (scalars.end() == it)
    {
        // This should be a logical error, but it fails the sql_fuzz test too
        // often, so 'bad arguments' for now.
        throw Exception("Scalar " + backQuoteIfNeed(name) + " doesn't exist (internal bug)", ErrorCodes::BAD_ARGUMENTS);
    }
    return it->second;
}


Tables Context::getExternalTables() const
{
    assert(global_context != this || getApplicationType() == ApplicationType::LOCAL);
    auto lock = getLock();

    Tables res;
    for (const auto & table : external_tables_mapping)
        res[table.first] = table.second->getTable();

    if (query_context && query_context != this)
    {
        Tables buf = query_context->getExternalTables();
        res.insert(buf.begin(), buf.end());
    }
    else if (session_context && session_context != this)
    {
        Tables buf = session_context->getExternalTables();
        res.insert(buf.begin(), buf.end());
    }
    return res;
}


void Context::addExternalTable(const String & table_name, TemporaryTableHolder && temporary_table)
{
    assert(global_context != this || getApplicationType() == ApplicationType::LOCAL);
    auto lock = getLock();
    if (external_tables_mapping.end() != external_tables_mapping.find(table_name))
        throw Exception("Temporary table " + backQuoteIfNeed(table_name) + " already exists.", ErrorCodes::TABLE_ALREADY_EXISTS);
    external_tables_mapping.emplace(table_name, std::make_shared<TemporaryTableHolder>(std::move(temporary_table)));
}


std::shared_ptr<TemporaryTableHolder> Context::removeExternalTable(const String & table_name)
{
    assert(global_context != this || getApplicationType() == ApplicationType::LOCAL);
    std::shared_ptr<TemporaryTableHolder> holder;
    {
        auto lock = getLock();
        auto iter = external_tables_mapping.find(table_name);
        if (iter == external_tables_mapping.end())
            return {};
        holder = iter->second;
        external_tables_mapping.erase(iter);
    }
    return holder;
}


void Context::addScalar(const String & name, const Block & block)
{
    assert(global_context != this || getApplicationType() == ApplicationType::LOCAL);
    scalars[name] = block;
}


bool Context::hasScalar(const String & name) const
{
    assert(global_context != this || getApplicationType() == ApplicationType::LOCAL);
    return scalars.count(name);
}


void Context::addQueryAccessInfo(const String & quoted_database_name, const String & full_quoted_table_name, const Names & column_names)
{
    assert(global_context != this || getApplicationType() == ApplicationType::LOCAL);
    std::lock_guard<std::mutex> lock(query_access_info.mutex);
    query_access_info.databases.emplace(quoted_database_name);
    query_access_info.tables.emplace(full_quoted_table_name);
    for (const auto & column_name : column_names)
        query_access_info.columns.emplace(full_quoted_table_name + "." + backQuoteIfNeed(column_name));
}


void Context::addQueryFactoriesInfo(QueryLogFactories factory_type, const String & created_object) const
{
    assert(global_context != this || getApplicationType() == ApplicationType::LOCAL);
    auto lock = getLock();

    switch (factory_type)
    {
        case QueryLogFactories::AggregateFunction:
            query_factories_info.aggregate_functions.emplace(created_object);
            break;
        case QueryLogFactories::AggregateFunctionCombinator:
            query_factories_info.aggregate_function_combinators.emplace(created_object);
            break;
        case QueryLogFactories::Database:
            query_factories_info.database_engines.emplace(created_object);
            break;
        case QueryLogFactories::DataType:
            query_factories_info.data_type_families.emplace(created_object);
            break;
        case QueryLogFactories::Dictionary:
            query_factories_info.dictionaries.emplace(created_object);
            break;
        case QueryLogFactories::Format:
            query_factories_info.formats.emplace(created_object);
            break;
        case QueryLogFactories::Function:
            query_factories_info.functions.emplace(created_object);
            break;
        case QueryLogFactories::Storage:
            query_factories_info.storages.emplace(created_object);
            break;
        case QueryLogFactories::TableFunction:
            query_factories_info.table_functions.emplace(created_object);
    }
}


StoragePtr Context::executeTableFunction(const ASTPtr & table_expression)
{
    /// Slightly suboptimal.
    auto hash = table_expression->getTreeHash();
    String key = toString(hash.first) + '_' + toString(hash.second);

    StoragePtr & res = table_function_results[key];

    if (!res)
    {
        TableFunctionPtr table_function_ptr = TableFunctionFactory::instance().get(table_expression, *this);

        /// Run it and remember the result
        res = table_function_ptr->execute(table_expression, *this, table_function_ptr->getName());
    }

    return res;
}


void Context::addViewSource(const StoragePtr & storage)
{
    if (view_source)
        throw Exception(
            "Temporary view source storage " + backQuoteIfNeed(view_source->getName()) + " already exists.", ErrorCodes::TABLE_ALREADY_EXISTS);
    view_source = storage;
}


StoragePtr Context::getViewSource()
{
    return view_source;
}

Settings Context::getSettings() const
{
    auto lock = getLock();
    return settings;
}


void Context::setSettings(const Settings & settings_)
{
    auto lock = getLock();
    auto old_readonly = settings.readonly;
    auto old_allow_ddl = settings.allow_ddl;
    auto old_allow_introspection_functions = settings.allow_introspection_functions;

    settings = settings_;

    if ((settings.readonly != old_readonly) || (settings.allow_ddl != old_allow_ddl) || (settings.allow_introspection_functions != old_allow_introspection_functions))
        calculateAccessRights();
}


void Context::setSetting(const StringRef & name, const String & value)
{
    auto lock = getLock();
    if (name == "profile")
    {
        setProfile(value);
        return;
    }
    settings.set(std::string_view{name}, value);

    if (name == "readonly" || name == "allow_ddl" || name == "allow_introspection_functions")
        calculateAccessRights();
}


void Context::setSetting(const StringRef & name, const Field & value)
{
    auto lock = getLock();
    if (name == "profile")
    {
        setProfile(value.safeGet<String>());
        return;
    }
    settings.set(std::string_view{name}, value);

    if (name == "readonly" || name == "allow_ddl" || name == "allow_introspection_functions")
        calculateAccessRights();
}


void Context::applySettingChange(const SettingChange & change)
{
    try
    {
        setSetting(change.name, change.value);
    }
    catch (Exception & e)
    {
        e.addMessage(fmt::format("in attempt to set the value of setting '{}' to {}",
                                 change.name, applyVisitor(FieldVisitorToString(), change.value)));
        throw;
    }
}


void Context::applySettingsChanges(const SettingsChanges & changes)
{
    auto lock = getLock();
    for (const SettingChange & change : changes)
        applySettingChange(change);
}


void Context::checkSettingsConstraints(const SettingChange & change) const
{
    if (auto settings_constraints = getSettingsConstraints())
        settings_constraints->check(settings, change);
}

void Context::checkSettingsConstraints(const SettingsChanges & changes) const
{
    if (auto settings_constraints = getSettingsConstraints())
        settings_constraints->check(settings, changes);
}

void Context::checkSettingsConstraints(SettingsChanges & changes) const
{
    if (auto settings_constraints = getSettingsConstraints())
        settings_constraints->check(settings, changes);
}

void Context::clampToSettingsConstraints(SettingsChanges & changes) const
{
    if (auto settings_constraints = getSettingsConstraints())
        settings_constraints->clamp(settings, changes);
}

std::shared_ptr<const SettingsConstraints> Context::getSettingsConstraints() const
{
    return getAccess()->getSettingsConstraints();
}


String Context::getCurrentDatabase() const
{
    auto lock = getLock();
    return current_database;
}


String Context::getInitialQueryId() const
{
    return client_info.initial_query_id;
}


void Context::setCurrentDatabaseNameInGlobalContext(const String & name)
{
    if (global_context != this)
        throw Exception("Cannot set current database for non global context, this method should be used during server initialization",
                        ErrorCodes::LOGICAL_ERROR);
    auto lock = getLock();

    if (!current_database.empty())
        throw Exception("Default database name cannot be changed in global context without server restart",
                        ErrorCodes::LOGICAL_ERROR);

    current_database = name;
}

void Context::setCurrentDatabase(const String & name)
{
    DatabaseCatalog::instance().assertDatabaseExists(name);
    auto lock = getLock();
    current_database = name;
    calculateAccessRights();
}

void Context::setCurrentQueryId(const String & query_id)
{
    /// Generate random UUID, but using lower quality RNG,
    ///  because Poco::UUIDGenerator::generateRandom method is using /dev/random, that is very expensive.
    /// NOTE: Actually we don't need to use UUIDs for query identifiers.
    /// We could use any suitable string instead.
    union
    {
        char bytes[16];
        struct
        {
            UInt64 a;
            UInt64 b;
        } words;
        __uint128_t uuid;
    } random;

    random.words.a = thread_local_rng(); //-V656
    random.words.b = thread_local_rng(); //-V656

    if (client_info.client_trace_context.trace_id != 0)
    {
        // Use the OpenTelemetry trace context we received from the client, and
        // create a new span for the query.
        query_trace_context = client_info.client_trace_context;
        query_trace_context.span_id = thread_local_rng();
    }
    else if (client_info.query_kind == ClientInfo::QueryKind::INITIAL_QUERY)
    {
        // If this is an initial query without any parent OpenTelemetry trace, we
        // might start the trace ourselves, with some configurable probability.
        std::bernoulli_distribution should_start_trace{
            settings.opentelemetry_start_trace_probability};

        if (should_start_trace(thread_local_rng))
        {
            // Use the randomly generated default query id as the new trace id.
            query_trace_context.trace_id = random.uuid;
            query_trace_context.span_id = thread_local_rng();
            // Mark this trace as sampled in the flags.
            query_trace_context.trace_flags = 1;
        }
    }

    String query_id_to_set = query_id;
    if (query_id_to_set.empty())    /// If the user did not submit his query_id, then we generate it ourselves.
    {
        /// Use protected constructor.
        struct QueryUUID : Poco::UUID
        {
            QueryUUID(const char * bytes, Poco::UUID::Version version)
                : Poco::UUID(bytes, version) {}
        };

        query_id_to_set = QueryUUID(random.bytes, Poco::UUID::UUID_RANDOM).toString();
    }

    client_info.current_query_id = query_id_to_set;
}

void Context::killCurrentQuery()
{
    if (process_list_elem)
    {
        process_list_elem->cancelQuery(true);
    }
};

String Context::getDefaultFormat() const
{
    return default_format.empty() ? "TabSeparated" : default_format;
}


void Context::setDefaultFormat(const String & name)
{
    default_format = name;
}

MultiVersion<Macros>::Version Context::getMacros() const
{
    return shared->macros.get();
}

void Context::setMacros(std::unique_ptr<Macros> && macros)
{
    shared->macros.set(std::move(macros));
}

const Context & Context::getQueryContext() const
{
    if (!query_context)
        throw Exception("There is no query", ErrorCodes::THERE_IS_NO_QUERY);
    return *query_context;
}

Context & Context::getQueryContext()
{
    if (!query_context)
        throw Exception("There is no query", ErrorCodes::THERE_IS_NO_QUERY);
    return *query_context;
}

const Context & Context::getSessionContext() const
{
    if (!session_context)
        throw Exception("There is no session", ErrorCodes::THERE_IS_NO_SESSION);
    return *session_context;
}

Context & Context::getSessionContext()
{
    if (!session_context)
        throw Exception("There is no session", ErrorCodes::THERE_IS_NO_SESSION);
    return *session_context;
}

const Context & Context::getGlobalContext() const
{
    if (!global_context)
        throw Exception("Logical error: there is no global context", ErrorCodes::LOGICAL_ERROR);
    return *global_context;
}

Context & Context::getGlobalContext()
{
    if (!global_context)
        throw Exception("Logical error: there is no global context", ErrorCodes::LOGICAL_ERROR);
    return *global_context;
}


const EmbeddedDictionaries & Context::getEmbeddedDictionaries() const
{
    return getEmbeddedDictionariesImpl(false);
}

EmbeddedDictionaries & Context::getEmbeddedDictionaries()
{
    return getEmbeddedDictionariesImpl(false);
}


const ExternalDictionariesLoader & Context::getExternalDictionariesLoader() const
{
    std::lock_guard lock(shared->external_dictionaries_mutex);
    if (!shared->external_dictionaries_loader)
    {
        if (!this->global_context)
            throw Exception("Logical error: there is no global context", ErrorCodes::LOGICAL_ERROR);

        shared->external_dictionaries_loader.emplace(*this->global_context);
    }
    return *shared->external_dictionaries_loader;
}

ExternalDictionariesLoader & Context::getExternalDictionariesLoader()
{
    return const_cast<ExternalDictionariesLoader &>(const_cast<const Context *>(this)->getExternalDictionariesLoader());
}


const ExternalModelsLoader & Context::getExternalModelsLoader() const
{
    std::lock_guard lock(shared->external_models_mutex);
    if (!shared->external_models_loader)
    {
        if (!this->global_context)
            throw Exception("Logical error: there is no global context", ErrorCodes::LOGICAL_ERROR);

        shared->external_models_loader.emplace(*this->global_context);
    }
    return *shared->external_models_loader;
}

ExternalModelsLoader & Context::getExternalModelsLoader()
{
    return const_cast<ExternalModelsLoader &>(const_cast<const Context *>(this)->getExternalModelsLoader());
}


EmbeddedDictionaries & Context::getEmbeddedDictionariesImpl(const bool throw_on_error) const
{
    std::lock_guard lock(shared->embedded_dictionaries_mutex);

    if (!shared->embedded_dictionaries)
    {
        auto geo_dictionaries_loader = std::make_unique<GeoDictionariesLoader>();

        shared->embedded_dictionaries.emplace(
            std::move(geo_dictionaries_loader),
            *this->global_context,
            throw_on_error);
    }

    return *shared->embedded_dictionaries;
}


void Context::tryCreateEmbeddedDictionaries() const
{
    static_cast<void>(getEmbeddedDictionariesImpl(true));
}


void Context::setProgressCallback(ProgressCallback callback)
{
    /// Callback is set to a session or to a query. In the session, only one query is processed at a time. Therefore, the lock is not needed.
    progress_callback = callback;
}

ProgressCallback Context::getProgressCallback() const
{
    return progress_callback;
}


void Context::setProcessListElement(ProcessList::Element * elem)
{
    /// Set to a session or query. In the session, only one query is processed at a time. Therefore, the lock is not needed.
    process_list_elem = elem;
}

ProcessList::Element * Context::getProcessListElement() const
{
    return process_list_elem;
}


void Context::setUncompressedCache(size_t max_size_in_bytes)
{
    auto lock = getLock();

    if (shared->uncompressed_cache)
        throw Exception("Uncompressed cache has been already created.", ErrorCodes::LOGICAL_ERROR);

    shared->uncompressed_cache = std::make_shared<UncompressedCache>(max_size_in_bytes);
}


UncompressedCachePtr Context::getUncompressedCache() const
{
    auto lock = getLock();
    return shared->uncompressed_cache;
}


void Context::dropUncompressedCache() const
{
    auto lock = getLock();
    if (shared->uncompressed_cache)
        shared->uncompressed_cache->reset();
}


void Context::setMarkCache(size_t cache_size_in_bytes)
{
    auto lock = getLock();

    if (shared->mark_cache)
        throw Exception("Mark cache has been already created.", ErrorCodes::LOGICAL_ERROR);

    shared->mark_cache = std::make_shared<MarkCache>(cache_size_in_bytes);
}


MarkCachePtr Context::getMarkCache() const
{
    auto lock = getLock();
    return shared->mark_cache;
}


void Context::dropMarkCache() const
{
    auto lock = getLock();
    if (shared->mark_cache)
        shared->mark_cache->reset();
}


void Context::dropCaches() const
{
    auto lock = getLock();

    if (shared->uncompressed_cache)
        shared->uncompressed_cache->reset();

    if (shared->mark_cache)
        shared->mark_cache->reset();
}

BackgroundSchedulePool & Context::getBufferFlushSchedulePool() const
{
    auto lock = getLock();
    if (!shared->buffer_flush_schedule_pool)
        shared->buffer_flush_schedule_pool.emplace(
            settings.background_buffer_flush_schedule_pool_size,
            CurrentMetrics::BackgroundBufferFlushSchedulePoolTask,
            "BgBufSchPool");
    return *shared->buffer_flush_schedule_pool;
}

BackgroundTaskSchedulingSettings Context::getBackgroundProcessingTaskSchedulingSettings() const
{
    BackgroundTaskSchedulingSettings task_settings;

    const auto & config = getConfigRef();
    task_settings.thread_sleep_seconds = config.getDouble("background_processing_pool_thread_sleep_seconds", 10);
    task_settings.thread_sleep_seconds_random_part = config.getDouble("background_processing_pool_thread_sleep_seconds_random_part", 1.0);
    task_settings.thread_sleep_seconds_if_nothing_to_do = config.getDouble("background_processing_pool_thread_sleep_seconds_if_nothing_to_do", 0.1);
    task_settings.task_sleep_seconds_when_no_work_min = config.getDouble("background_processing_pool_task_sleep_seconds_when_no_work_min", 10);
    task_settings.task_sleep_seconds_when_no_work_max = config.getDouble("background_processing_pool_task_sleep_seconds_when_no_work_max", 600);
    task_settings.task_sleep_seconds_when_no_work_multiplier = config.getDouble("background_processing_pool_task_sleep_seconds_when_no_work_multiplier", 1.1);
    task_settings.task_sleep_seconds_when_no_work_random_part = config.getDouble("background_processing_pool_task_sleep_seconds_when_no_work_random_part", 1.0);
    return task_settings;
}

BackgroundTaskSchedulingSettings Context::getBackgroundMoveTaskSchedulingSettings() const
{
    BackgroundTaskSchedulingSettings task_settings;

    const auto & config = getConfigRef();
    task_settings.thread_sleep_seconds = config.getDouble("background_move_processing_pool_thread_sleep_seconds", 10);
    task_settings.thread_sleep_seconds_random_part = config.getDouble("background_move_processing_pool_thread_sleep_seconds_random_part", 1.0);
    task_settings.thread_sleep_seconds_if_nothing_to_do = config.getDouble("background_move_processing_pool_thread_sleep_seconds_if_nothing_to_do", 0.1);
    task_settings.task_sleep_seconds_when_no_work_min = config.getDouble("background_move_processing_pool_task_sleep_seconds_when_no_work_min", 10);
    task_settings.task_sleep_seconds_when_no_work_max = config.getDouble("background_move_processing_pool_task_sleep_seconds_when_no_work_max", 600);
    task_settings.task_sleep_seconds_when_no_work_multiplier = config.getDouble("background_move_processing_pool_task_sleep_seconds_when_no_work_multiplier", 1.1);
    task_settings.task_sleep_seconds_when_no_work_random_part = config.getDouble("background_move_processing_pool_task_sleep_seconds_when_no_work_random_part", 1.0);

    return task_settings;
}

BackgroundSchedulePool & Context::getSchedulePool() const
{
    auto lock = getLock();
    if (!shared->schedule_pool)
        shared->schedule_pool.emplace(
            settings.background_schedule_pool_size,
            CurrentMetrics::BackgroundSchedulePoolTask,
            "BgSchPool");
    return *shared->schedule_pool;
}

BackgroundSchedulePool & Context::getDistributedSchedulePool() const
{
    auto lock = getLock();
    if (!shared->distributed_schedule_pool)
        shared->distributed_schedule_pool.emplace(
            settings.background_distributed_schedule_pool_size,
            CurrentMetrics::BackgroundDistributedSchedulePoolTask,
            "BgDistSchPool");
    return *shared->distributed_schedule_pool;
}

BackgroundSchedulePool & Context::getMessageBrokerSchedulePool() const
{
    auto lock = getLock();
    if (!shared->message_broker_schedule_pool)
        shared->message_broker_schedule_pool.emplace(
            settings.background_message_broker_schedule_pool_size,
            CurrentMetrics::BackgroundDistributedSchedulePoolTask,
            "BgMsgBrkSchPool");
    return *shared->message_broker_schedule_pool;
}

bool Context::hasDistributedDDL() const
{
    return getConfigRef().has("distributed_ddl");
}

void Context::setDDLWorker(std::unique_ptr<DDLWorker> ddl_worker)
{
    auto lock = getLock();
    if (shared->ddl_worker)
        throw Exception("DDL background thread has already been initialized", ErrorCodes::LOGICAL_ERROR);
    ddl_worker->startup();
    shared->ddl_worker = std::move(ddl_worker);
}

DDLWorker & Context::getDDLWorker() const
{
    auto lock = getLock();
    if (!shared->ddl_worker)
    {
        if (!hasZooKeeper())
            throw Exception("There is no Zookeeper configuration in server config", ErrorCodes::NO_ELEMENTS_IN_CONFIG);

        if (!hasDistributedDDL())
            throw Exception("There is no DistributedDDL configuration in server config", ErrorCodes::NO_ELEMENTS_IN_CONFIG);

        throw Exception("DDL background thread is not initialized", ErrorCodes::NO_ELEMENTS_IN_CONFIG);
    }
    return *shared->ddl_worker;
}

zkutil::ZooKeeperPtr Context::getZooKeeper() const
{
    std::lock_guard lock(shared->zookeeper_mutex);

    const auto & config = shared->zookeeper_config ? *shared->zookeeper_config : getConfigRef();
    if (!shared->zookeeper)
        shared->zookeeper = std::make_shared<zkutil::ZooKeeper>(config, "zookeeper");
    else if (shared->zookeeper->expired())
        shared->zookeeper = shared->zookeeper->startNewSession();

    return shared->zookeeper;
}

std::shared_ptr<zkutil::TestKeeperStorageDispatcher> & Context::getTestKeeperStorageDispatcher() const
{
    std::lock_guard lock(shared->test_keeper_storage_dispatcher_mutex);
    if (!shared->test_keeper_storage_dispatcher)
        shared->test_keeper_storage_dispatcher = std::make_shared<zkutil::TestKeeperStorageDispatcher>();

    return shared->test_keeper_storage_dispatcher;
}

zkutil::ZooKeeperPtr Context::getAuxiliaryZooKeeper(const String & name) const
{
    std::lock_guard lock(shared->auxiliary_zookeepers_mutex);

    auto zookeeper = shared->auxiliary_zookeepers.find(name);
    if (zookeeper == shared->auxiliary_zookeepers.end())
    {
        const auto & config = shared->auxiliary_zookeepers_config ? *shared->auxiliary_zookeepers_config : getConfigRef();
        if (!config.has("auxiliary_zookeepers." + name))
            throw Exception(
                ErrorCodes::BAD_ARGUMENTS,
                "Unknown auxiliary ZooKeeper name '{}'. If it's required it can be added to the section <auxiliary_zookeepers> in "
                "config.xml",
                name);

        zookeeper
            = shared->auxiliary_zookeepers.emplace(name, std::make_shared<zkutil::ZooKeeper>(config, "auxiliary_zookeepers." + name)).first;
    }
    else if (zookeeper->second->expired())
        zookeeper->second = zookeeper->second->startNewSession();

    return zookeeper->second;
}

void Context::resetZooKeeper() const
{
    std::lock_guard lock(shared->zookeeper_mutex);
    shared->zookeeper.reset();
}

static void reloadZooKeeperIfChangedImpl(const ConfigurationPtr & config, const std::string & config_name, zkutil::ZooKeeperPtr & zk)
{
    if (!zk || zk->configChanged(*config, config_name))
        zk = std::make_shared<zkutil::ZooKeeper>(*config, config_name);
}

void Context::reloadZooKeeperIfChanged(const ConfigurationPtr & config) const
{
    std::lock_guard lock(shared->zookeeper_mutex);
    shared->zookeeper_config = config;
    reloadZooKeeperIfChangedImpl(config, "zookeeper", shared->zookeeper);
}

void Context::reloadAuxiliaryZooKeepersConfigIfChanged(const ConfigurationPtr & config)
{
    std::lock_guard lock(shared->auxiliary_zookeepers_mutex);

    shared->auxiliary_zookeepers_config = config;

    for (auto it = shared->auxiliary_zookeepers.begin(); it != shared->auxiliary_zookeepers.end();)
    {
        if (!config->has("auxiliary_zookeepers." + it->first))
            it = shared->auxiliary_zookeepers.erase(it);
        else
        {
            reloadZooKeeperIfChangedImpl(config, "auxiliary_zookeepers." + it->first, it->second);
            ++it;
        }
    }
}


bool Context::hasZooKeeper() const
{
    return getConfigRef().has("zookeeper");
}

bool Context::hasAuxiliaryZooKeeper(const String & name) const
{
    return getConfigRef().has("auxiliary_zookeepers." + name);
}

void Context::setInterserverIOAddress(const String & host, UInt16 port)
{
    shared->interserver_io_host = host;
    shared->interserver_io_port = port;
}

std::pair<String, UInt16> Context::getInterserverIOAddress() const
{
    if (shared->interserver_io_host.empty() || shared->interserver_io_port == 0)
        throw Exception("Parameter 'interserver_http(s)_port' required for replication is not specified in configuration file.",
                        ErrorCodes::NO_ELEMENTS_IN_CONFIG);

    return { shared->interserver_io_host, shared->interserver_io_port };
}

void Context::setInterserverCredentials(const String & user_, const String & password)
{
    shared->interserver_io_user = user_;
    shared->interserver_io_password = password;
}

std::pair<String, String> Context::getInterserverCredentials() const
{
    return { shared->interserver_io_user, shared->interserver_io_password };
}

void Context::setInterserverScheme(const String & scheme)
{
    shared->interserver_scheme = scheme;
}

String Context::getInterserverScheme() const
{
    return shared->interserver_scheme;
}

void Context::setRemoteHostFilter(const Poco::Util::AbstractConfiguration & config)
{
    shared->remote_host_filter.setValuesFromConfig(config);
}

const RemoteHostFilter & Context::getRemoteHostFilter() const
{
    return shared->remote_host_filter;
}

UInt16 Context::getTCPPort() const
{
    auto lock = getLock();

    const auto & config = getConfigRef();
    return config.getInt("tcp_port", DBMS_DEFAULT_PORT);
}

std::optional<UInt16> Context::getTCPPortSecure() const
{
    auto lock = getLock();

    const auto & config = getConfigRef();
    if (config.has("tcp_port_secure"))
        return config.getInt("tcp_port_secure");
    return {};
}

std::shared_ptr<Cluster> Context::getCluster(const std::string & cluster_name) const
{
    auto res = getClusters().getCluster(cluster_name);

    if (!res)
        throw Exception("Requested cluster '" + cluster_name + "' not found", ErrorCodes::BAD_GET);

    return res;
}


std::shared_ptr<Cluster> Context::tryGetCluster(const std::string & cluster_name) const
{
    return getClusters().getCluster(cluster_name);
}


void Context::reloadClusterConfig()
{
    while (true)
    {
        ConfigurationPtr cluster_config;
        {
            std::lock_guard lock(shared->clusters_mutex);
            cluster_config = shared->clusters_config;
        }

        const auto & config = cluster_config ? *cluster_config : getConfigRef();
        auto new_clusters = std::make_unique<Clusters>(config, settings);

        {
            std::lock_guard lock(shared->clusters_mutex);
            if (shared->clusters_config.get() == cluster_config.get())
            {
                shared->clusters = std::move(new_clusters);
                return;
            }

            // Clusters config has been suddenly changed, recompute clusters
        }
    }
}


Clusters & Context::getClusters() const
{
    std::lock_guard lock(shared->clusters_mutex);
    if (!shared->clusters)
    {
        const auto & config = shared->clusters_config ? *shared->clusters_config : getConfigRef();
        shared->clusters = std::make_unique<Clusters>(config, settings);
    }

    return *shared->clusters;
}


/// On repeating calls updates existing clusters and adds new clusters, doesn't delete old clusters
void Context::setClustersConfig(const ConfigurationPtr & config, const String & config_name)
{
    std::lock_guard lock(shared->clusters_mutex);

    shared->clusters_config = config;

    if (!shared->clusters)
        shared->clusters = std::make_unique<Clusters>(*shared->clusters_config, settings, config_name);
    else
        shared->clusters->updateClusters(*shared->clusters_config, settings, config_name);
}


void Context::setCluster(const String & cluster_name, const std::shared_ptr<Cluster> & cluster)
{
    std::lock_guard lock(shared->clusters_mutex);

    if (!shared->clusters)
        throw Exception("Clusters are not set", ErrorCodes::LOGICAL_ERROR);

    shared->clusters->setCluster(cluster_name, cluster);
}


void Context::initializeSystemLogs()
{
    auto lock = getLock();
    shared->system_logs.emplace(*global_context, getConfigRef());
}

void Context::initializeTraceCollector()
{
    shared->initializeTraceCollector(getTraceLog());
}

bool Context::hasTraceCollector() const
{
    return shared->hasTraceCollector();
}


std::shared_ptr<QueryLog> Context::getQueryLog()
{
    auto lock = getLock();

    if (!shared->system_logs)
        return {};

    return shared->system_logs->query_log;
}


std::shared_ptr<QueryThreadLog> Context::getQueryThreadLog()
{
    auto lock = getLock();

    if (!shared->system_logs)
        return {};

    return shared->system_logs->query_thread_log;
}


std::shared_ptr<PartLog> Context::getPartLog(const String & part_database)
{
    auto lock = getLock();

    /// No part log or system logs are shutting down.
    if (!shared->system_logs)
        return {};

    /// Will not log operations on system tables (including part_log itself).
    /// It doesn't make sense and not allow to destruct PartLog correctly due to infinite logging and flushing,
    /// and also make troubles on startup.
    if (part_database == DatabaseCatalog::SYSTEM_DATABASE)
        return {};

    return shared->system_logs->part_log;
}


std::shared_ptr<TraceLog> Context::getTraceLog()
{
    auto lock = getLock();

    if (!shared->system_logs)
        return {};

    return shared->system_logs->trace_log;
}


std::shared_ptr<TextLog> Context::getTextLog()
{
    auto lock = getLock();

    if (!shared->system_logs)
        return {};

    return shared->system_logs->text_log;
}


std::shared_ptr<MetricLog> Context::getMetricLog()
{
    auto lock = getLock();

    if (!shared->system_logs)
        return {};

    return shared->system_logs->metric_log;
}


std::shared_ptr<AsynchronousMetricLog> Context::getAsynchronousMetricLog()
{
    auto lock = getLock();

    if (!shared->system_logs)
        return {};

    return shared->system_logs->asynchronous_metric_log;
}


std::shared_ptr<OpenTelemetrySpanLog> Context::getOpenTelemetrySpanLog()
{
    auto lock = getLock();

    if (!shared->system_logs)
        return {};

    return shared->system_logs->opentelemetry_span_log;
}


CompressionCodecPtr Context::chooseCompressionCodec(size_t part_size, double part_size_ratio) const
{
    auto lock = getLock();

    if (!shared->compression_codec_selector)
    {
        constexpr auto config_name = "compression";
        const auto & config = getConfigRef();

        if (config.has(config_name))
            shared->compression_codec_selector = std::make_unique<CompressionCodecSelector>(config, "compression");
        else
            shared->compression_codec_selector = std::make_unique<CompressionCodecSelector>();
    }

    return shared->compression_codec_selector->choose(part_size, part_size_ratio);
}


DiskPtr Context::getDisk(const String & name) const
{
    std::lock_guard lock(shared->storage_policies_mutex);

    auto disk_selector = getDiskSelector(lock);

    return disk_selector->get(name);
}

StoragePolicyPtr Context::getStoragePolicy(const String & name) const
{
    std::lock_guard lock(shared->storage_policies_mutex);

    auto policy_selector = getStoragePolicySelector(lock);

    return policy_selector->get(name);
}


DisksMap Context::getDisksMap() const
{
    std::lock_guard lock(shared->storage_policies_mutex);
    return getDiskSelector(lock)->getDisksMap();
}

StoragePoliciesMap Context::getPoliciesMap() const
{
    std::lock_guard lock(shared->storage_policies_mutex);
    return getStoragePolicySelector(lock)->getPoliciesMap();
}

DiskSelectorPtr Context::getDiskSelector(std::lock_guard<std::mutex> & /* lock */) const
{
    if (!shared->merge_tree_disk_selector)
    {
        constexpr auto config_name = "storage_configuration.disks";
        const auto & config = getConfigRef();

        shared->merge_tree_disk_selector = std::make_shared<DiskSelector>(config, config_name, *this);
    }
    return shared->merge_tree_disk_selector;
}

StoragePolicySelectorPtr Context::getStoragePolicySelector(std::lock_guard<std::mutex> & lock) const
{
    if (!shared->merge_tree_storage_policy_selector)
    {
        constexpr auto config_name = "storage_configuration.policies";
        const auto & config = getConfigRef();

        shared->merge_tree_storage_policy_selector = std::make_shared<StoragePolicySelector>(config, config_name, getDiskSelector(lock));
    }
    return shared->merge_tree_storage_policy_selector;
}


void Context::updateStorageConfiguration(const Poco::Util::AbstractConfiguration & config)
{
    std::lock_guard lock(shared->storage_policies_mutex);

    if (shared->merge_tree_disk_selector)
        shared->merge_tree_disk_selector = shared->merge_tree_disk_selector->updateFromConfig(config, "storage_configuration.disks", *this);

    if (shared->merge_tree_storage_policy_selector)
    {
        try
        {
            shared->merge_tree_storage_policy_selector = shared->merge_tree_storage_policy_selector->updateFromConfig(config, "storage_configuration.policies", shared->merge_tree_disk_selector);
        }
        catch (Exception & e)
        {
            LOG_ERROR(shared->log, "An error has occurred while reloading storage policies, storage policies were not applied: {}", e.message());
        }
    }

#if !defined(ARCADIA_BUILD)
    if (shared->storage_s3_settings)
    {
        shared->storage_s3_settings->loadFromConfig("s3", config);
    }
#endif
}


const MergeTreeSettings & Context::getMergeTreeSettings() const
{
    auto lock = getLock();

    if (!shared->merge_tree_settings)
    {
        const auto & config = getConfigRef();
        MergeTreeSettings mt_settings;
        mt_settings.loadFromConfig("merge_tree", config);
        shared->merge_tree_settings.emplace(mt_settings);
    }

    return *shared->merge_tree_settings;
}

const MergeTreeSettings & Context::getReplicatedMergeTreeSettings() const
{
    auto lock = getLock();

    if (!shared->replicated_merge_tree_settings)
    {
        const auto & config = getConfigRef();
        MergeTreeSettings mt_settings;
        mt_settings.loadFromConfig("merge_tree", config);
        mt_settings.loadFromConfig("replicated_merge_tree", config);
        shared->replicated_merge_tree_settings.emplace(mt_settings);
    }

    return *shared->replicated_merge_tree_settings;
}

const StorageS3Settings & Context::getStorageS3Settings() const
{
#if !defined(ARCADIA_BUILD)
    auto lock = getLock();

    if (!shared->storage_s3_settings)
    {
        const auto & config = getConfigRef();
        shared->storage_s3_settings.emplace().loadFromConfig("s3", config);
    }

    return *shared->storage_s3_settings;
#else
    throw Exception("S3 is unavailable in Arcadia", ErrorCodes::NOT_IMPLEMENTED);
#endif
}

void Context::checkCanBeDropped(const String & database, const String & table, const size_t & size, const size_t & max_size_to_drop) const
{
    if (!max_size_to_drop || size <= max_size_to_drop)
        return;

    Poco::File force_file(getFlagsPath() + "force_drop_table");
    bool force_file_exists = force_file.exists();

    if (force_file_exists)
    {
        try
        {
            force_file.remove();
            return;
        }
        catch (...)
        {
            /// User should recreate force file on each drop, it shouldn't be protected
            tryLogCurrentException("Drop table check", "Can't remove force file to enable table or partition drop");
        }
    }

    String size_str = formatReadableSizeWithDecimalSuffix(size);
    String max_size_to_drop_str = formatReadableSizeWithDecimalSuffix(max_size_to_drop);
    throw Exception(ErrorCodes::TABLE_SIZE_EXCEEDS_MAX_DROP_SIZE_LIMIT,
                    "Table or Partition in {}.{} was not dropped.\nReason:\n"
                    "1. Size ({}) is greater than max_[table/partition]_size_to_drop ({})\n"
                    "2. File '{}' intended to force DROP {}\n"
                    "How to fix this:\n"
                    "1. Either increase (or set to zero) max_[table/partition]_size_to_drop in server config\n"
                    "2. Either create forcing file {} and make sure that ClickHouse has write permission for it.\n"
                    "Example:\nsudo touch '{}' && sudo chmod 666 '{}'",
                    backQuoteIfNeed(database), backQuoteIfNeed(table),
                    size_str, max_size_to_drop_str,
                    force_file.path(), force_file_exists ? "exists but not writeable (could not be removed)" : "doesn't exist",
                    force_file.path(),
                    force_file.path(), force_file.path());
}


void Context::setMaxTableSizeToDrop(size_t max_size)
{
    // Is initialized at server startup and updated at config reload
    shared->max_table_size_to_drop.store(max_size, std::memory_order_relaxed);
}


void Context::checkTableCanBeDropped(const String & database, const String & table, const size_t & table_size) const
{
    size_t max_table_size_to_drop = shared->max_table_size_to_drop.load(std::memory_order_relaxed);

    checkCanBeDropped(database, table, table_size, max_table_size_to_drop);
}


void Context::setMaxPartitionSizeToDrop(size_t max_size)
{
    // Is initialized at server startup and updated at config reload
    shared->max_partition_size_to_drop.store(max_size, std::memory_order_relaxed);
}


void Context::checkPartitionCanBeDropped(const String & database, const String & table, const size_t & partition_size) const
{
    size_t max_partition_size_to_drop = shared->max_partition_size_to_drop.load(std::memory_order_relaxed);

    checkCanBeDropped(database, table, partition_size, max_partition_size_to_drop);
}


BlockInputStreamPtr Context::getInputFormat(const String & name, ReadBuffer & buf, const Block & sample, UInt64 max_block_size) const
{
    return std::make_shared<InputStreamFromInputFormat>(FormatFactory::instance().getInput(name, buf, sample, *this, max_block_size));
}

BlockOutputStreamPtr Context::getOutputStreamParallelIfPossible(const String & name, WriteBuffer & buf, const Block & sample) const
{
    return FormatFactory::instance().getOutputStreamParallelIfPossible(name, buf, sample, *this);
}

BlockOutputStreamPtr Context::getOutputStream(const String & name, WriteBuffer & buf, const Block & sample) const
{
    return FormatFactory::instance().getOutputStream(name, buf, sample, *this);
}

OutputFormatPtr Context::getOutputFormatParallelIfPossible(const String & name, WriteBuffer & buf, const Block & sample) const
{
    return FormatFactory::instance().getOutputFormatParallelIfPossible(name, buf, sample, *this);
}

OutputFormatPtr Context::getOutputFormat(const String & name, WriteBuffer & buf, const Block & sample) const
{
    return FormatFactory::instance().getOutputFormat(name, buf, sample, *this);
}


time_t Context::getUptimeSeconds() const
{
    auto lock = getLock();
    return shared->uptime_watch.elapsedSeconds();
}


void Context::setConfigReloadCallback(ConfigReloadCallback && callback)
{
    /// Is initialized at server startup, so lock isn't required. Otherwise use mutex.
    shared->config_reload_callback = std::move(callback);
}

void Context::reloadConfig() const
{
    /// Use mutex if callback may be changed after startup.
    if (!shared->config_reload_callback)
        throw Exception("Can't reload config because config_reload_callback is not set.", ErrorCodes::LOGICAL_ERROR);

    shared->config_reload_callback();
}


void Context::shutdown()
{
    // Disk selector might not be initialized if there was some error during
    // its initialization. Don't try to initialize it again on shutdown.
    if (shared->merge_tree_disk_selector)
    {
        for (auto & [disk_name, disk] : getDisksMap())
        {
            LOG_INFO(shared->log, "Shutdown disk {}", disk_name);
            disk->shutdown();
        }
    }

    shared->shutdown();
}


Context::ApplicationType Context::getApplicationType() const
{
    return shared->application_type;
}

void Context::setApplicationType(ApplicationType type)
{
    /// Lock isn't required, you should set it at start
    shared->application_type = type;
}

void Context::setDefaultProfiles(const Poco::Util::AbstractConfiguration & config)
{
    shared->default_profile_name = config.getString("default_profile", "default");
    getAccessControlManager().setDefaultProfileName(shared->default_profile_name);

    shared->system_profile_name = config.getString("system_profile", shared->default_profile_name);
    setProfile(shared->system_profile_name);
}

String Context::getDefaultProfileName() const
{
    return shared->default_profile_name;
}

String Context::getSystemProfileName() const
{
    return shared->system_profile_name;
}

String Context::getFormatSchemaPath() const
{
    return shared->format_schema_path;
}

void Context::setFormatSchemaPath(const String & path)
{
    shared->format_schema_path = path;
}

Context::SampleBlockCache & Context::getSampleBlockCache() const
{
    return getQueryContext().sample_block_cache;
}


bool Context::hasQueryParameters() const
{
    return !query_parameters.empty();
}


const NameToNameMap & Context::getQueryParameters() const
{
    return query_parameters;
}


void Context::setQueryParameter(const String & name, const String & value)
{
    if (!query_parameters.emplace(name, value).second)
        throw Exception("Duplicate name " + backQuote(name) + " of query parameter", ErrorCodes::BAD_ARGUMENTS);
}


#if USE_EMBEDDED_COMPILER

std::shared_ptr<CompiledExpressionCache> Context::getCompiledExpressionCache() const
{
    auto lock = getLock();
    return shared->compiled_expression_cache;
}

void Context::setCompiledExpressionCache(size_t cache_size)
{

    auto lock = getLock();

    if (shared->compiled_expression_cache)
        throw Exception("Compiled expressions cache has been already created.", ErrorCodes::LOGICAL_ERROR);

    shared->compiled_expression_cache = std::make_shared<CompiledExpressionCache>(cache_size);
}

void Context::dropCompiledExpressionCache() const
{
    auto lock = getLock();
    if (shared->compiled_expression_cache)
        shared->compiled_expression_cache->reset();
}

#endif


void Context::addXDBCBridgeCommand(std::unique_ptr<ShellCommand> cmd) const
{
    auto lock = getLock();
    shared->bridge_commands.emplace_back(std::move(cmd));
}


IHostContextPtr & Context::getHostContext()
{
    return host_context;
}


const IHostContextPtr & Context::getHostContext() const
{
    return host_context;
}


std::shared_ptr<ActionLocksManager> Context::getActionLocksManager()
{
    auto lock = getLock();

    if (!shared->action_locks_manager)
        shared->action_locks_manager = std::make_shared<ActionLocksManager>(*this);

    return shared->action_locks_manager;
}


void Context::setExternalTablesInitializer(ExternalTablesInitializer && initializer)
{
    if (external_tables_initializer_callback)
        throw Exception("External tables initializer is already set", ErrorCodes::LOGICAL_ERROR);

    external_tables_initializer_callback = std::move(initializer);
}

void Context::initializeExternalTablesIfSet()
{
    if (external_tables_initializer_callback)
    {
        external_tables_initializer_callback(*this);
        /// Reset callback
        external_tables_initializer_callback = {};
    }
}


void Context::setInputInitializer(InputInitializer && initializer)
{
    if (input_initializer_callback)
        throw Exception("Input initializer is already set", ErrorCodes::LOGICAL_ERROR);

    input_initializer_callback = std::move(initializer);
}


void Context::initializeInput(const StoragePtr & input_storage)
{
    if (!input_initializer_callback)
        throw Exception("Input initializer is not set", ErrorCodes::LOGICAL_ERROR);

    input_initializer_callback(*this, input_storage);
    /// Reset callback
    input_initializer_callback = {};
}


void Context::setInputBlocksReaderCallback(InputBlocksReader && reader)
{
    if (input_blocks_reader)
        throw Exception("Input blocks reader is already set", ErrorCodes::LOGICAL_ERROR);

    input_blocks_reader = std::move(reader);
}


InputBlocksReader Context::getInputBlocksReaderCallback() const
{
    return input_blocks_reader;
}


void Context::resetInputCallbacks()
{
    if (input_initializer_callback)
        input_initializer_callback = {};

    if (input_blocks_reader)
        input_blocks_reader = {};
}


StorageID Context::resolveStorageID(StorageID storage_id, StorageNamespace where) const
{
    if (storage_id.uuid != UUIDHelpers::Nil)
        return storage_id;

    StorageID resolved = StorageID::createEmpty();
    std::optional<Exception> exc;
    {
        auto lock = getLock();
        resolved = resolveStorageIDImpl(std::move(storage_id), where, &exc);
    }
    if (exc)
        throw Exception(*exc);
    if (!resolved.hasUUID() && resolved.database_name != DatabaseCatalog::TEMPORARY_DATABASE)
        resolved.uuid = DatabaseCatalog::instance().getDatabase(resolved.database_name)->tryGetTableUUID(resolved.table_name);
    return resolved;
}

StorageID Context::tryResolveStorageID(StorageID storage_id, StorageNamespace where) const
{
    if (storage_id.uuid != UUIDHelpers::Nil)
        return storage_id;

    StorageID resolved = StorageID::createEmpty();
    {
        auto lock = getLock();
        resolved = resolveStorageIDImpl(std::move(storage_id), where, nullptr);
    }
    if (resolved && !resolved.hasUUID() && resolved.database_name != DatabaseCatalog::TEMPORARY_DATABASE)
    {
        auto db = DatabaseCatalog::instance().tryGetDatabase(resolved.database_name);
        if (db)
            resolved.uuid = db->tryGetTableUUID(resolved.table_name);
    }
    return resolved;
}

StorageID Context::resolveStorageIDImpl(StorageID storage_id, StorageNamespace where, std::optional<Exception> * exception) const
{
    if (storage_id.uuid != UUIDHelpers::Nil)
        return storage_id;

    if (!storage_id)
    {
        if (exception)
            exception->emplace("Both table name and UUID are empty", ErrorCodes::UNKNOWN_TABLE);
        return storage_id;
    }

    bool look_for_external_table = where & StorageNamespace::ResolveExternal;
    bool in_current_database = where & StorageNamespace::ResolveCurrentDatabase;
    bool in_specified_database = where & StorageNamespace::ResolveGlobal;

    if (!storage_id.database_name.empty())
    {
        if (in_specified_database)
            return storage_id;     /// NOTE There is no guarantees that table actually exists in database.
        if (exception)
            exception->emplace("External and temporary tables have no database, but " +
                        storage_id.database_name + " is specified", ErrorCodes::UNKNOWN_TABLE);
        return StorageID::createEmpty();
    }

    /// Database name is not specified. It's temporary table or table in current database.

    if (look_for_external_table)
    {
        /// Global context should not contain temporary tables
        assert(global_context != this || getApplicationType() == ApplicationType::LOCAL);

        auto resolved_id = StorageID::createEmpty();
        auto try_resolve = [&](const Context & context) -> bool
        {
            const auto & tables = context.external_tables_mapping;
            auto it = tables.find(storage_id.getTableName());
            if (it == tables.end())
                return false;
            resolved_id = it->second->getGlobalTableID();
            return true;
        };

        /// Firstly look for temporary table in current context
        if (try_resolve(*this))
            return resolved_id;

        /// If not found and current context was created from some query context, look for temporary table in query context
        bool is_local_context = query_context && query_context != this;
        if (is_local_context && try_resolve(*query_context))
            return resolved_id;

        /// If not found and current context was created from some session context, look for temporary table in session context
        bool is_local_or_query_context = session_context && session_context != this;
        if (is_local_or_query_context && try_resolve(*session_context))
            return resolved_id;
    }

    /// Temporary table not found. It's table in current database.

    if (in_current_database)
    {
        if (current_database.empty())
        {
            if (exception)
                exception->emplace("Default database is not selected", ErrorCodes::UNKNOWN_DATABASE);
            return StorageID::createEmpty();
        }
        storage_id.database_name = current_database;
        /// NOTE There is no guarantees that table actually exists in database.
        return storage_id;
    }

    if (exception)
        exception->emplace("Cannot resolve database name for table " + storage_id.getNameForLogs(), ErrorCodes::UNKNOWN_TABLE);
    return StorageID::createEmpty();
}

<<<<<<< HEAD
void Context::initMetadataTransaction(MetadataTransactionPtr txn)
{
    assert(!metadata_transaction);
    assert(query_context == this);
    metadata_transaction = std::move(txn);
}

MetadataTransactionPtr Context::getMetadataTransaction() const
{
    assert(!metadata_transaction || hasQueryContext());
    return metadata_transaction;
=======
PartUUIDsPtr Context::getPartUUIDs()
{
    auto lock = getLock();
    if (!part_uuids)
        part_uuids = std::make_shared<PartUUIDs>();

    return part_uuids;
}

PartUUIDsPtr Context::getIgnoredPartUUIDs()
{
    auto lock = getLock();
    if (!ignored_part_uuids)
        ignored_part_uuids = std::make_shared<PartUUIDs>();

    return ignored_part_uuids;
>>>>>>> ac477d98
}

}<|MERGE_RESOLUTION|>--- conflicted
+++ resolved
@@ -2507,7 +2507,6 @@
     return StorageID::createEmpty();
 }
 
-<<<<<<< HEAD
 void Context::initMetadataTransaction(MetadataTransactionPtr txn)
 {
     assert(!metadata_transaction);
@@ -2519,7 +2518,8 @@
 {
     assert(!metadata_transaction || hasQueryContext());
     return metadata_transaction;
-=======
+}
+
 PartUUIDsPtr Context::getPartUUIDs()
 {
     auto lock = getLock();
@@ -2536,7 +2536,6 @@
         ignored_part_uuids = std::make_shared<PartUUIDs>();
 
     return ignored_part_uuids;
->>>>>>> ac477d98
 }
 
 }