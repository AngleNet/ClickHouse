#pragma once

#include <Interpreters/IInterpreter.h>
#include <Parsers/IAST_fwd.h>
#include <Parsers/SyncReplicaMode.h>
#include <Storages/IStorage_fwd.h>
#include <Interpreters/StorageID.h>
#include <Common/ActionLock.h>
#include <Disks/IVolume.h>


namespace Poco { class Logger; }

namespace DB
{

class Context;
class AccessRightsElements;
class ASTSystemQuery;
class IDatabase;
using DatabasePtr = std::shared_ptr<IDatabase>;
class RefreshTask;
using RefreshTaskPtr = std::shared_ptr<RefreshTask>;
using RefreshTaskList = std::list<RefreshTaskPtr>;


/** Implement various SYSTEM queries.
  * Examples: SYSTEM SHUTDOWN, SYSTEM DROP MARK CACHE.
  *
  * Some commands are intended to stop/start background actions for tables and comes with two variants:
  *
  * 1. SYSTEM STOP MERGES table, SYSTEM START MERGES table
  * - start/stop actions for specific table.
  *
  * 2. SYSTEM STOP MERGES, SYSTEM START MERGES
  * - start/stop actions for all existing tables.
  * Note that the actions for tables that will be created after this query will not be affected.
  */
class InterpreterSystemQuery : public IInterpreter, WithMutableContext
{
public:
    InterpreterSystemQuery(const ASTPtr & query_ptr_, ContextMutablePtr context_);

    BlockIO execute() override;

    static void startStopActionInDatabase(StorageActionBlockType action_type, bool start,
                                          const String & database_name, const DatabasePtr & database,
                                          const ContextPtr & local_context, LoggerPtr log);

    static bool trySyncReplica(StoragePtr table, SyncReplicaMode sync_replica_mode, const std::unordered_set<String> & src_replicas, ContextPtr context_);

private:
    ASTPtr query_ptr;
    LoggerPtr log = nullptr;
    StorageID table_id = StorageID::createEmpty();      /// Will be set up if query contains table name
    VolumePtr volume_ptr;

    /// Tries to get a replicated table and restart it
    /// Returns pointer to a newly created table if the restart was successful
    StoragePtr tryRestartReplica(const StorageID & replica, ContextMutablePtr context);

    void restartReplica(const StorageID & replica, ContextMutablePtr system_context);
    void restartReplicas(ContextMutablePtr system_context);
    void syncReplica(ASTSystemQuery & query);
    void setReplicaReadiness(bool ready);
    void waitLoadingParts();
    void unloadPrimaryKeys();

    void syncReplicatedDatabase(ASTSystemQuery & query);

    void syncTransactionLog();

    void restoreReplica();

    void dropReplica(ASTSystemQuery & query);
    bool dropReplicaImpl(ASTSystemQuery & query, const StoragePtr & table);
    void dropDatabaseReplica(ASTSystemQuery & query);
    void flushDistributed(ASTSystemQuery & query);
    [[noreturn]] void restartDisk(String & name);

    RefreshTaskList getRefreshTasks();

    AccessRightsElements getRequiredAccessForDDLOnCluster() const;
    void startStopAction(StorageActionBlockType action_type, bool start);
<<<<<<< HEAD
    void prewarmMarkCache();
=======

    void stopReplicatedDDLQueries();
    void startReplicatedDDLQueries();
>>>>>>> 3e6b62f4
};


}<|MERGE_RESOLUTION|>--- conflicted
+++ resolved
@@ -82,13 +82,10 @@
 
     AccessRightsElements getRequiredAccessForDDLOnCluster() const;
     void startStopAction(StorageActionBlockType action_type, bool start);
-<<<<<<< HEAD
     void prewarmMarkCache();
-=======
 
     void stopReplicatedDDLQueries();
     void startReplicatedDDLQueries();
->>>>>>> 3e6b62f4
 };
 
 
