--- conflicted
+++ resolved
@@ -527,16 +527,10 @@
     BackgroundTaskSchedulingSettings getBackgroundProcessingTaskSchedulingSettings() const;
     BackgroundTaskSchedulingSettings getBackgroundMoveTaskSchedulingSettings() const;
 
-<<<<<<< HEAD
-    BackgroundSchedulePool & getBufferFlushSchedulePool();
-    BackgroundSchedulePool & getSchedulePool();
-    BackgroundSchedulePool & getDistributedSchedulePool();
-    BackgroundSchedulePool & getReplicatedSchedulePool();
-=======
     BackgroundSchedulePool & getBufferFlushSchedulePool() const;
     BackgroundSchedulePool & getSchedulePool() const;
     BackgroundSchedulePool & getDistributedSchedulePool() const;
->>>>>>> 45f09fe2
+    BackgroundSchedulePool & getReplicatedSchedulePool() const;
 
     /// Has distributed_ddl configuration or not.
     bool hasDistributedDDL() const;
