--- conflicted
+++ resolved
@@ -22,13 +22,8 @@
         {"a", "First value.<sup>[*](#comparison-rules)</sup>"},
         {"b", "Second value.<sup>[*](#comparison-rules)</sup>"}
     };
-<<<<<<< HEAD
-    FunctionDocumentation::ReturnedValue returned_value_less = {"Returns `1` if `a` is less than `b`, otherwise `0`", {"UInt8"}};
-    FunctionDocumentation::Examples examples_less = {
-=======
-    FunctionDocumentation::ReturnedValue returned_value = "Returns `1` if `a` is less than `b`, otherwise `0`. [`UInt8`](/sql-reference/data-types/int-uint/)";
+    FunctionDocumentation::ReturnedValue returned_value = {"Returns `1` if `a` is less than `b`, otherwise `0`", {"UInt8"}};
     FunctionDocumentation::Examples examples = {
->>>>>>> bcfdc15b
         {"Usage example", "SELECT 1 < 2, 2 < 1;", R"(
 ┌─less(1, 2)─┬─less(2, 1)─┐
 │          1 │          0 │
