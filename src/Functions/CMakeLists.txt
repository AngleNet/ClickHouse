include(configure_config.cmake)
configure_file(config_functions.h.in ${ConfigIncludePath}/config_functions.h)

add_subdirectory(divide)

include("${ClickHouse_SOURCE_DIR}/cmake/dbms_glob_sources.cmake")
add_headers_and_sources(clickhouse_functions .)

list(REMOVE_ITEM clickhouse_functions_sources IFunction.cpp FunctionFactory.cpp FunctionHelpers.cpp)
list(REMOVE_ITEM clickhouse_functions_headers IFunction.h FunctionFactory.h FunctionHelpers.h)

add_library(clickhouse_functions ${clickhouse_functions_sources})

target_link_libraries(clickhouse_functions
    PUBLIC
        ch_contrib::cityhash
        ch_contrib::farmhash
        clickhouse_dictionaries
        clickhouse_dictionaries_embedded
        clickhouse_parsers
        ch_contrib::consistent_hashing
        dbms
        ch_contrib::metrohash
        ch_contrib::murmurhash

    PRIVATE
        ch_contrib::zlib
        boost::filesystem
        divide_impl
)

if (TARGET OpenSSL::Crypto)
    target_link_libraries(clickhouse_functions PUBLIC OpenSSL::Crypto)
endif()

if (CMAKE_BUILD_TYPE_UC STREQUAL "RELEASE"
    OR CMAKE_BUILD_TYPE_UC STREQUAL "RELWITHDEBINFO"
    OR CMAKE_BUILD_TYPE_UC STREQUAL "MINSIZEREL")
    set (STRIP_DSF_DEFAULT ON)
else()
    set (STRIP_DSF_DEFAULT OFF)
endif()


#  Provides faster linking and lower binary size.
#  Tradeoff is the inability to debug some source files with e.g. gdb
#  (empty stack frames and no local variables)."
option(STRIP_DEBUG_SYMBOLS_FUNCTIONS "Do not generate debugger info for ClickHouse functions" ${STRIP_DSF_DEFAULT})

if (STRIP_DEBUG_SYMBOLS_FUNCTIONS)
    message(WARNING "Not generating debugger info for ClickHouse functions")
    target_compile_options(clickhouse_functions PRIVATE "-g0")
else()
    message(STATUS "Generating debugger info for ClickHouse functions")
endif()

if (TARGET ch_contrib::icu)
    target_link_libraries (clickhouse_functions PRIVATE ch_contrib::icu)
endif ()

if (TARGET ch_contrib::fastops)
    target_link_libraries (clickhouse_functions PRIVATE ch_contrib::fastops)
endif ()

if (ENABLE_EXAMPLES)
    add_subdirectory(examples)
endif ()

if (TARGET ch_contrib::llvm)
    target_link_libraries(clickhouse_functions PRIVATE ch_contrib::llvm)
endif ()

if (TARGET ch_contrib::base64)
    target_link_libraries(clickhouse_functions PRIVATE ch_contrib::base64)
endif()

target_link_libraries(clickhouse_functions PRIVATE ch_contrib::lz4)

<<<<<<< HEAD
if (USE_NLP)
    target_link_libraries(clickhouse_functions PRIVATE cld2)
endif()

if (USE_H3)
    target_link_libraries(clickhouse_functions PRIVATE ${H3_LIBRARY})
    target_include_directories(clickhouse_functions SYSTEM PRIVATE ${H3_INCLUDE_DIR})
=======
if (TARGET ch_contrib::h3)
    target_link_libraries (clickhouse_functions PRIVATE ch_contrib::h3)
>>>>>>> 9f12f4af
endif()

if (TARGET ch_contrib::hyperscan)
    target_link_libraries(clickhouse_functions PRIVATE ch_contrib::hyperscan)
endif()

if (TARGET ch_contrib::simdjson)
    target_link_libraries(clickhouse_functions PRIVATE ch_contrib::simdjson)
endif()

if (TARGET ch_contrib::rapidjson)
    target_link_libraries(clickhouse_functions PRIVATE ch_contrib::rapidjson)
endif()

# ClickHouse developers may use platform-dependent code under some macro (e.g. `#ifdef ENABLE_MULTITARGET`).
# If turned ON, this option defines such macro.
# See `src/Functions/TargetSpecific.h`
option(ENABLE_MULTITARGET_CODE "Enable platform-dependent code" ON)

if (ENABLE_MULTITARGET_CODE)
    add_definitions(-DENABLE_MULTITARGET_CODE=1)
else()
    add_definitions(-DENABLE_MULTITARGET_CODE=0)
endif()

add_subdirectory(GatherUtils)
target_link_libraries(clickhouse_functions PRIVATE clickhouse_functions_gatherutils)

add_subdirectory(URL)
target_link_libraries(clickhouse_functions PRIVATE clickhouse_functions_url)

add_subdirectory(array)
target_link_libraries(clickhouse_functions PRIVATE clickhouse_functions_array)

add_subdirectory(JSONPath)

# Signed integer overflow on user-provided data inside boost::geometry - ignore.
set_source_files_properties("pointInPolygon.cpp" PROPERTIES COMPILE_FLAGS -fno-sanitize=signed-integer-overflow)

if (ENABLE_FUZZING)
    add_compile_definitions(FUZZING_MODE=1)
endif ()<|MERGE_RESOLUTION|>--- conflicted
+++ resolved
@@ -76,18 +76,12 @@
 
 target_link_libraries(clickhouse_functions PRIVATE ch_contrib::lz4)
 
-<<<<<<< HEAD
-if (USE_NLP)
-    target_link_libraries(clickhouse_functions PRIVATE cld2)
+if (ENABLE_NLP)
+    target_link_libraries(clickhouse_functions PRIVATE ch_contrib::cld2)
 endif()
 
-if (USE_H3)
-    target_link_libraries(clickhouse_functions PRIVATE ${H3_LIBRARY})
-    target_include_directories(clickhouse_functions SYSTEM PRIVATE ${H3_INCLUDE_DIR})
-=======
 if (TARGET ch_contrib::h3)
     target_link_libraries (clickhouse_functions PRIVATE ch_contrib::h3)
->>>>>>> 9f12f4af
 endif()
 
 if (TARGET ch_contrib::hyperscan)
