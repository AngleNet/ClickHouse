#include <Functions/FunctionFactory.h>
#include <Functions/FunctionDateOrDateTimeAddInterval.h>


namespace DB
{

using FunctionAddMilliseconds = FunctionDateOrDateTimeAddInterval<AddMillisecondsImpl>;

REGISTER_FUNCTION(AddMilliseconds)
{
    FunctionDocumentation::Description description = R"(
Adds a specified number of milliseconds to a date with time or a string-encoded date with time.
    )";
    FunctionDocumentation::Syntax syntax = R"(
addMilliseconds(datetime, num)
    )";
<<<<<<< HEAD
    FunctionDocumentation::Arguments arguments_addMilliseconds = {
        {"datetime", "Date with time to add specified number of milliseconds to.", {"DateTime", "DateTime64", "String"}},
        {"num", "Number of milliseconds to add.", {"(U)Int*", "Float*"}}
    };
    FunctionDocumentation::ReturnedValue returned_value_addMilliseconds = {"Returns `datetime` plus `num` milliseconds", {"DateTime64"}};
    FunctionDocumentation::Examples examples_addMilliseconds = {
=======
    FunctionDocumentation::Arguments arguments = {
        {"datetime", "Date with time to add specified number of milliseconds to. [`DateTime`](../data-types/datetime.md)/[`DateTime64`](../data-types/datetime64.md)/[`String`](../data-types/string.md)."},
        {"num", "Number of milliseconds to add. [`(U)Int*`](../data-types/int-uint.md)/[`Float*`](../data-types/float.md)."}
    };
    FunctionDocumentation::ReturnedValue returned_value = "Returns `datetime` plus `num` milliseconds. [`DateTime64`](../data-types/datetime64.md).";
    FunctionDocumentation::Examples examples = {
>>>>>>> bcfdc15b
        {"Add milliseconds to different date time types", R"(
WITH
    toDateTime('2024-01-01 00:00:00') AS date_time,
    '2024-01-01 00:00:00' AS date_time_string
SELECT
    addMilliseconds(date_time, 1000) AS add_milliseconds_with_date_time,
    addMilliseconds(date_time_string, 1000) AS add_milliseconds_with_date_time_string
        )",
        R"(
┌─add_milliseconds_with_date_time─┬─add_milliseconds_with_date_time_string─┐
│         2024-01-01 00:00:01.000 │                2024-01-01 00:00:01.000 │
└─────────────────────────────────┴────────────────────────────────────────┘
        )"},
        {"Using alternative INTERVAL syntax", R"(
SELECT dateAdd('1998-06-16'::DateTime, INTERVAL 10 millisecond)
        )",
        R"(
┌─plus(CAST('1⋯second(10))─┐
│  1998-06-16 00:00:00.010 │
└──────────────────────────┘
        )"}
    };
    FunctionDocumentation::IntroducedIn introduced_in = {22, 6};
    FunctionDocumentation::Category category = FunctionDocumentation::Category::DateAndTime;
    FunctionDocumentation documentation = {description, syntax, arguments, returned_value, examples, introduced_in, category};

    factory.registerFunction<FunctionAddMilliseconds>(documentation);
}

}

<|MERGE_RESOLUTION|>--- conflicted
+++ resolved
@@ -15,21 +15,12 @@
     FunctionDocumentation::Syntax syntax = R"(
 addMilliseconds(datetime, num)
     )";
-<<<<<<< HEAD
-    FunctionDocumentation::Arguments arguments_addMilliseconds = {
+    FunctionDocumentation::Arguments arguments = {
         {"datetime", "Date with time to add specified number of milliseconds to.", {"DateTime", "DateTime64", "String"}},
         {"num", "Number of milliseconds to add.", {"(U)Int*", "Float*"}}
     };
-    FunctionDocumentation::ReturnedValue returned_value_addMilliseconds = {"Returns `datetime` plus `num` milliseconds", {"DateTime64"}};
-    FunctionDocumentation::Examples examples_addMilliseconds = {
-=======
-    FunctionDocumentation::Arguments arguments = {
-        {"datetime", "Date with time to add specified number of milliseconds to. [`DateTime`](../data-types/datetime.md)/[`DateTime64`](../data-types/datetime64.md)/[`String`](../data-types/string.md)."},
-        {"num", "Number of milliseconds to add. [`(U)Int*`](../data-types/int-uint.md)/[`Float*`](../data-types/float.md)."}
-    };
-    FunctionDocumentation::ReturnedValue returned_value = "Returns `datetime` plus `num` milliseconds. [`DateTime64`](../data-types/datetime64.md).";
+    FunctionDocumentation::ReturnedValue returned_value = {"Returns `datetime` plus `num` milliseconds", {"DateTime64"}};
     FunctionDocumentation::Examples examples = {
->>>>>>> bcfdc15b
         {"Add milliseconds to different date time types", R"(
 WITH
     toDateTime('2024-01-01 00:00:00') AS date_time,
