--- conflicted
+++ resolved
@@ -114,11 +114,8 @@
     extern const SettingsBool allow_suspicious_types_in_order_by;
     extern const SettingsBool allow_not_comparable_types_in_order_by;
     extern const SettingsBool use_concurrency_control;
-<<<<<<< HEAD
     extern const SettingsBool allow_experimental_correlated_subqueries;
-=======
     extern const SettingsString implicit_table_at_top_level;
->>>>>>> 8e294b90
 }
 
 
