--- conflicted
+++ resolved
@@ -1274,13 +1274,8 @@
 
     LOG_DEBUG(&Poco::Logger::get("resolveInParentScope"), "Resolving indetifier '{}'", identifier_lookup.dump());
 
-<<<<<<< HEAD
     auto new_resolve_context = identifier_resolve_settings.resolveAliasesAt(&scope);
     new_resolve_context.allow_to_check_database_catalog = false;
-=======
-    if (!scope.context->getSettingsRef()[Setting::enable_global_with_statement])
-        return {};
->>>>>>> 61c8463b
 
     /** Nested subqueries cannot access outer subqueries table expressions from JOIN tree because
       * that can prevent resolution of table expression from CTE.
@@ -1302,7 +1297,7 @@
 
     LOG_DEBUG(&Poco::Logger::get("resolveInParentScope"), "Resolved indetifier '{}':\n{}", identifier_lookup.dump(), resolved_identifier->dumpTree());
 
-    if (!scope.context->getSettingsRef().enable_global_with_statement && (resolve_result.isResolvedFromAliases() || resolve_result.isResolvedFromCTEs()))
+    if (!scope.context->getSettingsRef()[Setting::enable_global_with_statement] && (resolve_result.isResolvedFromAliases() || resolve_result.isResolvedFromCTEs()))
         return {};
 
     auto * closest_query_scope = scope.getNearestQueryScope();
@@ -3756,13 +3751,9 @@
 
                 auto hints = IdentifierResolver::collectIdentifierTypoHints(unresolved_identifier, valid_identifiers);
 
-<<<<<<< HEAD
                 LOG_DEBUG(&Poco::Logger::get("resolveExpression"), "Will throw exception from here");
 
-                throw Exception(ErrorCodes::UNKNOWN_IDENTIFIER, "Unknown {}{} identifier '{}' in scope {}{}",
-=======
                 throw Exception(ErrorCodes::UNKNOWN_IDENTIFIER, "Unknown {}{} identifier {} in scope {}{}",
->>>>>>> 61c8463b
                     toStringLowercase(IdentifierLookupContext::EXPRESSION),
                     message_clarification,
                     backQuote(unresolved_identifier.getFullName()),
