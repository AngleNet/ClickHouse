--- conflicted
+++ resolved
@@ -133,16 +133,8 @@
 
     for (auto & [description, future_set] : subqueries_for_sets)
     {
-<<<<<<< HEAD
         if (future_set->isReady())
-=======
-        if (!subquery_for_set.hasSource())
-        {
-            subquery_for_set.promise_to_fill_set.set_exception(std::make_exception_ptr(
-                Exception(ErrorCodes::LOGICAL_ERROR, "Subquery for set {} has no source", subquery_for_set.key)));
->>>>>>> 157da5b8
-            continue;
-        }
+            continue;
 
         auto plan = future_set->build(context);
         if (!plan)
