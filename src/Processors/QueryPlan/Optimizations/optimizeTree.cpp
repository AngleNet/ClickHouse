--- conflicted
+++ resolved
@@ -117,12 +117,9 @@
     while (!stack.empty())
     {
         optimizePrimaryKeyConditionAndLimit(stack);
-<<<<<<< HEAD
 
         tryUpdateQueryConditionCache(optimization_settings, stack);
 
-=======
->>>>>>> a561de2f
         /// NOTE: optimizePrewhere can modify the stack.
         /// Prewhere optimization relies on PK optimization (getConditionSelectivityEstimatorByPredicate)
         if (optimization_settings.optimize_prewhere)
