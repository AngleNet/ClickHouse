#include <Processors/QueryPlan/Optimizations/QueryPlanOptimizationSettings.h>
#include <Core/Settings.h>
#include <Core/ServerSettings.h>
#include <Interpreters/Context.h>

namespace DB
{
namespace Setting
{
    extern const SettingsBool allow_aggregate_partitions_independently;
    extern const SettingsBool allow_experimental_analyzer;
    extern const SettingsBool force_optimize_projection;
    extern const SettingsBool optimize_aggregation_in_order;
    extern const SettingsBool optimize_distinct_in_order;
    extern const SettingsBool optimize_read_in_order;
    extern const SettingsBool optimize_sorting_by_input_stream_properties;
    extern const SettingsBool optimize_use_implicit_projections;
    extern const SettingsBool optimize_use_projections;
    extern const SettingsBool query_plan_aggregation_in_order;
    extern const SettingsBool query_plan_convert_outer_join_to_inner_join;
    extern const SettingsBool query_plan_enable_optimizations;
    extern const SettingsBool query_plan_execute_functions_after_sorting;
    extern const SettingsBool query_plan_filter_push_down;
    extern const SettingsBool query_plan_lift_up_array_join;
    extern const SettingsBool query_plan_lift_up_union;
    extern const SettingsBool query_plan_merge_expressions;
    extern const SettingsBool query_plan_merge_filters;
    extern const SettingsBool query_plan_optimize_prewhere;
    extern const SettingsBool query_plan_push_down_limit;
    extern const SettingsBool query_plan_read_in_order;
    extern const SettingsBool query_plan_remove_redundant_distinct;
    extern const SettingsBool query_plan_remove_redundant_sorting;
    extern const SettingsBool query_plan_reuse_storage_ordering_for_window_functions;
    extern const SettingsBool query_plan_split_filter;
    extern const SettingsBool query_plan_try_use_vector_search;
    extern const SettingsBool use_query_condition_cache;
    extern const SettingsBoolAuto query_plan_join_swap_table;
    extern const SettingsMaxThreads max_threads;
    extern const SettingsSeconds lock_acquire_timeout;
    extern const SettingsString force_optimize_projection_name;
    extern const SettingsUInt64 max_limit_for_ann_queries;
    extern const SettingsUInt64 query_plan_max_optimizations_to_apply;
<<<<<<< HEAD
    extern const SettingsBool query_plan_join_shard_by_pk_ranges;
    extern const SettingsBool use_query_condition_cache;
    extern const SettingsBool allow_experimental_analyzer;
=======
>>>>>>> 35a3a372
}

namespace ServerSetting
{
    extern const ServerSettingsUInt64 max_entries_for_hash_table_stats;
}

QueryPlanOptimizationSettings::QueryPlanOptimizationSettings(
    const Settings & from,
    UInt64 max_entries_for_hash_table_stats_,
    String initial_query_id_,
    ExpressionActionsSettings actions_settings_)
{
    optimize_plan = from[Setting::query_plan_enable_optimizations];
    max_optimizations_to_apply = from[Setting::query_plan_max_optimizations_to_apply];

    remove_redundant_sorting = from[Setting::query_plan_enable_optimizations] && from[Setting::query_plan_remove_redundant_sorting];

    lift_up_array_join = from[Setting::query_plan_enable_optimizations] && from[Setting::query_plan_lift_up_array_join];
    push_down_limit = from[Setting::query_plan_enable_optimizations] && from[Setting::query_plan_push_down_limit];
    split_filter = from[Setting::query_plan_enable_optimizations] && from[Setting::query_plan_split_filter];
    merge_expressions = from[Setting::query_plan_enable_optimizations] && from[Setting::query_plan_merge_expressions];
    merge_filters = from[Setting::query_plan_enable_optimizations] && from[Setting::query_plan_merge_filters];
    filter_push_down = from[Setting::query_plan_enable_optimizations] && from[Setting::query_plan_filter_push_down];
    convert_outer_join_to_inner_join = from[Setting::query_plan_enable_optimizations] && from[Setting::query_plan_convert_outer_join_to_inner_join];
    execute_functions_after_sorting = from[Setting::query_plan_enable_optimizations] && from[Setting::query_plan_execute_functions_after_sorting];
    reuse_storage_ordering_for_window_functions = from[Setting::query_plan_enable_optimizations] && from[Setting::query_plan_reuse_storage_ordering_for_window_functions];
    lift_up_union = from[Setting::query_plan_enable_optimizations] && from[Setting::query_plan_lift_up_union];
    aggregate_partitions_independently = from[Setting::query_plan_enable_optimizations] && from[Setting::allow_aggregate_partitions_independently];
    remove_redundant_distinct = from[Setting::query_plan_enable_optimizations] && from[Setting::query_plan_remove_redundant_distinct];
    try_use_vector_search = from[Setting::query_plan_enable_optimizations] && from[Setting::query_plan_try_use_vector_search];
    join_swap_table = from[Setting::query_plan_join_swap_table].is_auto
        ? std::nullopt
        : std::make_optional(from[Setting::query_plan_join_swap_table].base);

    optimize_prewhere = from[Setting::query_plan_enable_optimizations] && from[Setting::query_plan_optimize_prewhere];
    read_in_order = from[Setting::query_plan_enable_optimizations] && from[Setting::optimize_read_in_order] && from[Setting::query_plan_read_in_order];
    distinct_in_order = from[Setting::query_plan_enable_optimizations] && from[Setting::optimize_distinct_in_order];
    optimize_sorting_by_input_stream_properties = from[Setting::query_plan_enable_optimizations] && from[Setting::optimize_sorting_by_input_stream_properties];
    aggregation_in_order = from[Setting::query_plan_enable_optimizations] && from[Setting::optimize_aggregation_in_order] && from[Setting::query_plan_aggregation_in_order];
    optimize_projection = from[Setting::optimize_use_projections];
    use_query_condition_cache = from[Setting::use_query_condition_cache] && from[Setting::allow_experimental_analyzer];

    optimize_use_implicit_projections = optimize_projection && from[Setting::optimize_use_implicit_projections];
    force_use_projection = optimize_projection && from[Setting::force_optimize_projection];
    force_projection_name = optimize_projection ? from[Setting::force_optimize_projection_name].value : "";

    max_limit_for_ann_queries = from[Setting::max_limit_for_ann_queries].value;
    query_plan_join_shard_by_pk_ranges = from[Setting::query_plan_join_shard_by_pk_ranges].value;

    /// These settings comes from EXPLAIN settings not query settings and outside of the scope of this class
    keep_logical_steps = false;
    is_explain = false;

    max_entries_for_hash_table_stats = max_entries_for_hash_table_stats_;
    initial_query_id = initial_query_id_;
    lock_acquire_timeout = from[Setting::lock_acquire_timeout];
    actions_settings = std::move(actions_settings_);

    max_threads = from[Setting::max_threads];
}

QueryPlanOptimizationSettings::QueryPlanOptimizationSettings(ContextPtr from)
    : QueryPlanOptimizationSettings(from->getSettingsRef(), from->getServerSettings()[ServerSetting::max_entries_for_hash_table_stats], from->getInitialQueryId(), ExpressionActionsSettings(from))
{
}

}<|MERGE_RESOLUTION|>--- conflicted
+++ resolved
@@ -40,12 +40,7 @@
     extern const SettingsString force_optimize_projection_name;
     extern const SettingsUInt64 max_limit_for_ann_queries;
     extern const SettingsUInt64 query_plan_max_optimizations_to_apply;
-<<<<<<< HEAD
     extern const SettingsBool query_plan_join_shard_by_pk_ranges;
-    extern const SettingsBool use_query_condition_cache;
-    extern const SettingsBool allow_experimental_analyzer;
-=======
->>>>>>> 35a3a372
 }
 
 namespace ServerSetting
