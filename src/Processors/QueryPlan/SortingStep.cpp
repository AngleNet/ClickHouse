#include <IO/Operators.h>
#include <Interpreters/Context.h>
#include <Processors/Merges/MergingSortedTransform.h>
#include <Processors/QueryPlan/SortingStep.h>
#include <Processors/QueryPlan/QueryPlanSerializationSettings.h>
#include <Processors/QueryPlan/QueryPlanStepRegistry.h>
#include <Processors/QueryPlan/Serialization.h>
#include <Processors/Transforms/FinishSortingTransform.h>
#include <Processors/Transforms/LimitsCheckingTransform.h>
#include <Processors/Transforms/MergeSortingTransform.h>
#include <Processors/Transforms/PartialSortingTransform.h>
#include <Processors/QueryPlan/BufferChunksTransform.h>
#include <QueryPipeline/QueryPipelineBuilder.h>
#include <Common/MemoryTrackerUtils.h>
#include <Common/JSONBuilder.h>
#include <Core/Settings.h>

#include <Processors/ResizeProcessor.h>
#include <Processors/Transforms/ScatterByPartitionTransform.h>

#include <memory>

namespace CurrentMetrics
{
    extern const Metric TemporaryFilesForSort;
}

namespace DB
{
namespace Setting
{
    extern const SettingsUInt64 max_block_size;
    extern const SettingsUInt64 max_bytes_before_external_sort;
    extern const SettingsDouble max_bytes_ratio_before_external_sort;
    extern const SettingsUInt64 max_bytes_before_remerge_sort;
    extern const SettingsUInt64 max_bytes_to_sort;
    extern const SettingsUInt64 max_rows_to_sort;
    extern const SettingsUInt64 min_free_disk_space_for_temporary_data;
    extern const SettingsUInt64 prefer_external_sort_block_bytes;
    extern const SettingsBool read_in_order_use_buffering;
    extern const SettingsFloat remerge_sort_lowered_memory_bytes_ratio;
    extern const SettingsOverflowMode sort_overflow_mode;
}

namespace ErrorCodes
{
    extern const int LOGICAL_ERROR;
<<<<<<< HEAD
    extern const int NOT_IMPLEMENTED;
    extern const int INCORRECT_DATA;
=======
    extern const int BAD_ARGUMENTS;
>>>>>>> e8dab58d
}

SortingStep::Settings::Settings(const Context & context)
{
    const auto & settings = context.getSettingsRef();
    max_block_size = settings[Setting::max_block_size];
    size_limits = SizeLimits(settings[Setting::max_rows_to_sort], settings[Setting::max_bytes_to_sort], settings[Setting::sort_overflow_mode]);
    max_bytes_before_remerge = settings[Setting::max_bytes_before_remerge_sort];
    remerge_lowered_memory_bytes_ratio = settings[Setting::remerge_sort_lowered_memory_bytes_ratio];
    max_bytes_before_external_sort = settings[Setting::max_bytes_before_external_sort];
    tmp_data = context.getTempDataOnDisk();
    min_free_disk_space = settings[Setting::min_free_disk_space_for_temporary_data];
    max_block_bytes = settings[Setting::prefer_external_sort_block_bytes];
    read_in_order_use_buffering = settings[Setting::read_in_order_use_buffering];

    if (settings[Setting::max_bytes_ratio_before_external_sort] != 0.)
    {
        if (settings[Setting::max_bytes_before_external_sort] > 0)
            throw Exception(ErrorCodes::BAD_ARGUMENTS, "Settings max_bytes_ratio_before_external_sort and max_bytes_before_external_sort cannot be set simultaneously");

        double ratio = settings[Setting::max_bytes_ratio_before_external_sort];
        if (ratio < 0 || ratio >= 1.)
            throw Exception(ErrorCodes::BAD_ARGUMENTS, "Setting max_bytes_ratio_before_external_sort should be >= 0 and < 1 ({})", ratio);

        auto available_system_memory = getMostStrictAvailableSystemMemory();
        if (available_system_memory.has_value())
        {
            max_bytes_before_external_sort = static_cast<size_t>(*available_system_memory * ratio);
            LOG_TEST(getLogger("SortingStep"), "Set max_bytes_before_external_sort={} (ratio: {}, available system memory: {})",
                formatReadableSizeWithBinarySuffix(max_bytes_before_external_sort),
                ratio,
                formatReadableSizeWithBinarySuffix(*available_system_memory));
        }
        else
        {
            LOG_WARNING(getLogger("SortingStep"), "No system memory limits configured. Ignoring max_bytes_ratio_before_external_sort");
        }
    }
}

SortingStep::Settings::Settings(size_t max_block_size_)
{
    max_block_size = max_block_size_;
}

SortingStep::Settings::Settings(const QueryPlanSerializationSettings & settings)
{
    max_block_size = settings.max_block_size;
    size_limits = SizeLimits(settings.max_rows_to_sort, settings.max_bytes_to_sort, settings.sort_overflow_mode);
    max_bytes_before_remerge = settings.max_bytes_before_remerge_sort;
    remerge_lowered_memory_bytes_ratio = settings.remerge_sort_lowered_memory_bytes_ratio;
    max_bytes_before_external_sort = settings.max_bytes_before_external_sort;
    tmp_data = Context::getGlobalContextInstance()->getTempDataOnDisk();
    min_free_disk_space = settings.min_free_disk_space_for_temporary_data;
    max_block_bytes = settings.prefer_external_sort_block_bytes;
    read_in_order_use_buffering = false; //settings.read_in_order_use_buffering;
}

void SortingStep::Settings::updatePlanSettings(QueryPlanSerializationSettings & settings) const
{
    settings.max_block_size = max_block_size;
    settings.max_rows_to_sort = size_limits.max_rows;
    settings.max_bytes_to_sort = size_limits.max_bytes;
    settings.sort_overflow_mode = size_limits.overflow_mode;

    settings.max_bytes_before_remerge_sort = max_bytes_before_remerge;
    settings.remerge_sort_lowered_memory_bytes_ratio = remerge_lowered_memory_bytes_ratio;
    settings.max_bytes_before_external_sort = max_bytes_before_external_sort;
    settings.min_free_disk_space_for_temporary_data = min_free_disk_space;
    settings.prefer_external_sort_block_bytes = max_block_bytes;
}

static ITransformingStep::Traits getTraits(size_t limit)
{
    return ITransformingStep::Traits
    {
        {
            .returns_single_stream = true,
            .preserves_number_of_streams = false,
            .preserves_sorting = false,
        },
        {
            .preserves_number_of_rows = limit == 0,
        }
    };
}

SortingStep::SortingStep(
    const Header & input_header, SortDescription description_, UInt64 limit_, const Settings & settings_, bool is_sorting_for_merge_join_)
    : ITransformingStep(input_header, input_header, getTraits(limit_))
    , type(Type::Full)
    , result_description(std::move(description_))
    , is_sorting_for_merge_join(is_sorting_for_merge_join_)
    , limit(limit_)
    , sort_settings(settings_)
{
    if (sort_settings.max_bytes_before_external_sort && sort_settings.tmp_data == nullptr)
        throw Exception(ErrorCodes::LOGICAL_ERROR, "Temporary data storage for external sorting is not provided");
}

SortingStep::SortingStep(
        const Header & input_header,
        const SortDescription & description_,
        const SortDescription & partition_by_description_,
        UInt64 limit_,
        const Settings & settings_)
    : SortingStep(input_header, description_, limit_, settings_)
{
    partition_by_description = partition_by_description_;
}

SortingStep::SortingStep(
    const Header & input_header,
    SortDescription prefix_description_,
    SortDescription result_description_,
    size_t max_block_size_,
    UInt64 limit_)
    : ITransformingStep(input_header, input_header, getTraits(limit_))
    , type(Type::FinishSorting)
    , prefix_description(std::move(prefix_description_))
    , result_description(std::move(result_description_))
    , limit(limit_)
    , sort_settings(max_block_size_)
{
}

SortingStep::SortingStep(
    const Header & input_header,
    SortDescription sort_description_,
    size_t max_block_size_,
    UInt64 limit_,
    bool always_read_till_end_)
    : ITransformingStep(input_header, input_header, getTraits(limit_))
    , type(Type::MergingSorted)
    , result_description(std::move(sort_description_))
    , limit(limit_)
    , always_read_till_end(always_read_till_end_)
    , sort_settings(max_block_size_)
{
    sort_settings.max_block_size = max_block_size_;
}

void SortingStep::updateOutputHeader()
{
    output_header = input_headers.front();
}

void SortingStep::updateLimit(size_t limit_)
{
    if (limit_ && (limit == 0 || limit_ < limit))
    {
        limit = limit_;
        transform_traits.preserves_number_of_rows = false;
    }
}

void SortingStep::convertToFinishSorting(SortDescription prefix_description_, bool use_buffering_, bool apply_virtual_row_conversions_)
{
    type = Type::FinishSorting;
    prefix_description = std::move(prefix_description_);
    use_buffering = use_buffering_;
    apply_virtual_row_conversions = apply_virtual_row_conversions_;
}

void SortingStep::scatterByPartitionIfNeeded(QueryPipelineBuilder& pipeline)
{
    size_t threads = pipeline.getNumThreads();
    size_t streams = pipeline.getNumStreams();

    if (!partition_by_description.empty() && threads > 1)
    {
        Block stream_header = pipeline.getHeader();

        ColumnNumbers key_columns;
        key_columns.reserve(partition_by_description.size());
        for (auto & col : partition_by_description)
        {
            key_columns.push_back(stream_header.getPositionByName(col.column_name));
        }

        pipeline.transform([&](OutputPortRawPtrs ports)
        {
            Processors processors;
            for (auto * port : ports)
            {
                auto scatter = std::make_shared<ScatterByPartitionTransform>(stream_header, threads, key_columns);
                connect(*port, scatter->getInputs().front());
                processors.push_back(scatter);
            }
            return processors;
        });

        if (streams > 1)
        {
            pipeline.transform([&](OutputPortRawPtrs ports)
            {
                Processors processors;
                for (size_t i = 0; i < threads; ++i)
                {
                    size_t output_it = i;
                    auto resize = std::make_shared<ResizeProcessor>(stream_header, streams, 1);
                    auto & inputs = resize->getInputs();

                    for (auto input_it = inputs.begin(); input_it != inputs.end(); output_it += threads, ++input_it)
                        connect(*ports[output_it], *input_it);
                    processors.push_back(resize);
                }
                return processors;
            });
        }
    }
}

void SortingStep::finishSorting(
    QueryPipelineBuilder & pipeline, const SortDescription & input_sort_desc, const SortDescription & result_sort_desc, const UInt64 limit_)
{
    pipeline.addSimpleTransform(
        [&](const Block & header, QueryPipelineBuilder::StreamType stream_type) -> ProcessorPtr
        {
            if (stream_type != QueryPipelineBuilder::StreamType::Main)
                return nullptr;

            return std::make_shared<PartialSortingTransform>(header, result_sort_desc, limit_);
        });

    bool increase_sort_description_compile_attempts = true;

    /// NOTE limits are not applied to the size of temporary sets in FinishSortingTransform
    pipeline.addSimpleTransform(
        [&, increase_sort_description_compile_attempts](const Block & header) mutable -> ProcessorPtr
        {
            /** For multiple FinishSortingTransform we need to count identical comparators only once per QueryPlan
                  * To property support min_count_to_compile_sort_description.
                  */
            bool increase_sort_description_compile_attempts_current = increase_sort_description_compile_attempts;

            if (increase_sort_description_compile_attempts)
                increase_sort_description_compile_attempts = false;

            return std::make_shared<FinishSortingTransform>(
                header, input_sort_desc, result_sort_desc, sort_settings.max_block_size, limit_, increase_sort_description_compile_attempts_current);
        });
}

void SortingStep::mergingSorted(QueryPipelineBuilder & pipeline, const SortDescription & result_sort_desc, const UInt64 limit_)
{
    /// If there are several streams, then we merge them into one
    if (pipeline.getNumStreams() > 1)
    {
        if (use_buffering && sort_settings.read_in_order_use_buffering)
        {
            pipeline.addSimpleTransform([&](const Block & header)
            {
                return std::make_shared<BufferChunksTransform>(header, sort_settings.max_block_size, sort_settings.max_block_bytes, limit_);
            });
        }

        auto transform = std::make_shared<MergingSortedTransform>(
            pipeline.getHeader(),
            pipeline.getNumStreams(),
            result_sort_desc,
            sort_settings.max_block_size,
            /*max_block_size_bytes=*/0,
            SortingQueueStrategy::Batch,
            limit_,
            always_read_till_end,
            nullptr,
            false,
            apply_virtual_row_conversions);

        pipeline.addTransform(std::move(transform));
    }
}

void SortingStep::mergeSorting(
    QueryPipelineBuilder & pipeline, const Settings & sort_settings, const SortDescription & result_sort_desc, UInt64 limit_)
{
    bool increase_sort_description_compile_attempts = true;

    pipeline.addSimpleTransform(
        [&, increase_sort_description_compile_attempts](
            const Block & header, QueryPipelineBuilder::StreamType stream_type) mutable -> ProcessorPtr
        {
            if (stream_type == QueryPipelineBuilder::StreamType::Totals)
                return nullptr;

            // For multiple FinishSortingTransform we need to count identical comparators only once per QueryPlan.
            // To property support min_count_to_compile_sort_description.
            bool increase_sort_description_compile_attempts_current = increase_sort_description_compile_attempts;

            if (increase_sort_description_compile_attempts)
                increase_sort_description_compile_attempts = false;

            TemporaryDataOnDiskScopePtr tmp_data_on_disk = nullptr;
            if (sort_settings.tmp_data)
                tmp_data_on_disk = sort_settings.tmp_data->childScope(CurrentMetrics::TemporaryFilesForSort);

            return std::make_shared<MergeSortingTransform>(
                header,
                result_sort_desc,
                sort_settings.max_block_size,
                sort_settings.max_block_bytes,
                limit_,
                increase_sort_description_compile_attempts_current,
                sort_settings.max_bytes_before_remerge / pipeline.getNumStreams(),
                sort_settings.remerge_lowered_memory_bytes_ratio,
                sort_settings.max_bytes_before_external_sort,
                std::move(tmp_data_on_disk),
                sort_settings.min_free_disk_space);
        });
}

void SortingStep::fullSortStreams(
    QueryPipelineBuilder & pipeline,
    const Settings & sort_settings,
    const SortDescription & result_sort_desc,
    const UInt64 limit_,
    const bool skip_partial_sort)
{
    if (!skip_partial_sort || limit_)
    {
        pipeline.addSimpleTransform(
            [&](const Block & header, QueryPipelineBuilder::StreamType stream_type) -> ProcessorPtr
            {
                if (stream_type != QueryPipelineBuilder::StreamType::Main)
                    return nullptr;

                return std::make_shared<PartialSortingTransform>(header, result_sort_desc, limit_);
            });

        StreamLocalLimits limits;
        limits.mode = LimitsMode::LIMITS_CURRENT;
        limits.size_limits = sort_settings.size_limits;

        pipeline.addSimpleTransform(
            [&](const Block & header, QueryPipelineBuilder::StreamType stream_type) -> ProcessorPtr
            {
                if (stream_type != QueryPipelineBuilder::StreamType::Main)
                    return nullptr;

                return std::make_shared<LimitsCheckingTransform>(header, limits);
            });
    }

    mergeSorting(pipeline, sort_settings, result_sort_desc, limit_);
}

void SortingStep::fullSort(
    QueryPipelineBuilder & pipeline, const SortDescription & result_sort_desc, const UInt64 limit_, const bool skip_partial_sort)
{
    scatterByPartitionIfNeeded(pipeline);

    fullSortStreams(pipeline, sort_settings, result_sort_desc, limit_, skip_partial_sort);

    /// If there are several streams, then we merge them into one
    if (pipeline.getNumStreams() > 1 && (partition_by_description.empty() || pipeline.getNumThreads() == 1))
    {
        auto transform = std::make_shared<MergingSortedTransform>(
            pipeline.getHeader(),
            pipeline.getNumStreams(),
            result_sort_desc,
            sort_settings.max_block_size,
            /*max_block_size_bytes=*/0,
            SortingQueueStrategy::Batch,
            limit_,
            always_read_till_end);

        pipeline.addTransform(std::move(transform));
    }
}

void SortingStep::transformPipeline(QueryPipelineBuilder & pipeline, const BuildQueryPipelineSettings &)
{
    /// We consider that a caller has more information what type of sorting to apply.
    /// The type depends on constructor used to create sorting step.
    /// So we'll try to infer sorting to use only in case of Full sorting

    if (type == Type::MergingSorted)
    {
        mergingSorted(pipeline, result_description, limit);
        return;
    }

    if (type == Type::FinishSorting)
    {
        bool need_finish_sorting = (prefix_description.size() < result_description.size());
        mergingSorted(pipeline, prefix_description, (need_finish_sorting ? 0 : limit));

        if (need_finish_sorting)
            finishSorting(pipeline, prefix_description, result_description, limit);

        return;
    }

    fullSort(pipeline, result_description, limit);
}

void SortingStep::describeActions(FormatSettings & settings) const
{
    String prefix(settings.offset, ' ');

    if (!prefix_description.empty())
    {
        settings.out << prefix << "Prefix sort description: ";
        dumpSortDescription(prefix_description, settings.out);
        settings.out << '\n';

        settings.out << prefix << "Result sort description: ";
        dumpSortDescription(result_description, settings.out);
        settings.out << '\n';
    }
    else
    {
        settings.out << prefix << "Sort description: ";
        dumpSortDescription(result_description, settings.out);
        settings.out << '\n';
    }

    if (limit)
        settings.out << prefix << "Limit " << limit << '\n';
}

void SortingStep::describeActions(JSONBuilder::JSONMap & map) const
{
    if (!prefix_description.empty())
    {
        map.add("Prefix Sort Description", explainSortDescription(prefix_description));
        map.add("Result Sort Description", explainSortDescription(result_description));
    }
    else
        map.add("Sort Description", explainSortDescription(result_description));

    if (limit)
        map.add("Limit", limit);
}

void SortingStep::serializeSettings(QueryPlanSerializationSettings & settings) const
{
    sort_settings.updatePlanSettings(settings);
}

void SortingStep::serialize(Serialization & ctx) const
{
    if (type != Type::Full)
        throw Exception(ErrorCodes::NOT_IMPLEMENTED, "Serialization of SortingStep is implemented only for Full sorting");

    /// Do not serialize type here; Later we can use different names if needed.\

    /// Do not serialize limit for now; it is expected to be pushed down from plan optimization.

    serializeSortDescription(result_description, ctx.out);

    /// Later
    if (!partition_by_description.empty())
        throw Exception(ErrorCodes::NOT_IMPLEMENTED, "Serialization of partitioned sorting is not implemented for SortingStep");

    writeVarUInt(partition_by_description.size(), ctx.out);
}

std::unique_ptr<IQueryPlanStep> SortingStep::deserialize(Deserialization & ctx)
{
    if (ctx.input_headers.size() != 1)
        throw Exception(ErrorCodes::INCORRECT_DATA, "SortingStep must have one input stream");

    SortingStep::Settings sort_settings(ctx.settings);

    SortDescription result_description;
    deserializeSortDescription(result_description, ctx.in);

    UInt64 partition_desc_size;
    readVarUInt(partition_desc_size, ctx.in);

    if (partition_desc_size)
        throw Exception(ErrorCodes::NOT_IMPLEMENTED, "Deserialization of partitioned sorting is not implemented for SortingStep");

    return std::make_unique<SortingStep>(
        ctx.input_headers.front(), std::move(result_description), 0, std::move(sort_settings));
}

void registerSortingStep(QueryPlanStepRegistry & registry)
{
    registry.registerStep("Sorting", SortingStep::deserialize);
}

}<|MERGE_RESOLUTION|>--- conflicted
+++ resolved
@@ -45,12 +45,9 @@
 namespace ErrorCodes
 {
     extern const int LOGICAL_ERROR;
-<<<<<<< HEAD
+    extern const int BAD_ARGUMENTS;
     extern const int NOT_IMPLEMENTED;
     extern const int INCORRECT_DATA;
-=======
-    extern const int BAD_ARGUMENTS;
->>>>>>> e8dab58d
 }
 
 SortingStep::Settings::Settings(const Context & context)
