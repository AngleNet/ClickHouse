#include <Processors/QueryPlan/ReadFromMergeTree.h>
#include <Processors/QueryPipeline.h>
#include <Processors/ConcatProcessor.h>
#include <Processors/Transforms/ReverseTransform.h>
#include <Processors/Transforms/ExpressionTransform.h>
#include <Processors/Transforms/FilterTransform.h>
#include <Processors/Transforms/AddingSelectorTransform.h>
#include <Processors/Transforms/CopyTransform.h>
#include <Processors/Sources/NullSource.h>
#include <Processors/Merges/AggregatingSortedTransform.h>
#include <Processors/Merges/CollapsingSortedTransform.h>
#include <Processors/Merges/MergingSortedTransform.h>
#include <Processors/Merges/ReplacingSortedTransform.h>
#include <Processors/Merges/SummingSortedTransform.h>
#include <Processors/Merges/VersionedCollapsingTransform.h>
#include <Storages/MergeTree/MergeTreeSelectProcessor.h>
#include <Storages/MergeTree/MergeTreeReverseSelectProcessor.h>
#include <Storages/MergeTree/MergeTreeThreadSelectBlockInputProcessor.h>
#include <Storages/MergeTree/MergeTreeDataSelectExecutor.h>
#include <Storages/MergeTree/MergeTreeReadPool.h>
#include <Storages/VirtualColumnUtils.h>
#include <Interpreters/ExpressionAnalyzer.h>
#include <Interpreters/TreeRewriter.h>
#include <common/logger_useful.h>
#include <Common/JSONBuilder.h>

namespace ProfileEvents
{
    extern const Event SelectedParts;
    extern const Event SelectedRanges;
    extern const Event SelectedMarks;
}

namespace DB
{

namespace ErrorCodes
{
    extern const int INDEX_NOT_USED;
    extern const int LOGICAL_ERROR;
}

struct ReadFromMergeTree::AnalysisResult
{
    RangesInDataParts parts_with_ranges;
    MergeTreeDataSelectSamplingData sampling;
    IndexStats index_stats;
    Names column_names_to_read;
    ReadFromMergeTree::ReadType read_type = ReadFromMergeTree::ReadType::Default;
};

static MergeTreeReaderSettings getMergeTreeReaderSettings(const ContextPtr & context)
{
    const auto & settings = context->getSettingsRef();
    return {
        .min_bytes_to_use_direct_io = settings.min_bytes_to_use_direct_io,
        .min_bytes_to_use_mmap_io = settings.min_bytes_to_use_mmap_io,
        .mmap_cache = context->getMMappedFileCache(),
        .max_read_buffer_size = settings.max_read_buffer_size,
        .save_marks_in_cache = true,
        .checksum_on_read = settings.checksum_on_read,
    };
}

static const PrewhereInfoPtr & getPrewhereInfo(const SelectQueryInfo & query_info)
{
    return query_info.projection ? query_info.projection->prewhere_info
                                 : query_info.prewhere_info;
}

ReadFromMergeTree::ReadFromMergeTree(
    MergeTreeData::DataPartsVector parts_,
    Names real_column_names_,
    Names virt_column_names_,
    const MergeTreeData & data_,
    const SelectQueryInfo & query_info_,
    StorageMetadataPtr metadata_snapshot_,
    StorageMetadataPtr metadata_snapshot_base_,
    ContextPtr context_,
    size_t max_block_size_,
    size_t num_streams_,
    bool sample_factor_column_queried_,
    std::shared_ptr<PartitionIdToMaxBlock> max_block_numbers_to_read_,
    Poco::Logger * log_)
    : ISourceStep(DataStream{.header = MergeTreeBaseSelectProcessor::transformHeader(
<<<<<<< HEAD
        storage_.getSampleBlockForColumns(metadata_snapshot_, required_columns_),
        prewhere_info_,
        storage_.getPartitionValueType(),
=======
        metadata_snapshot_->getSampleBlockForColumns(real_column_names_, data_.getVirtuals(), data_.getStorageID()),
        getPrewhereInfo(query_info_),
        data_.getPartitionValueType(),
>>>>>>> b3b29be0
        virt_column_names_)})
    , reader_settings(getMergeTreeReaderSettings(context_))
    , prepared_parts(std::move(parts_))
    , real_column_names(std::move(real_column_names_))
    , virt_column_names(std::move(virt_column_names_))
    , data(data_)
    , query_info(query_info_)
    , prewhere_info(getPrewhereInfo(query_info))
    , metadata_snapshot(std::move(metadata_snapshot_))
    , metadata_snapshot_base(std::move(metadata_snapshot_base_))
    , context(std::move(context_))
    , max_block_size(max_block_size_)
    , requested_num_streams(num_streams_)
    , preferred_block_size_bytes(context->getSettingsRef().preferred_block_size_bytes)
    , preferred_max_column_in_block_size_bytes(context->getSettingsRef().preferred_max_column_in_block_size_bytes)
    , sample_factor_column_queried(sample_factor_column_queried_)
    , max_block_numbers_to_read(std::move(max_block_numbers_to_read_))
    , log(log_)
{
    if (sample_factor_column_queried)
    {
        /// Only _sample_factor virtual column is added by ReadFromMergeTree
        /// Other virtual columns are added by MergeTreeBaseSelectProcessor.
        auto type = std::make_shared<DataTypeFloat64>();
        output_stream->header.insert({type->createColumn(), type, "_sample_factor"});
    }
}

Pipe ReadFromMergeTree::readFromPool(
    RangesInDataParts parts_with_range,
    Names required_columns,
    size_t max_streams,
    size_t min_marks_for_concurrent_read,
    bool use_uncompressed_cache)
{
    Pipes pipes;
    size_t sum_marks = 0;
    size_t total_rows = 0;

    for (const auto & part : parts_with_range)
    {
        sum_marks += part.getMarksCount();
        total_rows += part.getRowsCount();
    }

    const auto & settings = context->getSettingsRef();
    MergeTreeReadPool::BackoffSettings backoff_settings(settings);

    auto pool = std::make_shared<MergeTreeReadPool>(
        max_streams,
        sum_marks,
        min_marks_for_concurrent_read,
        std::move(parts_with_range),
        data,
        metadata_snapshot,
        prewhere_info,
        true,
        required_columns,
        backoff_settings,
        settings.preferred_block_size_bytes,
        false);

    auto * logger = &Poco::Logger::get(data.getLogName() + " (SelectExecutor)");
    LOG_DEBUG(logger, "Reading approx. {} rows with {} streams", total_rows, max_streams);

    for (size_t i = 0; i < max_streams; ++i)
    {
        auto source = std::make_shared<MergeTreeThreadSelectBlockInputProcessor>(
            i, pool, min_marks_for_concurrent_read, max_block_size,
            settings.preferred_block_size_bytes, settings.preferred_max_column_in_block_size_bytes,
            data, metadata_snapshot, use_uncompressed_cache,
            prewhere_info, reader_settings, virt_column_names);

        if (i == 0)
        {
            /// Set the approximate number of rows for the first source only
            source->addTotalRowsApprox(total_rows);
        }

        pipes.emplace_back(std::move(source));
    }

    return Pipe::unitePipes(std::move(pipes));
}

template<typename TSource>
ProcessorPtr ReadFromMergeTree::createSource(
    const RangesInDataPart & part,
    const Names & required_columns,
    bool use_uncompressed_cache)
{
    return std::make_shared<TSource>(
            data, metadata_snapshot, part.data_part, max_block_size, preferred_block_size_bytes,
            preferred_max_column_in_block_size_bytes, required_columns, part.ranges, use_uncompressed_cache,
            prewhere_info, true, reader_settings, virt_column_names, part.part_index_in_query);
}

Pipe ReadFromMergeTree::readInOrder(
    RangesInDataParts parts_with_range,
    Names required_columns,
    ReadType read_type,
    bool use_uncompressed_cache)
{
    Pipes pipes;
    for (const auto & part : parts_with_range)
    {
        auto source = read_type == ReadType::InReverseOrder
                    ? createSource<MergeTreeReverseSelectProcessor>(part, required_columns, use_uncompressed_cache)
                    : createSource<MergeTreeSelectProcessor>(part, required_columns, use_uncompressed_cache);

        pipes.emplace_back(std::move(source));
    }

    auto pipe = Pipe::unitePipes(std::move(pipes));

    if (read_type == ReadType::InReverseOrder)
    {
        pipe.addSimpleTransform([&](const Block & header)
        {
            return std::make_shared<ReverseTransform>(header);
        });
    }

    return pipe;
}

Pipe ReadFromMergeTree::read(
    RangesInDataParts parts_with_range, Names required_columns, ReadType read_type,
    size_t max_streams, size_t min_marks_for_concurrent_read, bool use_uncompressed_cache)
{
    if (read_type == ReadType::Default && max_streams > 1)
        return readFromPool(parts_with_range, required_columns, max_streams,
                            min_marks_for_concurrent_read, use_uncompressed_cache);

    auto pipe = readInOrder(parts_with_range, required_columns, read_type, use_uncompressed_cache);

    /// Use ConcatProcessor to concat sources together.
    /// It is needed to read in parts order (and so in PK order) if single thread is used.
    if (read_type == ReadType::Default && pipe.numOutputPorts() > 1)
        pipe.addTransform(std::make_shared<ConcatProcessor>(pipe.getHeader(), pipe.numOutputPorts()));

    return pipe;
}

namespace
{

struct PartRangesReadInfo
{
    std::vector<size_t> sum_marks_in_parts;

    size_t sum_marks = 0;
    size_t total_rows = 0;
    size_t adaptive_parts = 0;
    size_t index_granularity_bytes = 0;
    size_t max_marks_to_use_cache = 0;
    size_t min_marks_for_concurrent_read = 0;

    bool use_uncompressed_cache = false;

    PartRangesReadInfo(
        const RangesInDataParts & parts,
        const Settings & settings,
        const MergeTreeSettings & data_settings)
    {
        /// Count marks for each part.
        sum_marks_in_parts.resize(parts.size());
        for (size_t i = 0; i < parts.size(); ++i)
        {
            total_rows += parts[i].getRowsCount();
            sum_marks_in_parts[i] = parts[i].getMarksCount();
            sum_marks += sum_marks_in_parts[i];

            if (parts[i].data_part->index_granularity_info.is_adaptive)
                ++adaptive_parts;
        }

        if (adaptive_parts > parts.size() / 2)
            index_granularity_bytes = data_settings.index_granularity_bytes;

        max_marks_to_use_cache = MergeTreeDataSelectExecutor::roundRowsOrBytesToMarks(
            settings.merge_tree_max_rows_to_use_cache,
            settings.merge_tree_max_bytes_to_use_cache,
            data_settings.index_granularity,
            index_granularity_bytes);

        min_marks_for_concurrent_read = MergeTreeDataSelectExecutor::minMarksForConcurrentRead(
            settings.merge_tree_min_rows_for_concurrent_read,
            settings.merge_tree_min_bytes_for_concurrent_read,
            data_settings.index_granularity,
            index_granularity_bytes,
            sum_marks);

        use_uncompressed_cache = settings.use_uncompressed_cache;
        if (sum_marks > max_marks_to_use_cache)
            use_uncompressed_cache = false;
    }
};

}

Pipe ReadFromMergeTree::spreadMarkRangesAmongStreams(
    RangesInDataParts && parts_with_ranges,
    const Names & column_names)
{
    const auto & settings = context->getSettingsRef();
    const auto data_settings = data.getSettings();

    PartRangesReadInfo info(parts_with_ranges, settings, *data_settings);

    if (0 == info.sum_marks)
        return {};

    size_t num_streams = requested_num_streams;
    if (num_streams > 1)
    {
        /// Reduce the number of num_streams if the data is small.
        if (info.sum_marks < num_streams * info.min_marks_for_concurrent_read && parts_with_ranges.size() < num_streams)
            num_streams = std::max((info.sum_marks + info.min_marks_for_concurrent_read - 1) / info.min_marks_for_concurrent_read, parts_with_ranges.size());
    }

    return read(std::move(parts_with_ranges), column_names, ReadType::Default,
                num_streams, info.min_marks_for_concurrent_read, info.use_uncompressed_cache);
}

static ActionsDAGPtr createProjection(const Block & header)
{
    auto projection = std::make_shared<ActionsDAG>(header.getNamesAndTypesList());
    projection->removeUnusedActions(header.getNames());
    projection->projectInput();
    return projection;
}

Pipe ReadFromMergeTree::spreadMarkRangesAmongStreamsWithOrder(
    RangesInDataParts && parts_with_ranges,
    const Names & column_names,
    const ActionsDAGPtr & sorting_key_prefix_expr,
    ActionsDAGPtr & out_projection,
    const InputOrderInfoPtr & input_order_info)
{
    const auto & settings = context->getSettingsRef();
    const auto data_settings = data.getSettings();

    PartRangesReadInfo info(parts_with_ranges, settings, *data_settings);

    Pipes res;

    if (info.sum_marks == 0)
        return {};

    /// Let's split ranges to avoid reading much data.
    auto split_ranges = [rows_granularity = data_settings->index_granularity, max_block_size = max_block_size]
        (const auto & ranges, int direction)
    {
        MarkRanges new_ranges;
        const size_t max_marks_in_range = (max_block_size + rows_granularity - 1) / rows_granularity;
        size_t marks_in_range = 1;

        if (direction == 1)
        {
            /// Split first few ranges to avoid reading much data.
            bool split = false;
            for (auto range : ranges)
            {
                while (!split && range.begin + marks_in_range < range.end)
                {
                    new_ranges.emplace_back(range.begin, range.begin + marks_in_range);
                    range.begin += marks_in_range;
                    marks_in_range *= 2;

                    if (marks_in_range > max_marks_in_range)
                        split = true;
                }
                new_ranges.emplace_back(range.begin, range.end);
            }
        }
        else
        {
            /// Split all ranges to avoid reading much data, because we have to
            ///  store whole range in memory to reverse it.
            for (auto it = ranges.rbegin(); it != ranges.rend(); ++it)
            {
                auto range = *it;
                while (range.begin + marks_in_range < range.end)
                {
                    new_ranges.emplace_front(range.end - marks_in_range, range.end);
                    range.end -= marks_in_range;
                    marks_in_range = std::min(marks_in_range * 2, max_marks_in_range);
                }
                new_ranges.emplace_front(range.begin, range.end);
            }
        }

        return new_ranges;
    };

    const size_t min_marks_per_stream = (info.sum_marks - 1) / requested_num_streams + 1;
    bool need_preliminary_merge = (parts_with_ranges.size() > settings.read_in_order_two_level_merge_threshold);

    Pipes pipes;

    for (size_t i = 0; i < requested_num_streams && !parts_with_ranges.empty(); ++i)
    {
        size_t need_marks = min_marks_per_stream;
        RangesInDataParts new_parts;

        /// Loop over parts.
        /// We will iteratively take part or some subrange of a part from the back
        ///  and assign a stream to read from it.
        while (need_marks > 0 && !parts_with_ranges.empty())
        {
            RangesInDataPart part = parts_with_ranges.back();
            parts_with_ranges.pop_back();

            size_t & marks_in_part = info.sum_marks_in_parts.back();

            /// We will not take too few rows from a part.
            if (marks_in_part >= info.min_marks_for_concurrent_read &&
                need_marks < info.min_marks_for_concurrent_read)
                need_marks = info.min_marks_for_concurrent_read;

            /// Do not leave too few rows in the part.
            if (marks_in_part > need_marks &&
                marks_in_part - need_marks < info.min_marks_for_concurrent_read)
                need_marks = marks_in_part;

            MarkRanges ranges_to_get_from_part;

            /// We take the whole part if it is small enough.
            if (marks_in_part <= need_marks)
            {
                ranges_to_get_from_part = part.ranges;

                need_marks -= marks_in_part;
                info.sum_marks_in_parts.pop_back();
            }
            else
            {
                /// Loop through ranges in part. Take enough ranges to cover "need_marks".
                while (need_marks > 0)
                {
                    if (part.ranges.empty())
                        throw Exception("Unexpected end of ranges while spreading marks among streams",
                                        ErrorCodes::LOGICAL_ERROR);

                    MarkRange & range = part.ranges.front();

                    const size_t marks_in_range = range.end - range.begin;
                    const size_t marks_to_get_from_range = std::min(marks_in_range, need_marks);

                    ranges_to_get_from_part.emplace_back(range.begin, range.begin + marks_to_get_from_range);
                    range.begin += marks_to_get_from_range;
                    marks_in_part -= marks_to_get_from_range;
                    need_marks -= marks_to_get_from_range;
                    if (range.begin == range.end)
                        part.ranges.pop_front();
                }
                parts_with_ranges.emplace_back(part);
            }
            ranges_to_get_from_part = split_ranges(ranges_to_get_from_part, input_order_info->direction);
            new_parts.emplace_back(part.data_part, part.part_index_in_query, std::move(ranges_to_get_from_part));
        }

        auto read_type = input_order_info->direction == 1
                       ? ReadFromMergeTree::ReadType::InOrder
                       : ReadFromMergeTree::ReadType::InReverseOrder;

        pipes.emplace_back(read(std::move(new_parts), column_names, read_type,
                           requested_num_streams, info.min_marks_for_concurrent_read, info.use_uncompressed_cache));
    }

    if (need_preliminary_merge)
    {
        SortDescription sort_description;
        for (size_t j = 0; j < input_order_info->order_key_prefix_descr.size(); ++j)
            sort_description.emplace_back(metadata_snapshot->getSortingKey().column_names[j],
                                          input_order_info->direction, 1);

        auto sorting_key_expr = std::make_shared<ExpressionActions>(sorting_key_prefix_expr);

        for (auto & pipe : pipes)
        {
            /// Drop temporary columns, added by 'sorting_key_prefix_expr'
            out_projection = createProjection(pipe.getHeader());

            pipe.addSimpleTransform([sorting_key_expr](const Block & header)
            {
                return std::make_shared<ExpressionTransform>(header, sorting_key_expr);
            });

            if (pipe.numOutputPorts() > 1)
            {
                auto transform = std::make_shared<MergingSortedTransform>(
                        pipe.getHeader(),
                        pipe.numOutputPorts(),
                        sort_description,
                        max_block_size);

                pipe.addTransform(std::move(transform));
            }
        }
    }

    return Pipe::unitePipes(std::move(pipes));
}

static void addMergingFinal(
    Pipe & pipe,
    size_t num_output_streams,
    const SortDescription & sort_description,
    MergeTreeData::MergingParams merging_params,
    Names partition_key_columns,
    size_t max_block_size)
{
    const auto & header = pipe.getHeader();
    size_t num_outputs = pipe.numOutputPorts();

    auto get_merging_processor = [&]() -> MergingTransformPtr
    {
        switch (merging_params.mode)
        {
            case MergeTreeData::MergingParams::Ordinary:
            {
                return std::make_shared<MergingSortedTransform>(header, num_outputs,
                           sort_description, max_block_size);
            }

            case MergeTreeData::MergingParams::Collapsing:
                return std::make_shared<CollapsingSortedTransform>(header, num_outputs,
                           sort_description, merging_params.sign_column, true, max_block_size);

            case MergeTreeData::MergingParams::Summing:
                return std::make_shared<SummingSortedTransform>(header, num_outputs,
                           sort_description, merging_params.columns_to_sum, partition_key_columns, max_block_size);

            case MergeTreeData::MergingParams::Aggregating:
                return std::make_shared<AggregatingSortedTransform>(header, num_outputs,
                           sort_description, max_block_size);

            case MergeTreeData::MergingParams::Replacing:
                return std::make_shared<ReplacingSortedTransform>(header, num_outputs,
                           sort_description, merging_params.version_column, max_block_size);

            case MergeTreeData::MergingParams::VersionedCollapsing:
                return std::make_shared<VersionedCollapsingTransform>(header, num_outputs,
                           sort_description, merging_params.sign_column, max_block_size);

            case MergeTreeData::MergingParams::Graphite:
                throw Exception("GraphiteMergeTree doesn't support FINAL", ErrorCodes::LOGICAL_ERROR);
        }

        __builtin_unreachable();
    };

    if (num_output_streams <= 1 || sort_description.empty())
    {
        pipe.addTransform(get_merging_processor());
        return;
    }

    ColumnNumbers key_columns;
    key_columns.reserve(sort_description.size());

    for (const auto & desc : sort_description)
    {
        if (!desc.column_name.empty())
            key_columns.push_back(header.getPositionByName(desc.column_name));
        else
            key_columns.emplace_back(desc.column_number);
    }

    pipe.addSimpleTransform([&](const Block & stream_header)
    {
        return std::make_shared<AddingSelectorTransform>(stream_header, num_output_streams, key_columns);
    });

    pipe.transform([&](OutputPortRawPtrs ports)
    {
        Processors transforms;
        std::vector<OutputPorts::iterator> output_ports;
        transforms.reserve(ports.size() + num_output_streams);
        output_ports.reserve(ports.size());

        for (auto & port : ports)
        {
            auto copier = std::make_shared<CopyTransform>(header, num_output_streams);
            connect(*port, copier->getInputPort());
            output_ports.emplace_back(copier->getOutputs().begin());
            transforms.emplace_back(std::move(copier));
        }

        for (size_t i = 0; i < num_output_streams; ++i)
        {
            auto merge = get_merging_processor();
            merge->setSelectorPosition(i);
            auto input = merge->getInputs().begin();

            /// Connect i-th merge with i-th input port of every copier.
            for (size_t j = 0; j < ports.size(); ++j)
            {
                connect(*output_ports[j], *input);
                ++output_ports[j];
                ++input;
            }

            transforms.emplace_back(std::move(merge));
        }

        return transforms;
    });
}


Pipe ReadFromMergeTree::spreadMarkRangesAmongStreamsFinal(
    RangesInDataParts && parts_with_ranges,
    const Names & column_names,
    ActionsDAGPtr & out_projection)
{
    const auto & settings = context->getSettingsRef();
    const auto data_settings = data.getSettings();

    PartRangesReadInfo info(parts_with_ranges, settings, *data_settings);

    size_t num_streams = requested_num_streams;
    if (num_streams > settings.max_final_threads)
        num_streams = settings.max_final_threads;

    /// If setting do_not_merge_across_partitions_select_final is true than we won't merge parts from different partitions.
    /// We have all parts in parts vector, where parts with same partition are nearby.
    /// So we will store iterators pointed to the beginning of each partition range (and parts.end()),
    /// then we will create a pipe for each partition that will run selecting processor and merging processor
    /// for the parts with this partition. In the end we will unite all the pipes.
    std::vector<RangesInDataParts::iterator> parts_to_merge_ranges;
    auto it = parts_with_ranges.begin();
    parts_to_merge_ranges.push_back(it);

    if (settings.do_not_merge_across_partitions_select_final)
    {
        while (it != parts_with_ranges.end())
        {
            it = std::find_if(
                it, parts_with_ranges.end(), [&it](auto & part) { return it->data_part->info.partition_id != part.data_part->info.partition_id; });
            parts_to_merge_ranges.push_back(it);
        }
        /// We divide threads for each partition equally. But we will create at least the number of partitions threads.
        /// (So, the total number of threads could be more than initial num_streams.
        num_streams /= (parts_to_merge_ranges.size() - 1);
    }
    else
    {
        /// If do_not_merge_across_partitions_select_final is false we just merge all the parts.
        parts_to_merge_ranges.push_back(parts_with_ranges.end());
    }

    Pipes partition_pipes;

    /// If do_not_merge_across_partitions_select_final is true and num_streams > 1
    /// we will store lonely parts with level > 0 to use parallel select on them.
    std::vector<RangesInDataPart> lonely_parts;
    size_t total_rows_in_lonely_parts = 0;
    size_t sum_marks_in_lonely_parts = 0;

    for (size_t range_index = 0; range_index < parts_to_merge_ranges.size() - 1; ++range_index)
    {
        Pipe pipe;

        {
            RangesInDataParts new_parts;

            /// If do_not_merge_across_partitions_select_final is true and there is only one part in partition
            /// with level > 0 then we won't postprocess this part and if num_streams > 1 we
            /// can use parallel select on such parts. We save such parts in one vector and then use
            /// MergeTreeReadPool and MergeTreeThreadSelectBlockInputProcessor for parallel select.
            if (num_streams > 1 && settings.do_not_merge_across_partitions_select_final &&
                std::distance(parts_to_merge_ranges[range_index], parts_to_merge_ranges[range_index + 1]) == 1 &&
                parts_to_merge_ranges[range_index]->data_part->info.level > 0)
            {
                total_rows_in_lonely_parts += parts_to_merge_ranges[range_index]->getRowsCount();
                sum_marks_in_lonely_parts += parts_to_merge_ranges[range_index]->getMarksCount();
                lonely_parts.push_back(std::move(*parts_to_merge_ranges[range_index]));
                continue;
            }
            else
            {
                for (auto part_it = parts_to_merge_ranges[range_index]; part_it != parts_to_merge_ranges[range_index + 1]; ++part_it)
                {
                    new_parts.emplace_back(part_it->data_part, part_it->part_index_in_query, part_it->ranges);
                }
            }

            if (new_parts.empty())
                continue;

            pipe = read(std::move(new_parts), column_names, ReadFromMergeTree::ReadType::InOrder,
                num_streams, 0, info.use_uncompressed_cache);

            /// Drop temporary columns, added by 'sorting_key_expr'
            if (!out_projection)
                out_projection = createProjection(pipe.getHeader());
        }

        auto sorting_expr = std::make_shared<ExpressionActions>(
            metadata_snapshot->getSortingKey().expression->getActionsDAG().clone());

        pipe.addSimpleTransform([sorting_expr](const Block & header)
        {
            return std::make_shared<ExpressionTransform>(header, sorting_expr);
        });

        /// If do_not_merge_across_partitions_select_final is true and there is only one part in partition
        /// with level > 0 then we won't postprocess this part
        if (settings.do_not_merge_across_partitions_select_final &&
            std::distance(parts_to_merge_ranges[range_index], parts_to_merge_ranges[range_index + 1]) == 1 &&
            parts_to_merge_ranges[range_index]->data_part->info.level > 0)
        {
            partition_pipes.emplace_back(std::move(pipe));
            continue;
        }

        Names sort_columns = metadata_snapshot->getSortingKeyColumns();
        SortDescription sort_description;
        size_t sort_columns_size = sort_columns.size();
        sort_description.reserve(sort_columns_size);

        Names partition_key_columns = metadata_snapshot->getPartitionKey().column_names;

        const auto & header = pipe.getHeader();
        for (size_t i = 0; i < sort_columns_size; ++i)
            sort_description.emplace_back(header.getPositionByName(sort_columns[i]), 1, 1);

        addMergingFinal(
            pipe,
            std::min<size_t>(num_streams, settings.max_final_threads),
            sort_description, data.merging_params, partition_key_columns, max_block_size);

        partition_pipes.emplace_back(std::move(pipe));
    }

    if (!lonely_parts.empty())
    {
        RangesInDataParts new_parts;

        size_t num_streams_for_lonely_parts = num_streams * lonely_parts.size();


        const size_t min_marks_for_concurrent_read = MergeTreeDataSelectExecutor::minMarksForConcurrentRead(
            settings.merge_tree_min_rows_for_concurrent_read,
            settings.merge_tree_min_bytes_for_concurrent_read,
            data_settings->index_granularity,
            info.index_granularity_bytes,
            sum_marks_in_lonely_parts);

        /// Reduce the number of num_streams_for_lonely_parts if the data is small.
        if (sum_marks_in_lonely_parts < num_streams_for_lonely_parts * min_marks_for_concurrent_read && lonely_parts.size() < num_streams_for_lonely_parts)
            num_streams_for_lonely_parts = std::max((sum_marks_in_lonely_parts + min_marks_for_concurrent_read - 1) / min_marks_for_concurrent_read, lonely_parts.size());

        auto pipe = read(std::move(lonely_parts), column_names, ReadFromMergeTree::ReadType::Default,
                num_streams_for_lonely_parts, min_marks_for_concurrent_read, info.use_uncompressed_cache);

        /// Drop temporary columns, added by 'sorting_key_expr'
        if (!out_projection)
            out_projection = createProjection(pipe.getHeader());

        auto sorting_expr = std::make_shared<ExpressionActions>(
            metadata_snapshot->getSortingKey().expression->getActionsDAG().clone());

        pipe.addSimpleTransform([sorting_expr](const Block & header)
        {
            return std::make_shared<ExpressionTransform>(header, sorting_expr);
        });

        partition_pipes.emplace_back(std::move(pipe));
    }

    return Pipe::unitePipes(std::move(partition_pipes));
}

ReadFromMergeTree::AnalysisResult ReadFromMergeTree::selectRangesToRead(MergeTreeData::DataPartsVector parts) const
{
    AnalysisResult result;
    const auto & settings = context->getSettingsRef();

    size_t total_parts = parts.size();

    auto part_values = MergeTreeDataSelectExecutor::filterPartsByVirtualColumns(data, parts, query_info.query, context);
    if (part_values && part_values->empty())
        return result;

    result.column_names_to_read = real_column_names;

    /// If there are only virtual columns in the query, you must request at least one non-virtual one.
    if (result.column_names_to_read.empty())
    {
        NamesAndTypesList available_real_columns = metadata_snapshot->getColumns().getAllPhysical();
        result.column_names_to_read.push_back(ExpressionActions::getSmallestColumn(available_real_columns));
    }

    metadata_snapshot->check(result.column_names_to_read, data.getVirtuals(), data.getStorageID());

    // Build and check if primary key is used when necessary
    const auto & primary_key = metadata_snapshot->getPrimaryKey();
    Names primary_key_columns = primary_key.column_names;
    KeyCondition key_condition(query_info, context, primary_key_columns, primary_key.expression);

    if (settings.force_primary_key && key_condition.alwaysUnknownOrTrue())
    {
        throw Exception(
            ErrorCodes::INDEX_NOT_USED,
            "Primary key ({}) is not used and setting 'force_primary_key' is set.",
            fmt::join(primary_key_columns, ", "));
    }
    LOG_DEBUG(log, "Key condition: {}", key_condition.toString());

    const auto & select = query_info.query->as<ASTSelectQuery &>();

    MergeTreeDataSelectExecutor::filterPartsByPartition(
        parts, part_values, metadata_snapshot_base, data, query_info, context,
        max_block_numbers_to_read.get(), log, result.index_stats);

    result.sampling = MergeTreeDataSelectExecutor::getSampling(
        select, metadata_snapshot->getColumns().getAllPhysical(), parts, key_condition,
        data, metadata_snapshot, context, sample_factor_column_queried, log);

    if (result.sampling.read_nothing)
        return result;

    size_t total_marks_pk = 0;
    for (const auto & part : parts)
        total_marks_pk += part->index_granularity.getMarksCountWithoutFinal();

    size_t parts_before_pk = parts.size();

    result.parts_with_ranges = MergeTreeDataSelectExecutor::filterPartsByPrimaryKeyAndSkipIndexes(
        std::move(parts),
        metadata_snapshot,
        query_info,
        context,
        key_condition,
        reader_settings,
        log,
        requested_num_streams,
        result.index_stats,
        true);

    size_t sum_marks_pk = total_marks_pk;
    for (const auto & stat : result.index_stats)
        if (stat.type == IndexType::PrimaryKey)
            sum_marks_pk = stat.num_granules_after;

    size_t sum_marks = 0;
    size_t sum_ranges = 0;

    for (const auto & part : result.parts_with_ranges)
    {
        sum_ranges += part.ranges.size();
        sum_marks += part.getMarksCount();
    }

    LOG_DEBUG(
        log,
        "Selected {}/{} parts by partition key, {} parts by primary key, {}/{} marks by primary key, {} marks to read from {} ranges",
        parts_before_pk,
        total_parts,
        result.parts_with_ranges.size(),
        sum_marks_pk,
        total_marks_pk,
        sum_marks,
        sum_ranges);

    ProfileEvents::increment(ProfileEvents::SelectedParts, result.parts_with_ranges.size());
    ProfileEvents::increment(ProfileEvents::SelectedRanges, sum_ranges);
    ProfileEvents::increment(ProfileEvents::SelectedMarks, sum_marks);

    const auto & input_order_info = query_info.input_order_info
        ? query_info.input_order_info
        : (query_info.projection ? query_info.projection->input_order_info : nullptr);

    if ((settings.optimize_read_in_order || settings.optimize_aggregation_in_order) && input_order_info)
        result.read_type = (input_order_info->direction > 0) ? ReadType::InOrder
                                                             : ReadType::InReverseOrder;

    return result;
}

void ReadFromMergeTree::initializePipeline(QueryPipeline & pipeline, const BuildQueryPipelineSettings &)
{
    auto result = selectRangesToRead(prepared_parts);
    auto query_id_holder = MergeTreeDataSelectExecutor::checkLimits(data, result.parts_with_ranges, context);

    if (result.parts_with_ranges.empty())
    {
        pipeline.init(Pipe(std::make_shared<NullSource>(getOutputStream().header)));
        return;
    }

    /// Projection, that needed to drop columns, which have appeared by execution
    /// of some extra expressions, and to allow execute the same expressions later.
    /// NOTE: It may lead to double computation of expressions.
    ActionsDAGPtr result_projection;

    Names column_names_to_read = std::move(result.column_names_to_read);
    const auto & select = query_info.query->as<ASTSelectQuery &>();
    if (!select.final() && result.sampling.use_sampling)
    {
        /// Add columns needed for `sample_by_ast` to `column_names_to_read`.
        /// Skip this if final was used, because such columns were already added from PK.
        std::vector<String> add_columns = result.sampling.filter_expression->getRequiredColumns().getNames();
        column_names_to_read.insert(column_names_to_read.end(), add_columns.begin(), add_columns.end());
        std::sort(column_names_to_read.begin(), column_names_to_read.end());
        column_names_to_read.erase(std::unique(column_names_to_read.begin(), column_names_to_read.end()),
                                   column_names_to_read.end());
    }

    const auto & input_order_info = query_info.input_order_info
        ? query_info.input_order_info
        : (query_info.projection ? query_info.projection->input_order_info : nullptr);

    Pipe pipe;

    const auto & settings = context->getSettingsRef();

    if (select.final())
    {
        /// Add columns needed to calculate the sorting expression and the sign.
        std::vector<String> add_columns = metadata_snapshot->getColumnsRequiredForSortingKey();
        column_names_to_read.insert(column_names_to_read.end(), add_columns.begin(), add_columns.end());

        if (!data.merging_params.sign_column.empty())
            column_names_to_read.push_back(data.merging_params.sign_column);
        if (!data.merging_params.version_column.empty())
            column_names_to_read.push_back(data.merging_params.version_column);

        std::sort(column_names_to_read.begin(), column_names_to_read.end());
        column_names_to_read.erase(std::unique(column_names_to_read.begin(), column_names_to_read.end()), column_names_to_read.end());

        pipe = spreadMarkRangesAmongStreamsFinal(
            std::move(result.parts_with_ranges),
            column_names_to_read,
            result_projection);
    }
    else if ((settings.optimize_read_in_order || settings.optimize_aggregation_in_order) && input_order_info)
    {
        size_t prefix_size = input_order_info->order_key_prefix_descr.size();
        auto order_key_prefix_ast = metadata_snapshot->getSortingKey().expression_list_ast->clone();
        order_key_prefix_ast->children.resize(prefix_size);

        auto syntax_result = TreeRewriter(context).analyze(order_key_prefix_ast, metadata_snapshot->getColumns().getAllPhysical());
        auto sorting_key_prefix_expr = ExpressionAnalyzer(order_key_prefix_ast, syntax_result, context).getActionsDAG(false);

        pipe = spreadMarkRangesAmongStreamsWithOrder(
            std::move(result.parts_with_ranges),
            column_names_to_read,
            sorting_key_prefix_expr,
            result_projection,
            input_order_info);
    }
    else
    {
        pipe = spreadMarkRangesAmongStreams(
            std::move(result.parts_with_ranges),
            column_names_to_read);
    }

    if (pipe.empty())
    {
        pipeline.init(Pipe(std::make_shared<NullSource>(getOutputStream().header)));
        return;
    }

    if (result.sampling.use_sampling)
    {
        auto sampling_actions = std::make_shared<ExpressionActions>(result.sampling.filter_expression);
        pipe.addSimpleTransform([&](const Block & header)
        {
            return std::make_shared<FilterTransform>(
                header,
                sampling_actions,
                result.sampling.filter_function->getColumnName(),
                false);
        });
    }

    Block cur_header = result_projection ? result_projection->getResultColumns()
                                         : pipe.getHeader();

    auto append_actions = [&result_projection, &cur_header](ActionsDAGPtr actions)
    {
        if (!result_projection)
            result_projection = std::move(actions);
        else
            result_projection = ActionsDAG::merge(std::move(*result_projection), std::move(*actions));

        cur_header = result_projection->getResultColumns();
    };

    /// By the way, if a distributed query or query to a Merge table is made, then the `_sample_factor` column can have different values.
    if (sample_factor_column_queried)
    {
        ColumnWithTypeAndName column;
        column.name = "_sample_factor";
        column.type = std::make_shared<DataTypeFloat64>();
        column.column = column.type->createColumnConst(0, Field(result.sampling.used_sample_factor));

        auto adding_column = ActionsDAG::makeAddingColumnActions(std::move(column));
        append_actions(std::move(adding_column));
    }

    /// Extra columns may be returned (for example, if sampling is used).
    /// Convert pipe to step header structure.
    if (!isCompatibleHeader(cur_header, getOutputStream().header))
    {
        auto converting = ActionsDAG::makeConvertingActions(
            cur_header.getColumnsWithTypeAndName(),
            getOutputStream().header.getColumnsWithTypeAndName(),
            ActionsDAG::MatchColumnsMode::Name);

        append_actions(std::move(converting));
    }

    if (result_projection)
    {
        auto projection_actions = std::make_shared<ExpressionActions>(result_projection);
        pipe.addSimpleTransform([&](const Block & header)
        {
            return std::make_shared<ExpressionTransform>(header, projection_actions);
        });
    }

    for (const auto & processor : pipe.getProcessors())
        processors.emplace_back(processor);

    // Attach QueryIdHolder if needed
    if (query_id_holder)
        pipe.addQueryIdHolder(std::move(query_id_holder));

    pipeline.init(std::move(pipe));
}

static const char * indexTypeToString(ReadFromMergeTree::IndexType type)
{
    switch (type)
    {
        case ReadFromMergeTree::IndexType::None:
            return "None";
        case ReadFromMergeTree::IndexType::MinMax:
            return "MinMax";
        case ReadFromMergeTree::IndexType::Partition:
            return "Partition";
        case ReadFromMergeTree::IndexType::PrimaryKey:
            return "PrimaryKey";
        case ReadFromMergeTree::IndexType::Skip:
            return "Skip";
    }

    __builtin_unreachable();
}

static const char * readTypeToString(ReadFromMergeTree::ReadType type)
{
    switch (type)
    {
        case ReadFromMergeTree::ReadType::Default:
            return "Default";
        case ReadFromMergeTree::ReadType::InOrder:
            return "InOrder";
        case ReadFromMergeTree::ReadType::InReverseOrder:
            return "InReverseOrder";
    }

    __builtin_unreachable();
}

void ReadFromMergeTree::describeActions(FormatSettings & format_settings) const
{
    auto result = selectRangesToRead(prepared_parts);
    std::string prefix(format_settings.offset, format_settings.indent_char);
    format_settings.out << prefix << "ReadType: " << readTypeToString(result.read_type) << '\n';

    if (!result.index_stats.empty())
    {
        format_settings.out << prefix << "Parts: " << result.index_stats.back().num_parts_after << '\n';
        format_settings.out << prefix << "Granules: " << result.index_stats.back().num_granules_after << '\n';
    }
}

void ReadFromMergeTree::describeActions(JSONBuilder::JSONMap & map) const
{
    auto result = selectRangesToRead(prepared_parts);
    map.add("Read Type", readTypeToString(result.read_type));
    if (!result.index_stats.empty())
    {
        map.add("Parts", result.index_stats.back().num_parts_after);
        map.add("Granules", result.index_stats.back().num_granules_after);
    }
}

void ReadFromMergeTree::describeIndexes(FormatSettings & format_settings) const
{
    auto result = selectRangesToRead(prepared_parts);
    auto index_stats = std::move(result.index_stats);

    std::string prefix(format_settings.offset, format_settings.indent_char);
    if (!index_stats.empty())
    {
        /// Do not print anything if no indexes is applied.
        if (index_stats.size() == 1 && index_stats.front().type == IndexType::None)
            return;

        std::string indent(format_settings.indent, format_settings.indent_char);
        format_settings.out << prefix << "Indexes:\n";

        for (size_t i = 0; i < index_stats.size(); ++i)
        {
            const auto & stat = index_stats[i];
            if (stat.type == IndexType::None)
                continue;

            format_settings.out << prefix << indent << indexTypeToString(stat.type) << '\n';

            if (!stat.name.empty())
                format_settings.out << prefix << indent << indent << "Name: " << stat.name << '\n';

            if (!stat.description.empty())
                format_settings.out << prefix << indent << indent << "Description: " << stat.description << '\n';

            if (!stat.used_keys.empty())
            {
                format_settings.out << prefix << indent << indent << "Keys: " << stat.name << '\n';
                for (const auto & used_key : stat.used_keys)
                    format_settings.out << prefix << indent << indent << indent << used_key << '\n';
            }

            if (!stat.condition.empty())
                format_settings.out << prefix << indent << indent << "Condition: " << stat.condition << '\n';

            format_settings.out << prefix << indent << indent << "Parts: " << stat.num_parts_after;
            if (i)
                format_settings.out << '/' << index_stats[i - 1].num_parts_after;
            format_settings.out << '\n';

            format_settings.out << prefix << indent << indent << "Granules: " << stat.num_granules_after;
            if (i)
                format_settings.out << '/' << index_stats[i - 1].num_granules_after;
            format_settings.out << '\n';
        }
    }
}

void ReadFromMergeTree::describeIndexes(JSONBuilder::JSONMap & map) const
{
    auto result = selectRangesToRead(prepared_parts);
    auto index_stats = std::move(result.index_stats);

    if (!index_stats.empty())
    {
        /// Do not print anything if no indexes is applied.
        if (index_stats.size() == 1 && index_stats.front().type == IndexType::None)
            return;

        auto indexes_array = std::make_unique<JSONBuilder::JSONArray>();

        for (size_t i = 0; i < index_stats.size(); ++i)
        {
            const auto & stat = index_stats[i];
            if (stat.type == IndexType::None)
                continue;

            auto index_map = std::make_unique<JSONBuilder::JSONMap>();

            index_map->add("Type", indexTypeToString(stat.type));

            if (!stat.name.empty())
                index_map->add("Name", stat.name);

            if (!stat.description.empty())
                index_map->add("Description", stat.description);

            if (!stat.used_keys.empty())
            {
                auto keys_array = std::make_unique<JSONBuilder::JSONArray>();

                for (const auto & used_key : stat.used_keys)
                    keys_array->add(used_key);

                index_map->add("Keys", std::move(keys_array));
            }

            if (!stat.condition.empty())
                index_map->add("Condition", stat.condition);

            if (i)
                index_map->add("Initial Parts", index_stats[i - 1].num_parts_after);
            index_map->add("Selected Parts", stat.num_parts_after);

            if (i)
                index_map->add("Initial Granules", index_stats[i - 1].num_granules_after);
            index_map->add("Selected Granules", stat.num_granules_after);

            indexes_array->add(std::move(index_map));
        }

        map.add("Indexes", std::move(indexes_array));
    }
}

}<|MERGE_RESOLUTION|>--- conflicted
+++ resolved
@@ -83,15 +83,9 @@
     std::shared_ptr<PartitionIdToMaxBlock> max_block_numbers_to_read_,
     Poco::Logger * log_)
     : ISourceStep(DataStream{.header = MergeTreeBaseSelectProcessor::transformHeader(
-<<<<<<< HEAD
-        storage_.getSampleBlockForColumns(metadata_snapshot_, required_columns_),
-        prewhere_info_,
-        storage_.getPartitionValueType(),
-=======
-        metadata_snapshot_->getSampleBlockForColumns(real_column_names_, data_.getVirtuals(), data_.getStorageID()),
+        data_.getSampleBlockForColumns(metadata_snapshot_, real_column_names_),
         getPrewhereInfo(query_info_),
         data_.getPartitionValueType(),
->>>>>>> b3b29be0
         virt_column_names_)})
     , reader_settings(getMergeTreeReaderSettings(context_))
     , prepared_parts(std::move(parts_))
@@ -789,7 +783,7 @@
         result.column_names_to_read.push_back(ExpressionActions::getSmallestColumn(available_real_columns));
     }
 
-    metadata_snapshot->check(result.column_names_to_read, data.getVirtuals(), data.getStorageID());
+    data.check(metadata_snapshot, result.column_names_to_read);
 
     // Build and check if primary key is used when necessary
     const auto & primary_key = metadata_snapshot->getPrimaryKey();
