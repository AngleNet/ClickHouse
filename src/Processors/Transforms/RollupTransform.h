#pragma once
#include <memory>
#include <Processors/IAccumulatingTransform.h>
#include <Processors/Transforms/AggregatingTransform.h>
#include <Processors/Transforms/finalizeChunk.h>

namespace DB
{

struct GroupByModifierTransform : public IAccumulatingTransform
{
    GroupByModifierTransform(Block header, AggregatingTransformParamsPtr params_);

protected:
    void consume(Chunk chunk) override;

    void mergeConsumed();

    Chunk merge(Chunks && chunks, bool is_input, bool final);

    MutableColumnPtr getColumnWithDefaults(size_t key, size_t n) const;

    AggregatingTransformParamsPtr params;

    const ColumnNumbers & keys;

    std::unique_ptr<Aggregator> output_aggregator;

    Block intermediate_header;

    Chunks consumed_chunks;
    Chunk current_chunk;
};

/// Takes blocks after grouping, with non-finalized aggregate functions.
/// Calculates subtotals and grand totals values for a set of columns.
class RollupTransform : public GroupByModifierTransform
{
public:
    RollupTransform(Block header, AggregatingTransformParamsPtr params);
    String getName() const override { return "RollupTransform"; }

protected:
    Chunk generate() override;

private:
<<<<<<< HEAD
=======
    AggregatingTransformParamsPtr params;
    ColumnNumbers keys;
>>>>>>> 1f8c33be
    const ColumnsMask aggregates_mask;

    size_t last_removed_key = 0;
    size_t set_counter = 0;
};

}<|MERGE_RESOLUTION|>--- conflicted
+++ resolved
@@ -1,5 +1,6 @@
 #pragma once
 #include <memory>
+#include <Core/ColumnNumbers.h>
 #include <Processors/IAccumulatingTransform.h>
 #include <Processors/Transforms/AggregatingTransform.h>
 #include <Processors/Transforms/finalizeChunk.h>
@@ -9,7 +10,7 @@
 
 struct GroupByModifierTransform : public IAccumulatingTransform
 {
-    GroupByModifierTransform(Block header, AggregatingTransformParamsPtr params_);
+    GroupByModifierTransform(Block header, AggregatingTransformParamsPtr params_, bool use_nulls_);
 
 protected:
     void consume(Chunk chunk) override;
@@ -22,7 +23,9 @@
 
     AggregatingTransformParamsPtr params;
 
-    const ColumnNumbers & keys;
+    bool use_nulls;
+
+    ColumnNumbers keys;
 
     std::unique_ptr<Aggregator> output_aggregator;
 
@@ -37,18 +40,13 @@
 class RollupTransform : public GroupByModifierTransform
 {
 public:
-    RollupTransform(Block header, AggregatingTransformParamsPtr params);
+    RollupTransform(Block header, AggregatingTransformParamsPtr params, bool use_nulls_);
     String getName() const override { return "RollupTransform"; }
 
 protected:
     Chunk generate() override;
 
 private:
-<<<<<<< HEAD
-=======
-    AggregatingTransformParamsPtr params;
-    ColumnNumbers keys;
->>>>>>> 1f8c33be
     const ColumnsMask aggregates_mask;
 
     size_t last_removed_key = 0;
