--- conflicted
+++ resolved
@@ -310,12 +310,8 @@
     bool add_totals,
     bool add_extremes,
     bool async_read,
-<<<<<<< HEAD
     bool async_query_sending,
     size_t parallel_marshalling_threads)
-=======
-    bool async_query_sending)
->>>>>>> 271f7cba
 {
     chassert(parallel_marshalling_threads);
 
