#include <Core/Defines.h>
#include <Core/SettingsChangesHistory.h>
#include <IO/ReadBufferFromString.h>
#include <IO/ReadHelpers.h>
#include <boost/algorithm/string.hpp>

#include <fmt/ranges.h>


namespace DB
{

namespace ErrorCodes
{
    extern const int BAD_ARGUMENTS;
    extern const int LOGICAL_ERROR;
}

ClickHouseVersion::ClickHouseVersion(std::string_view version)
{
    Strings split;
    boost::split(split, version, [](char c){ return c == '.'; });
    components.reserve(split.size());
    if (split.empty())
        throw Exception{ErrorCodes::BAD_ARGUMENTS, "Cannot parse ClickHouse version here: {}", version};

    for (const auto & split_element : split)
    {
        size_t component;
        ReadBufferFromString buf(split_element);
        if (!tryReadIntText(component, buf) || !buf.eof())
            throw Exception{ErrorCodes::BAD_ARGUMENTS, "Cannot parse ClickHouse version here: {}", version};
        components.push_back(component);
    }
}

String ClickHouseVersion::toString() const
{
    return fmt::format("{}", fmt::join(components, "."));
}

static void addSettingsChanges(
    VersionToSettingsChangesMap & settings_changes_history,
    std::string_view version,
    SettingsChangesHistory::SettingsChanges && changes)
{
    /// Forbid duplicate versions
    auto [_, inserted] = settings_changes_history.emplace(ClickHouseVersion(version), std::move(changes));
    if (!inserted)
        throw Exception{ErrorCodes::LOGICAL_ERROR, "Detected duplicate version '{}'", ClickHouseVersion(version).toString()};
}

const VersionToSettingsChangesMap & getSettingsChangesHistory()
{
    static VersionToSettingsChangesMap settings_changes_history;
    static std::once_flag initialized_flag;
    std::call_once(initialized_flag, [&]
    {
        // clang-format off
        /// History of settings changes that controls some backward incompatible changes
        /// across all ClickHouse versions. It maps ClickHouse version to settings changes that were done
        /// in this version. This history contains both changes to existing settings and newly added settings.
        /// Settings changes is a vector of structs
        ///     {setting_name, previous_value, new_value, reason}.
        /// For newly added setting choose the most appropriate previous_value (for example, if new setting
        /// controls new feature and it's 'true' by default, use 'false' as previous_value).
        /// It's used to implement `compatibility` setting (see https://github.com/ClickHouse/ClickHouse/issues/35972)
        /// Note: please check if the key already exists to prevent duplicate entries.
        addSettingsChanges(settings_changes_history, "25.3",
        {
            {"allow_special_bool_values_inside_variant", true, false, "Don't allow special bool values during Variant type parsing"},
            {"cast_string_to_variant_use_inference", true, true, "New setting to enable/disable types inference during CAST from String to Variant"},
<<<<<<< HEAD
=======
            {"use_page_cache_with_distributed_cache", false, false, "New setting"},
>>>>>>> 0c63701f
        });
        addSettingsChanges(settings_changes_history, "25.2",
        {
            /// Release closed. Please use 25.3
            {"schema_inference_make_json_columns_nullable", false, false, "Allow to infer Nullable(JSON) during schema inference"},
            {"query_plan_use_new_logical_join_step", false, true, "Enable new step"},
            {"postgresql_fault_injection_probability", 0., 0., "New setting"},
            {"apply_settings_from_server", false, true, "Client-side code (e.g. INSERT input parsing and query output formatting) will use the same settings as the server, including settings from server config."},
            {"merge_tree_use_deserialization_prefixes_cache", true, true, "A new setting to control the usage of deserialization prefixes cache in MergeTree"},
            {"merge_tree_use_prefixes_deserialization_thread_pool", true, true, "A new setting controlling the usage of the thread pool for parallel prefixes deserialization in MergeTree"},
            {"optimize_and_compare_chain", false, true, "A new setting"},
            {"enable_adaptive_memory_spill_scheduler", false, false, "New setting. Enable spill memory data into external storage adaptively."},
            {"output_format_parquet_write_bloom_filter", false, true, "Added support for writing Parquet bloom filters."},
            {"output_format_parquet_bloom_filter_bits_per_value", 10.5, 10.5, "New setting."},
            {"output_format_parquet_bloom_filter_flush_threshold_bytes", 128 * 1024 * 1024, 128 * 1024 * 1024, "New setting."},
            {"output_format_pretty_max_rows", 10000, 1000, "It is better for usability - less amount to scroll."},
            {"restore_replicated_merge_tree_to_shared_merge_tree", false, false, "New setting."},
            {"use_query_condition_cache", false, false, "New setting."},
            {"parallel_replicas_only_with_analyzer", true, true, "Parallel replicas is supported only with analyzer enabled"},
            {"s3_allow_multipart_copy", true, true, "New setting."},
            /// Release closed. Please use 25.3
        });
        addSettingsChanges(settings_changes_history, "25.1",
        {
            /// Release closed. Please use 25.2
            {"allow_not_comparable_types_in_order_by", true, false, "Don't allow not comparable types in order by by default"},
            {"allow_not_comparable_types_in_comparison_functions", true, false, "Don't allow not comparable types in comparison functions by default"},
            {"output_format_json_pretty_print", false, true, "Print values in a pretty format in JSON output format by default"},
            {"allow_experimental_ts_to_grid_aggregate_function", false, false, "Cloud only"},
            {"formatdatetime_f_prints_scale_number_of_digits", true, false, "New setting."},
            {"distributed_cache_connect_max_tries", 20, 20, "Cloud only"},
            {"query_plan_use_new_logical_join_step", false, false, "New join step, internal change"},
            {"distributed_cache_min_bytes_for_seek", false, false, "New private setting."},
            {"use_iceberg_partition_pruning", false, false, "New setting"},
            {"max_bytes_ratio_before_external_group_by", 0.0, 0.5, "Enable automatic spilling to disk by default."},
            {"max_bytes_ratio_before_external_sort", 0.0, 0.5, "Enable automatic spilling to disk by default."},
            {"min_external_sort_block_bytes", 0., 100_MiB, "New setting."},
            {"s3queue_migrate_old_metadata_to_buckets", false, false, "New setting."},
            {"distributed_cache_pool_behaviour_on_limit", "allocate_bypassing_pool", "wait", "Cloud only"},
            {"use_hive_partitioning", false, true, "Enabled the setting by default."},
            {"query_plan_try_use_vector_search", false, true, "New setting."},
            {"short_circuit_function_evaluation_for_nulls", false, true, "Allow to execute functions with Nullable arguments only on rows with non-NULL values in all arguments"},
            {"short_circuit_function_evaluation_for_nulls_threshold", 1.0, 1.0, "Ratio threshold of NULL values to execute functions with Nullable arguments only on rows with non-NULL values in all arguments. Applies when setting short_circuit_function_evaluation_for_nulls is enabled."},
            {"output_format_orc_writer_time_zone_name", "GMT", "GMT", "The time zone name for ORC writer, the default ORC writer's time zone is GMT."},
            {"output_format_pretty_highlight_trailing_spaces", false, true, "A new setting."},
            {"allow_experimental_bfloat16_type", false, true, "Add new BFloat16 type"},
            {"allow_push_predicate_ast_for_distributed_subqueries", false, true, "A new setting"},
            {"output_format_pretty_squash_consecutive_ms", 0, 50, "Add new setting"},
            {"output_format_pretty_squash_max_wait_ms", 0, 1000, "Add new setting"},
            {"output_format_pretty_max_column_name_width_cut_to", 0, 24, "A new setting"},
            {"output_format_pretty_max_column_name_width_min_chars_to_cut", 0, 4, "A new setting"},
            {"output_format_pretty_multiline_fields", false, true, "A new setting"},
            {"output_format_pretty_fallback_to_vertical", false, true, "A new setting"},
            {"output_format_pretty_fallback_to_vertical_max_rows_per_chunk", 0, 100, "A new setting"},
            {"output_format_pretty_fallback_to_vertical_min_columns", 0, 5, "A new setting"},
            {"output_format_pretty_fallback_to_vertical_min_table_width", 0, 250, "A new setting"},
            {"merge_table_max_tables_to_look_for_schema_inference", 1, 1000, "A new setting"},
            {"max_autoincrement_series", 1000, 1000, "A new setting"},
            {"validate_enum_literals_in_operators", false, false, "A new setting"},
            {"allow_experimental_kusto_dialect", true, false, "A new setting"},
            {"allow_experimental_prql_dialect", true, false, "A new setting"},
            {"h3togeo_lon_lat_result_order", true, false, "A new setting"},
            {"max_parallel_replicas", 1, 1000, "Use up to 1000 parallel replicas by default."},
            {"allow_general_join_planning", false, true, "Allow more general join planning algorithm when hash join algorithm is enabled."},
            {"optimize_extract_common_expressions", false, true, "Optimize WHERE, PREWHERE, ON, HAVING and QUALIFY expressions by extracting common expressions out from disjunction of conjunctions."},
            /// Release closed. Please use 25.2
        });
        addSettingsChanges(settings_changes_history, "24.12",
        {
            /// Release closed. Please use 25.1
            {"allow_experimental_database_iceberg", false, false, "New setting."},
            {"shared_merge_tree_sync_parts_on_partition_operations", 1, 1, "New setting. By default parts are always synchronized"},
            {"query_plan_join_swap_table", "false", "auto", "New setting. Right table was always chosen before."},
            {"max_size_to_preallocate_for_aggregation", 100'000'000, 1'000'000'000'000, "Enable optimisation for bigger tables."},
            {"max_size_to_preallocate_for_joins", 100'000'000, 1'000'000'000'000, "Enable optimisation for bigger tables."},
            {"max_bytes_ratio_before_external_group_by", 0., 0., "New setting."},
            {"optimize_extract_common_expressions", false, false, "Introduce setting to optimize WHERE, PREWHERE, ON, HAVING and QUALIFY expressions by extracting common expressions out from disjunction of conjunctions."},
            {"max_bytes_ratio_before_external_sort", 0., 0., "New setting."},
            {"use_async_executor_for_materialized_views", false, false, "New setting."},
            {"http_response_headers", "", "", "New setting."},
            {"output_format_parquet_datetime_as_uint32", true, false, "Write DateTime as DateTime64(3) instead of UInt32 (these are the two Parquet types closest to DateTime)."},
            {"skip_redundant_aliases_in_udf", false, false, "When enabled, this allows you to use the same user defined function several times for several materialized columns in the same table."},
            {"parallel_replicas_index_analysis_only_on_coordinator", true, true, "Index analysis done only on replica-coordinator and skipped on other replicas. Effective only with enabled parallel_replicas_local_plan"}, // enabling it was moved to 24.10
            {"least_greatest_legacy_null_behavior", true, false, "New setting"},
            {"use_concurrency_control", false, true, "Enable concurrency control by default"},
            {"join_algorithm", "default", "direct,parallel_hash,hash", "'default' was deprecated in favor of explicitly specified join algorithms, also parallel_hash is now preferred over hash"},
            /// Release closed. Please use 25.1
        });
        addSettingsChanges(settings_changes_history, "24.11",
        {
            {"validate_mutation_query", false, true, "New setting to validate mutation queries by default."},
            {"enable_job_stack_trace", false, true, "Enable by default collecting stack traces from job's scheduling."},
            {"allow_suspicious_types_in_group_by", true, false, "Don't allow Variant/Dynamic types in GROUP BY by default"},
            {"allow_suspicious_types_in_order_by", true, false, "Don't allow Variant/Dynamic types in ORDER BY by default"},
            {"distributed_cache_discard_connection_if_unread_data", true, true, "New setting"},
            {"filesystem_cache_enable_background_download_for_metadata_files_in_packed_storage", true, true, "New setting"},
            {"filesystem_cache_enable_background_download_during_fetch", true, true, "New setting"},
            {"azure_check_objects_after_upload", false, false, "Check each uploaded object in azure blob storage to be sure that upload was successful"},
            {"backup_restore_keeper_max_retries", 20, 1000, "Should be big enough so the whole operation BACKUP or RESTORE operation won't fail because of a temporary [Zoo]Keeper failure in the middle of it."},
            {"backup_restore_failure_after_host_disconnected_for_seconds", 0, 3600, "New setting."},
            {"backup_restore_keeper_max_retries_while_initializing", 0, 20, "New setting."},
            {"backup_restore_keeper_max_retries_while_handling_error", 0, 20, "New setting."},
            {"backup_restore_finish_timeout_after_error_sec", 0, 180, "New setting."},
            {"query_plan_merge_filters", false, true, "Allow to merge filters in the query plan. This is required to properly support filter-push-down with a new analyzer."},
            {"parallel_replicas_local_plan", false, true, "Use local plan for local replica in a query with parallel replicas"},
            {"merge_tree_use_v1_object_and_dynamic_serialization", true, false, "Add new serialization V2 version for JSON and Dynamic types"},
            {"min_joined_block_size_bytes", 524288, 524288, "New setting."},
            {"allow_experimental_bfloat16_type", false, false, "Add new experimental BFloat16 type"},
            {"filesystem_cache_skip_download_if_exceeds_per_query_cache_write_limit", 1, 1, "Rename of setting skip_download_if_exceeds_query_cache_limit"},
            {"filesystem_cache_prefer_bigger_buffer_size", true, true, "New setting"},
            {"read_in_order_use_virtual_row", false, false, "Use virtual row while reading in order of primary key or its monotonic function fashion. It is useful when searching over multiple parts as only relevant ones are touched."},
            {"s3_skip_empty_files", false, true, "We hope it will provide better UX"},
            {"filesystem_cache_boundary_alignment", 0, 0, "New setting"},
            {"push_external_roles_in_interserver_queries", false, true, "New setting."},
            {"enable_variant_type", false, false, "Add alias to allow_experimental_variant_type"},
            {"enable_dynamic_type", false, false, "Add alias to allow_experimental_dynamic_type"},
            {"enable_json_type", false, false, "Add alias to allow_experimental_json_type"},
        });
        addSettingsChanges(settings_changes_history, "24.10",
        {
            {"query_metric_log_interval", 0, -1, "New setting."},
            {"enforce_strict_identifier_format", false, false, "New setting."},
            {"enable_parsing_to_custom_serialization", false, true, "New setting"},
            {"mongodb_throw_on_unsupported_query", false, true, "New setting."},
            {"enable_parallel_replicas", false, false, "Parallel replicas with read tasks became the Beta tier feature."},
            {"parallel_replicas_mode", "read_tasks", "read_tasks", "This setting was introduced as a part of making parallel replicas feature Beta"},
            {"filesystem_cache_name", "", "", "Filesystem cache name to use for stateless table engines or data lakes"},
            {"restore_replace_external_dictionary_source_to_null", false, false, "New setting."},
            {"show_create_query_identifier_quoting_rule", "when_necessary", "when_necessary", "New setting."},
            {"show_create_query_identifier_quoting_style", "Backticks", "Backticks", "New setting."},
            {"merge_tree_min_read_task_size", 8, 8, "New setting"},
            {"merge_tree_min_rows_for_concurrent_read_for_remote_filesystem", (20 * 8192), 0, "Setting is deprecated"},
            {"merge_tree_min_bytes_for_concurrent_read_for_remote_filesystem", (24 * 10 * 1024 * 1024), 0, "Setting is deprecated"},
            {"implicit_select", false, false, "A new setting."},
            {"output_format_native_write_json_as_string", false, false, "Add new setting to allow write JSON column as single String column in Native format"},
            {"output_format_binary_write_json_as_string", false, false, "Add new setting to write values of JSON type as JSON string in RowBinary output format"},
            {"input_format_binary_read_json_as_string", false, false, "Add new setting to read values of JSON type as JSON string in RowBinary input format"},
            {"min_free_disk_bytes_to_perform_insert", 0, 0, "New setting."},
            {"min_free_disk_ratio_to_perform_insert", 0.0, 0.0, "New setting."},
            {"parallel_replicas_local_plan", false, true, "Use local plan for local replica in a query with parallel replicas"},
            {"enable_named_columns_in_function_tuple", false, false, "Disabled pending usability improvements"},
            {"cloud_mode_database_engine", 1, 1, "A setting for ClickHouse Cloud"},
            {"allow_experimental_shared_set_join", 0, 0, "A setting for ClickHouse Cloud"},
            {"read_through_distributed_cache", 0, 0, "A setting for ClickHouse Cloud"},
            {"write_through_distributed_cache", 0, 0, "A setting for ClickHouse Cloud"},
            {"distributed_cache_throw_on_error", 0, 0, "A setting for ClickHouse Cloud"},
            {"distributed_cache_log_mode", "on_error", "on_error", "A setting for ClickHouse Cloud"},
            {"distributed_cache_fetch_metrics_only_from_current_az", 1, 1, "A setting for ClickHouse Cloud"},
            {"distributed_cache_connect_max_tries", 20, 20, "A setting for ClickHouse Cloud"},
            {"distributed_cache_receive_response_wait_milliseconds", 60000, 60000, "A setting for ClickHouse Cloud"},
            {"distributed_cache_receive_timeout_milliseconds", 10000, 10000, "A setting for ClickHouse Cloud"},
            {"distributed_cache_wait_connection_from_pool_milliseconds", 100, 100, "A setting for ClickHouse Cloud"},
            {"distributed_cache_bypass_connection_pool", 0, 0, "A setting for ClickHouse Cloud"},
            {"distributed_cache_pool_behaviour_on_limit", "allocate_bypassing_pool", "allocate_bypassing_pool", "A setting for ClickHouse Cloud"},
            {"distributed_cache_read_alignment", 0, 0, "A setting for ClickHouse Cloud"},
            {"distributed_cache_max_unacked_inflight_packets", 10, 10, "A setting for ClickHouse Cloud"},
            {"distributed_cache_data_packet_ack_window", 5, 5, "A setting for ClickHouse Cloud"},
            {"input_format_parquet_enable_row_group_prefetch", false, true, "Enable row group prefetching during parquet parsing. Currently, only single-threaded parsing can prefetch."},
            {"input_format_orc_dictionary_as_low_cardinality", false, true, "Treat ORC dictionary encoded columns as LowCardinality columns while reading ORC files"},
            {"allow_experimental_refreshable_materialized_view", false, true, "Not experimental anymore"},
            {"max_parts_to_move", 0, 1000, "New setting"},
            {"hnsw_candidate_list_size_for_search", 64, 256, "New setting. Previously, the value was optionally specified in CREATE INDEX and 64 by default."},
            {"allow_reorder_prewhere_conditions", true, true, "New setting"},
            {"input_format_parquet_bloom_filter_push_down", false, true, "When reading Parquet files, skip whole row groups based on the WHERE/PREWHERE expressions and bloom filter in the Parquet metadata."},
            {"date_time_64_output_format_cut_trailing_zeros_align_to_groups_of_thousands", false, false, "Dynamically trim the trailing zeros of datetime64 values to adjust the output scale to (0, 3, 6), corresponding to 'seconds', 'milliseconds', and 'microseconds'."},
            {"parallel_replicas_index_analysis_only_on_coordinator", false, true, "Index analysis done only on replica-coordinator and skipped on other replicas. Effective only with enabled parallel_replicas_local_plan"},
            {"distributed_cache_discard_connection_if_unread_data", true, true, "New setting"},
            {"azure_check_objects_after_upload", false, false, "Check each uploaded object in azure blob storage to be sure that upload was successful"},
            {"backup_restore_keeper_max_retries", 20, 1000, "Should be big enough so the whole operation BACKUP or RESTORE operation won't fail because of a temporary [Zoo]Keeper failure in the middle of it."},
            {"backup_restore_failure_after_host_disconnected_for_seconds", 0, 3600, "New setting."},
            {"backup_restore_keeper_max_retries_while_initializing", 0, 20, "New setting."},
            {"backup_restore_keeper_max_retries_while_handling_error", 0, 20, "New setting."},
            {"backup_restore_finish_timeout_after_error_sec", 0, 180, "New setting."},
        });
        addSettingsChanges(settings_changes_history, "24.9",
        {
            {"output_format_orc_dictionary_key_size_threshold", 0.0, 0.0, "For a string column in ORC output format, if the number of distinct values is greater than this fraction of the total number of non-null rows, turn off dictionary encoding. Otherwise dictionary encoding is enabled"},
            {"input_format_json_empty_as_default", false, false, "Added new setting to allow to treat empty fields in JSON input as default values."},
            {"input_format_try_infer_variants", false, false, "Try to infer Variant type in text formats when there is more than one possible type for column/array elements"},
            {"join_output_by_rowlist_perkey_rows_threshold", 0, 5, "The lower limit of per-key average rows in the right table to determine whether to output by row list in hash join."},
            {"create_if_not_exists", false, false, "New setting."},
            {"allow_materialized_view_with_bad_select", true, true, "Support (but not enable yet) stricter validation in CREATE MATERIALIZED VIEW"},
            {"parallel_replicas_mark_segment_size", 128, 0, "Value for this setting now determined automatically"},
            {"database_replicated_allow_replicated_engine_arguments", 1, 0, "Don't allow explicit arguments by default"},
            {"database_replicated_allow_explicit_uuid", 1, 0, "Added a new setting to disallow explicitly specifying table UUID"},
            {"parallel_replicas_local_plan", false, false, "Use local plan for local replica in a query with parallel replicas"},
            {"join_to_sort_minimum_perkey_rows", 0, 40, "The lower limit of per-key average rows in the right table to determine whether to rerange the right table by key in left or inner join. This setting ensures that the optimization is not applied for sparse table keys"},
            {"join_to_sort_maximum_table_rows", 0, 10000, "The maximum number of rows in the right table to determine whether to rerange the right table by key in left or inner join"},
            {"allow_experimental_join_right_table_sorting", false, false, "If it is set to true, and the conditions of `join_to_sort_minimum_perkey_rows` and `join_to_sort_maximum_table_rows` are met, rerange the right table by key to improve the performance in left or inner hash join"},
            {"mongodb_throw_on_unsupported_query", false, true, "New setting."},
            {"min_free_disk_bytes_to_perform_insert", 0, 0, "Maintain some free disk space bytes from inserts while still allowing for temporary writing."},
            {"min_free_disk_ratio_to_perform_insert", 0.0, 0.0, "Maintain some free disk space bytes expressed as ratio to total disk space from inserts while still allowing for temporary writing."},
        });
        addSettingsChanges(settings_changes_history, "24.8",
        {
            {"rows_before_aggregation", false, false, "Provide exact value for rows_before_aggregation statistic, represents the number of rows read before aggregation"},
            {"restore_replace_external_table_functions_to_null", false, false, "New setting."},
            {"restore_replace_external_engines_to_null", false, false, "New setting."},
            {"input_format_json_max_depth", 1000000, 1000, "It was unlimited in previous versions, but that was unsafe."},
            {"merge_tree_min_bytes_per_task_for_remote_reading", 4194304, 2097152, "Value is unified with `filesystem_prefetch_min_bytes_for_single_read_task`"},
            {"use_hive_partitioning", false, false, "Allows to use hive partitioning for File, URL, S3, AzureBlobStorage and HDFS engines."},
            {"allow_experimental_kafka_offsets_storage_in_keeper", false, false, "Allow the usage of experimental Kafka storage engine that stores the committed offsets in ClickHouse Keeper"},
            {"allow_archive_path_syntax", true, true, "Added new setting to allow disabling archive path syntax."},
            {"query_cache_tag", "", "", "New setting for labeling query cache settings."},
            {"allow_experimental_time_series_table", false, false, "Added new setting to allow the TimeSeries table engine"},
            {"enable_analyzer", 1, 1, "Added an alias to a setting `allow_experimental_analyzer`."},
            {"optimize_functions_to_subcolumns", false, true, "Enabled settings by default"},
            {"allow_experimental_json_type", false, false, "Add new experimental JSON type"},
            {"use_json_alias_for_old_object_type", true, false, "Use JSON type alias to create new JSON type"},
            {"type_json_skip_duplicated_paths", false, false, "Allow to skip duplicated paths during JSON parsing"},
            {"allow_experimental_vector_similarity_index", false, false, "Added new setting to allow experimental vector similarity indexes"},
            {"input_format_try_infer_datetimes_only_datetime64", true, false, "Allow to infer DateTime instead of DateTime64 in data formats"},
        });
        addSettingsChanges(settings_changes_history, "24.7",
        {
            {"output_format_parquet_write_page_index", false, true, "Add a possibility to write page index into parquet files."},
            {"output_format_binary_encode_types_in_binary_format", false, false, "Added new setting to allow to write type names in binary format in RowBinaryWithNamesAndTypes output format"},
            {"input_format_binary_decode_types_in_binary_format", false, false, "Added new setting to allow to read type names in binary format in RowBinaryWithNamesAndTypes input format"},
            {"output_format_native_encode_types_in_binary_format", false, false, "Added new setting to allow to write type names in binary format in Native output format"},
            {"input_format_native_decode_types_in_binary_format", false, false, "Added new setting to allow to read type names in binary format in Native output format"},
            {"read_in_order_use_buffering", false, true, "Use buffering before merging while reading in order of primary key"},
            {"enable_named_columns_in_function_tuple", false, false, "Generate named tuples in function tuple() when all names are unique and can be treated as unquoted identifiers."},
            {"optimize_trivial_insert_select", true, false, "The optimization does not make sense in many cases."},
            {"dictionary_validate_primary_key_type", false, false, "Validate primary key type for dictionaries. By default id type for simple layouts will be implicitly converted to UInt64."},
            {"collect_hash_table_stats_during_joins", false, true, "New setting."},
            {"max_size_to_preallocate_for_joins", 0, 100'000'000, "New setting."},
            {"input_format_orc_reader_time_zone_name", "GMT", "GMT", "The time zone name for ORC row reader, the default ORC row reader's time zone is GMT."},
            {"database_replicated_allow_heavy_create", true, false, "Long-running DDL queries (CREATE AS SELECT and POPULATE) for Replicated database engine was forbidden"},
            {"query_plan_merge_filters", false, false, "Allow to merge filters in the query plan"},
            {"azure_sdk_max_retries", 10, 10, "Maximum number of retries in azure sdk"},
            {"azure_sdk_retry_initial_backoff_ms", 10, 10, "Minimal backoff between retries in azure sdk"},
            {"azure_sdk_retry_max_backoff_ms", 1000, 1000, "Maximal backoff between retries in azure sdk"},
            {"ignore_on_cluster_for_replicated_named_collections_queries", false, false, "Ignore ON CLUSTER clause for replicated named collections management queries."},
            {"backup_restore_s3_retry_attempts", 1000,1000, "Setting for Aws::Client::RetryStrategy, Aws::Client does retries itself, 0 means no retries. It takes place only for backup/restore."},
            {"postgresql_connection_attempt_timeout", 2, 2, "Allow to control 'connect_timeout' parameter of PostgreSQL connection."},
            {"postgresql_connection_pool_retries", 2, 2, "Allow to control the number of retries in PostgreSQL connection pool."}
        });
        addSettingsChanges(settings_changes_history, "24.6",
        {
            {"materialize_skip_indexes_on_insert", true, true, "Added new setting to allow to disable materialization of skip indexes on insert"},
            {"materialize_statistics_on_insert", true, true, "Added new setting to allow to disable materialization of statistics on insert"},
            {"input_format_parquet_use_native_reader", false, false, "When reading Parquet files, to use native reader instead of arrow reader."},
            {"hdfs_throw_on_zero_files_match", false, false, "Allow to throw an error when ListObjects request cannot match any files in HDFS engine instead of empty query result"},
            {"azure_throw_on_zero_files_match", false, false, "Allow to throw an error when ListObjects request cannot match any files in AzureBlobStorage engine instead of empty query result"},
            {"s3_validate_request_settings", true, true, "Allow to disable S3 request settings validation"},
            {"allow_experimental_full_text_index", false, false, "Enable experimental full-text index"},
            {"azure_skip_empty_files", false, false, "Allow to skip empty files in azure table engine"},
            {"hdfs_ignore_file_doesnt_exist", false, false, "Allow to return 0 rows when the requested files don't exist instead of throwing an exception in HDFS table engine"},
            {"azure_ignore_file_doesnt_exist", false, false, "Allow to return 0 rows when the requested files don't exist instead of throwing an exception in AzureBlobStorage table engine"},
            {"s3_ignore_file_doesnt_exist", false, false, "Allow to return 0 rows when the requested files don't exist instead of throwing an exception in S3 table engine"},
            {"s3_max_part_number", 10000, 10000, "Maximum part number number for s3 upload part"},
            {"s3_max_single_operation_copy_size", 32 * 1024 * 1024, 32 * 1024 * 1024, "Maximum size for a single copy operation in s3"},
            {"input_format_parquet_max_block_size", 8192, DEFAULT_BLOCK_SIZE, "Increase block size for parquet reader."},
            {"input_format_parquet_prefer_block_bytes", 0, DEFAULT_BLOCK_SIZE * 256, "Average block bytes output by parquet reader."},
            {"enable_blob_storage_log", true, true, "Write information about blob storage operations to system.blob_storage_log table"},
            {"allow_deprecated_snowflake_conversion_functions", true, false, "Disabled deprecated functions snowflakeToDateTime[64] and dateTime[64]ToSnowflake."},
            {"allow_statistic_optimize", false, false, "Old setting which popped up here being renamed."},
            {"allow_experimental_statistic", false, false, "Old setting which popped up here being renamed."},
            {"allow_statistics_optimize", false, false, "The setting was renamed. The previous name is `allow_statistic_optimize`."},
            {"allow_experimental_statistics", false, false, "The setting was renamed. The previous name is `allow_experimental_statistic`."},
            {"enable_vertical_final", false, true, "Enable vertical final by default again after fixing bug"},
            {"parallel_replicas_custom_key_range_lower", 0, 0, "Add settings to control the range filter when using parallel replicas with dynamic shards"},
            {"parallel_replicas_custom_key_range_upper", 0, 0, "Add settings to control the range filter when using parallel replicas with dynamic shards. A value of 0 disables the upper limit"},
            {"output_format_pretty_display_footer_column_names", 0, 1, "Add a setting to display column names in the footer if there are many rows. Threshold value is controlled by output_format_pretty_display_footer_column_names_min_rows."},
            {"output_format_pretty_display_footer_column_names_min_rows", 0, 50, "Add a setting to control the threshold value for setting output_format_pretty_display_footer_column_names_min_rows. Default 50."},
            {"output_format_csv_serialize_tuple_into_separate_columns", true, true, "A new way of how interpret tuples in CSV format was added."},
            {"input_format_csv_deserialize_separate_columns_into_tuple", true, true, "A new way of how interpret tuples in CSV format was added."},
            {"input_format_csv_try_infer_strings_from_quoted_tuples", true, true, "A new way of how interpret tuples in CSV format was added."},
        });
        addSettingsChanges(settings_changes_history, "24.5",
        {
            {"allow_deprecated_error_prone_window_functions", true, false, "Allow usage of deprecated error prone window functions (neighbor, runningAccumulate, runningDifferenceStartingWithFirstValue, runningDifference)"},
            {"allow_experimental_join_condition", false, false, "Support join with inequal conditions which involve columns from both left and right table. e.g. t1.y < t2.y."},
            {"input_format_tsv_crlf_end_of_line", false, false, "Enables reading of CRLF line endings with TSV formats"},
            {"output_format_parquet_use_custom_encoder", false, true, "Enable custom Parquet encoder."},
            {"cross_join_min_rows_to_compress", 0, 10000000, "Minimal count of rows to compress block in CROSS JOIN. Zero value means - disable this threshold. This block is compressed when any of the two thresholds (by rows or by bytes) are reached."},
            {"cross_join_min_bytes_to_compress", 0, 1_GiB, "Minimal size of block to compress in CROSS JOIN. Zero value means - disable this threshold. This block is compressed when any of the two thresholds (by rows or by bytes) are reached."},
            {"http_max_chunk_size", 0, 0, "Internal limitation"},
            {"prefer_external_sort_block_bytes", 0, DEFAULT_BLOCK_SIZE * 256, "Prefer maximum block bytes for external sort, reduce the memory usage during merging."},
            {"input_format_force_null_for_omitted_fields", false, false, "Disable type-defaults for omitted fields when needed"},
            {"cast_string_to_dynamic_use_inference", false, false, "Add setting to allow converting String to Dynamic through parsing"},
            {"allow_experimental_dynamic_type", false, false, "Add new experimental Dynamic type"},
            {"azure_max_blocks_in_multipart_upload", 50000, 50000, "Maximum number of blocks in multipart upload for Azure."},
            {"allow_archive_path_syntax", false, true, "Added new setting to allow disabling archive path syntax."},
        });
        addSettingsChanges(settings_changes_history, "24.4",
        {
            {"input_format_json_throw_on_bad_escape_sequence", true, true, "Allow to save JSON strings with bad escape sequences"},
            {"max_parsing_threads", 0, 0, "Add a separate setting to control number of threads in parallel parsing from files"},
            {"ignore_drop_queries_probability", 0, 0, "Allow to ignore drop queries in server with specified probability for testing purposes"},
            {"lightweight_deletes_sync", 2, 2, "The same as 'mutation_sync', but controls only execution of lightweight deletes"},
            {"query_cache_system_table_handling", "save", "throw", "The query cache no longer caches results of queries against system tables"},
            {"input_format_json_ignore_unnecessary_fields", false, true, "Ignore unnecessary fields and not parse them. Enabling this may not throw exceptions on json strings of invalid format or with duplicated fields"},
            {"input_format_hive_text_allow_variable_number_of_columns", false, true, "Ignore extra columns in Hive Text input (if file has more columns than expected) and treat missing fields in Hive Text input as default values."},
            {"allow_experimental_database_replicated", false, true, "Database engine Replicated is now in Beta stage"},
            {"temporary_data_in_cache_reserve_space_wait_lock_timeout_milliseconds", (10 * 60 * 1000), (10 * 60 * 1000), "Wait time to lock cache for sapce reservation in temporary data in filesystem cache"},
            {"optimize_rewrite_sum_if_to_count_if", false, true, "Only available for the analyzer, where it works correctly"},
            {"azure_allow_parallel_part_upload", "true", "true", "Use multiple threads for azure multipart upload."},
            {"max_recursive_cte_evaluation_depth", DBMS_RECURSIVE_CTE_MAX_EVALUATION_DEPTH, DBMS_RECURSIVE_CTE_MAX_EVALUATION_DEPTH, "Maximum limit on recursive CTE evaluation depth"},
            {"query_plan_convert_outer_join_to_inner_join", false, true, "Allow to convert OUTER JOIN to INNER JOIN if filter after JOIN always filters default values"},
        });
        addSettingsChanges(settings_changes_history, "24.3",
        {
            {"s3_connect_timeout_ms", 1000, 1000, "Introduce new dedicated setting for s3 connection timeout"},
            {"allow_experimental_shared_merge_tree", false, true, "The setting is obsolete"},
            {"use_page_cache_for_disks_without_file_cache", false, false, "Added userspace page cache"},
            {"read_from_page_cache_if_exists_otherwise_bypass_cache", false, false, "Added userspace page cache"},
            {"page_cache_inject_eviction", false, false, "Added userspace page cache"},
            {"default_table_engine", "None", "MergeTree", "Set default table engine to MergeTree for better usability"},
            {"input_format_json_use_string_type_for_ambiguous_paths_in_named_tuples_inference_from_objects", false, false, "Allow to use String type for ambiguous paths during named tuple inference from JSON objects"},
            {"traverse_shadow_remote_data_paths", false, false, "Traverse shadow directory when query system.remote_data_paths."},
            {"throw_if_deduplication_in_dependent_materialized_views_enabled_with_async_insert", false, true, "Deduplication in dependent materialized view cannot work together with async inserts."},
            {"parallel_replicas_allow_in_with_subquery", false, true, "If true, subquery for IN will be executed on every follower replica"},
            {"log_processors_profiles", false, true, "Enable by default"},
            {"function_locate_has_mysql_compatible_argument_order", false, true, "Increase compatibility with MySQL's locate function."},
            {"allow_suspicious_primary_key", true, false, "Forbid suspicious PRIMARY KEY/ORDER BY for MergeTree (i.e. SimpleAggregateFunction)"},
            {"filesystem_cache_reserve_space_wait_lock_timeout_milliseconds", 1000, 1000, "Wait time to lock cache for sapce reservation in filesystem cache"},
            {"max_parser_backtracks", 0, 1000000, "Limiting the complexity of parsing"},
            {"analyzer_compatibility_join_using_top_level_identifier", false, false, "Force to resolve identifier in JOIN USING from projection"},
            {"distributed_insert_skip_read_only_replicas", false, false, "If true, INSERT into Distributed will skip read-only replicas"},
            {"keeper_max_retries", 10, 10, "Max retries for general keeper operations"},
            {"keeper_retry_initial_backoff_ms", 100, 100, "Initial backoff timeout for general keeper operations"},
            {"keeper_retry_max_backoff_ms", 5000, 5000, "Max backoff timeout for general keeper operations"},
            {"s3queue_allow_experimental_sharded_mode", false, false, "Enable experimental sharded mode of S3Queue table engine. It is experimental because it will be rewritten"},
            {"allow_experimental_analyzer", false, true, "Enable analyzer and planner by default."},
            {"merge_tree_read_split_ranges_into_intersecting_and_non_intersecting_injection_probability", 0.0, 0.0, "For testing of `PartsSplitter` - split read ranges into intersecting and non intersecting every time you read from MergeTree with the specified probability."},
            {"allow_get_client_http_header", false, false, "Introduced a new function."},
            {"output_format_pretty_row_numbers", false, true, "It is better for usability."},
            {"output_format_pretty_max_value_width_apply_for_single_value", true, false, "Single values in Pretty formats won't be cut."},
            {"output_format_parquet_string_as_string", false, true, "ClickHouse allows arbitrary binary data in the String data type, which is typically UTF-8. Parquet/ORC/Arrow Strings only support UTF-8. That's why you can choose which Arrow's data type to use for the ClickHouse String data type - String or Binary. While Binary would be more correct and compatible, using String by default will correspond to user expectations in most cases."},
            {"output_format_orc_string_as_string", false, true, "ClickHouse allows arbitrary binary data in the String data type, which is typically UTF-8. Parquet/ORC/Arrow Strings only support UTF-8. That's why you can choose which Arrow's data type to use for the ClickHouse String data type - String or Binary. While Binary would be more correct and compatible, using String by default will correspond to user expectations in most cases."},
            {"output_format_arrow_string_as_string", false, true, "ClickHouse allows arbitrary binary data in the String data type, which is typically UTF-8. Parquet/ORC/Arrow Strings only support UTF-8. That's why you can choose which Arrow's data type to use for the ClickHouse String data type - String or Binary. While Binary would be more correct and compatible, using String by default will correspond to user expectations in most cases."},
            {"output_format_parquet_compression_method", "lz4", "zstd", "Parquet/ORC/Arrow support many compression methods, including lz4 and zstd. ClickHouse supports each and every compression method. Some inferior tools, such as 'duckdb', lack support for the faster `lz4` compression method, that's why we set zstd by default."},
            {"output_format_orc_compression_method", "lz4", "zstd", "Parquet/ORC/Arrow support many compression methods, including lz4 and zstd. ClickHouse supports each and every compression method. Some inferior tools, such as 'duckdb', lack support for the faster `lz4` compression method, that's why we set zstd by default."},
            {"output_format_pretty_highlight_digit_groups", false, true, "If enabled and if output is a terminal, highlight every digit corresponding to the number of thousands, millions, etc. with underline."},
            {"geo_distance_returns_float64_on_float64_arguments", false, true, "Increase the default precision."},
            {"azure_max_inflight_parts_for_one_file", 20, 20, "The maximum number of a concurrent loaded parts in multipart upload request. 0 means unlimited."},
            {"azure_strict_upload_part_size", 0, 0, "The exact size of part to upload during multipart upload to Azure blob storage."},
            {"azure_min_upload_part_size", 16*1024*1024, 16*1024*1024, "The minimum size of part to upload during multipart upload to Azure blob storage."},
            {"azure_max_upload_part_size", 5ull*1024*1024*1024, 5ull*1024*1024*1024, "The maximum size of part to upload during multipart upload to Azure blob storage."},
            {"azure_upload_part_size_multiply_factor", 2, 2, "Multiply azure_min_upload_part_size by this factor each time azure_multiply_parts_count_threshold parts were uploaded from a single write to Azure blob storage."},
            {"azure_upload_part_size_multiply_parts_count_threshold", 500, 500, "Each time this number of parts was uploaded to Azure blob storage, azure_min_upload_part_size is multiplied by azure_upload_part_size_multiply_factor."},
            {"output_format_csv_serialize_tuple_into_separate_columns", true, true, "A new way of how interpret tuples in CSV format was added."},
            {"input_format_csv_deserialize_separate_columns_into_tuple", true, true, "A new way of how interpret tuples in CSV format was added."},
            {"input_format_csv_try_infer_strings_from_quoted_tuples", true, true, "A new way of how interpret tuples in CSV format was added."},
        });
        addSettingsChanges(settings_changes_history, "24.2",
        {
            {"allow_suspicious_variant_types", true, false, "Don't allow creating Variant type with suspicious variants by default"},
            {"validate_experimental_and_suspicious_types_inside_nested_types", false, true, "Validate usage of experimental and suspicious types inside nested types"},
            {"output_format_values_escape_quote_with_quote", false, false, "If true escape ' with '', otherwise quoted with \\'"},
            {"output_format_pretty_single_large_number_tip_threshold", 0, 1'000'000, "Print a readable number tip on the right side of the table if the block consists of a single number which exceeds this value (except 0)"},
            {"input_format_try_infer_exponent_floats", true, false, "Don't infer floats in exponential notation by default"},
            {"query_plan_optimize_prewhere", true, true, "Allow to push down filter to PREWHERE expression for supported storages"},
            {"async_insert_max_data_size", 1000000, 10485760, "The previous value appeared to be too small."},
            {"async_insert_poll_timeout_ms", 10, 10, "Timeout in milliseconds for polling data from asynchronous insert queue"},
            {"async_insert_use_adaptive_busy_timeout", false, true, "Use adaptive asynchronous insert timeout"},
            {"async_insert_busy_timeout_min_ms", 50, 50, "The minimum value of the asynchronous insert timeout in milliseconds; it also serves as the initial value, which may be increased later by the adaptive algorithm"},
            {"async_insert_busy_timeout_max_ms", 200, 200, "The minimum value of the asynchronous insert timeout in milliseconds; async_insert_busy_timeout_ms is aliased to async_insert_busy_timeout_max_ms"},
            {"async_insert_busy_timeout_increase_rate", 0.2, 0.2, "The exponential growth rate at which the adaptive asynchronous insert timeout increases"},
            {"async_insert_busy_timeout_decrease_rate", 0.2, 0.2, "The exponential growth rate at which the adaptive asynchronous insert timeout decreases"},
            {"format_template_row_format", "", "", "Template row format string can be set directly in query"},
            {"format_template_resultset_format", "", "", "Template result set format string can be set in query"},
            {"split_parts_ranges_into_intersecting_and_non_intersecting_final", true, true, "Allow to split parts ranges into intersecting and non intersecting during FINAL optimization"},
            {"split_intersecting_parts_ranges_into_layers_final", true, true, "Allow to split intersecting parts ranges into layers during FINAL optimization"},
            {"azure_max_single_part_copy_size", 256*1024*1024, 256*1024*1024, "The maximum size of object to copy using single part copy to Azure blob storage."},
            {"min_external_table_block_size_rows", DEFAULT_INSERT_BLOCK_SIZE, DEFAULT_INSERT_BLOCK_SIZE, "Squash blocks passed to external table to specified size in rows, if blocks are not big enough"},
            {"min_external_table_block_size_bytes", DEFAULT_INSERT_BLOCK_SIZE * 256, DEFAULT_INSERT_BLOCK_SIZE * 256, "Squash blocks passed to external table to specified size in bytes, if blocks are not big enough."},
            {"parallel_replicas_prefer_local_join", true, true, "If true, and JOIN can be executed with parallel replicas algorithm, and all storages of right JOIN part are *MergeTree, local JOIN will be used instead of GLOBAL JOIN."},
            {"optimize_time_filter_with_preimage", true, true, "Optimize Date and DateTime predicates by converting functions into equivalent comparisons without conversions (e.g. toYear(col) = 2023 -> col >= '2023-01-01' AND col <= '2023-12-31')"},
            {"extract_key_value_pairs_max_pairs_per_row", 0, 0, "Max number of pairs that can be produced by the `extractKeyValuePairs` function. Used as a safeguard against consuming too much memory."},
            {"default_view_definer", "CURRENT_USER", "CURRENT_USER", "Allows to set default `DEFINER` option while creating a view"},
            {"default_materialized_view_sql_security", "DEFINER", "DEFINER", "Allows to set a default value for SQL SECURITY option when creating a materialized view"},
            {"default_normal_view_sql_security", "INVOKER", "INVOKER", "Allows to set default `SQL SECURITY` option while creating a normal view"},
            {"mysql_map_string_to_text_in_show_columns", false, true, "Reduce the configuration effort to connect ClickHouse with BI tools."},
            {"mysql_map_fixed_string_to_text_in_show_columns", false, true, "Reduce the configuration effort to connect ClickHouse with BI tools."},
        });
        addSettingsChanges(settings_changes_history, "24.1",
        {
            {"print_pretty_type_names", false, true, "Better user experience."},
            {"input_format_json_read_bools_as_strings", false, true, "Allow to read bools as strings in JSON formats by default"},
            {"output_format_arrow_use_signed_indexes_for_dictionary", false, true, "Use signed indexes type for Arrow dictionaries by default as it's recommended"},
            {"allow_experimental_variant_type", false, false, "Add new experimental Variant type"},
            {"use_variant_as_common_type", false, false, "Allow to use Variant in if/multiIf if there is no common type"},
            {"output_format_arrow_use_64_bit_indexes_for_dictionary", false, false, "Allow to use 64 bit indexes type in Arrow dictionaries"},
            {"parallel_replicas_mark_segment_size", 128, 128, "Add new setting to control segment size in new parallel replicas coordinator implementation"},
            {"ignore_materialized_views_with_dropped_target_table", false, false, "Add new setting to allow to ignore materialized views with dropped target table"},
            {"output_format_compression_level", 3, 3, "Allow to change compression level in the query output"},
            {"output_format_compression_zstd_window_log", 0, 0, "Allow to change zstd window log in the query output when zstd compression is used"},
            {"enable_zstd_qat_codec", false, false, "Add new ZSTD_QAT codec"},
            {"enable_vertical_final", false, true, "Use vertical final by default"},
            {"output_format_arrow_use_64_bit_indexes_for_dictionary", false, false, "Allow to use 64 bit indexes type in Arrow dictionaries"},
            {"max_rows_in_set_to_optimize_join", 100000, 0, "Disable join optimization as it prevents from read in order optimization"},
            {"output_format_pretty_color", true, "auto", "Setting is changed to allow also for auto value, disabling ANSI escapes if output is not a tty"},
            {"function_visible_width_behavior", 0, 1, "We changed the default behavior of `visibleWidth` to be more precise"},
            {"max_estimated_execution_time", 0, 0, "Separate max_execution_time and max_estimated_execution_time"},
            {"iceberg_engine_ignore_schema_evolution", false, false, "Allow to ignore schema evolution in Iceberg table engine"},
            {"optimize_injective_functions_in_group_by", false, true, "Replace injective functions by it's arguments in GROUP BY section in analyzer"},
            {"update_insert_deduplication_token_in_dependent_materialized_views", false, false, "Allow to update insert deduplication token with table identifier during insert in dependent materialized views"},
            {"azure_max_unexpected_write_error_retries", 4, 4, "The maximum number of retries in case of unexpected errors during Azure blob storage write"},
            {"split_parts_ranges_into_intersecting_and_non_intersecting_final", false, true, "Allow to split parts ranges into intersecting and non intersecting during FINAL optimization"},
            {"split_intersecting_parts_ranges_into_layers_final", true, true, "Allow to split intersecting parts ranges into layers during FINAL optimization"}
        });
        addSettingsChanges(settings_changes_history, "23.12",
        {
            {"allow_suspicious_ttl_expressions", true, false, "It is a new setting, and in previous versions the behavior was equivalent to allowing."},
            {"input_format_parquet_allow_missing_columns", false, true, "Allow missing columns in Parquet files by default"},
            {"input_format_orc_allow_missing_columns", false, true, "Allow missing columns in ORC files by default"},
            {"input_format_arrow_allow_missing_columns", false, true, "Allow missing columns in Arrow files by default"}
        });
        addSettingsChanges(settings_changes_history, "23.11",
        {
            {"parsedatetime_parse_without_leading_zeros", false, true, "Improved compatibility with MySQL DATE_FORMAT/STR_TO_DATE"}
        });
        addSettingsChanges(settings_changes_history, "23.9",
        {
            {"optimize_group_by_constant_keys", false, true, "Optimize group by constant keys by default"},
            {"input_format_json_try_infer_named_tuples_from_objects", false, true, "Try to infer named Tuples from JSON objects by default"},
            {"input_format_json_read_numbers_as_strings", false, true, "Allow to read numbers as strings in JSON formats by default"},
            {"input_format_json_read_arrays_as_strings", false, true, "Allow to read arrays as strings in JSON formats by default"},
            {"input_format_json_infer_incomplete_types_as_strings", false, true, "Allow to infer incomplete types as Strings in JSON formats by default"},
            {"input_format_json_try_infer_numbers_from_strings", true, false, "Don't infer numbers from strings in JSON formats by default to prevent possible parsing errors"},
            {"http_write_exception_in_output_format", false, true, "Output valid JSON/XML on exception in HTTP streaming."}
        });
        addSettingsChanges(settings_changes_history, "23.8",
        {
            {"rewrite_count_distinct_if_with_count_distinct_implementation", false, true, "Rewrite countDistinctIf with count_distinct_implementation configuration"}
        });
        addSettingsChanges(settings_changes_history, "23.7",
        {
            {"function_sleep_max_microseconds_per_block", 0, 3000000, "In previous versions, the maximum sleep time of 3 seconds was applied only for `sleep`, but not for `sleepEachRow` function. In the new version, we introduce this setting. If you set compatibility with the previous versions, we will disable the limit altogether."}
        });
        addSettingsChanges(settings_changes_history, "23.6",
        {
            {"http_send_timeout", 180, 30, "3 minutes seems crazy long. Note that this is timeout for a single network write call, not for the whole upload operation."},
            {"http_receive_timeout", 180, 30, "See http_send_timeout."}
        });
        addSettingsChanges(settings_changes_history, "23.5",
        {
            {"input_format_parquet_preserve_order", true, false, "Allow Parquet reader to reorder rows for better parallelism."},
            {"parallelize_output_from_storages", false, true, "Allow parallelism when executing queries that read from file/url/s3/etc. This may reorder rows."},
            {"use_with_fill_by_sorting_prefix", false, true, "Columns preceding WITH FILL columns in ORDER BY clause form sorting prefix. Rows with different values in sorting prefix are filled independently"},
            {"output_format_parquet_compliant_nested_types", false, true, "Change an internal field name in output Parquet file schema."}
        });
        addSettingsChanges(settings_changes_history, "23.4",
        {
            {"allow_suspicious_indices", true, false, "If true, index can defined with identical expressions"},
            {"allow_nonconst_timezone_arguments", true, false, "Allow non-const timezone arguments in certain time-related functions like toTimeZone(), fromUnixTimestamp*(), snowflakeToDateTime*()."},
            {"connect_timeout_with_failover_ms", 50, 1000, "Increase default connect timeout because of async connect"},
            {"connect_timeout_with_failover_secure_ms", 100, 1000, "Increase default secure connect timeout because of async connect"},
            {"hedged_connection_timeout_ms", 100, 50, "Start new connection in hedged requests after 50 ms instead of 100 to correspond with previous connect timeout"},
            {"formatdatetime_f_prints_single_zero", true, false, "Improved compatibility with MySQL DATE_FORMAT()/STR_TO_DATE()"},
            {"formatdatetime_parsedatetime_m_is_month_name", false, true, "Improved compatibility with MySQL DATE_FORMAT/STR_TO_DATE"}
        });
        addSettingsChanges(settings_changes_history, "23.3",
        {
            {"output_format_parquet_version", "1.0", "2.latest", "Use latest Parquet format version for output format"},
            {"input_format_json_ignore_unknown_keys_in_named_tuple", false, true, "Improve parsing JSON objects as named tuples"},
            {"input_format_native_allow_types_conversion", false, true, "Allow types conversion in Native input forma"},
            {"output_format_arrow_compression_method", "none", "lz4_frame", "Use lz4 compression in Arrow output format by default"},
            {"output_format_parquet_compression_method", "snappy", "lz4", "Use lz4 compression in Parquet output format by default"},
            {"output_format_orc_compression_method", "none", "lz4_frame", "Use lz4 compression in ORC output format by default"},
            {"async_query_sending_for_remote", false, true, "Create connections and send query async across shards"}
        });
        addSettingsChanges(settings_changes_history, "23.2",
        {
            {"output_format_parquet_fixed_string_as_fixed_byte_array", false, true, "Use Parquet FIXED_LENGTH_BYTE_ARRAY type for FixedString by default"},
            {"output_format_arrow_fixed_string_as_fixed_byte_array", false, true, "Use Arrow FIXED_SIZE_BINARY type for FixedString by default"},
            {"query_plan_remove_redundant_distinct", false, true, "Remove redundant Distinct step in query plan"},
            {"optimize_duplicate_order_by_and_distinct", true, false, "Remove duplicate ORDER BY and DISTINCT if it's possible"},
            {"insert_keeper_max_retries", 0, 20, "Enable reconnections to Keeper on INSERT, improve reliability"}
        });
        addSettingsChanges(settings_changes_history, "23.1",
        {
            {"input_format_json_read_objects_as_strings", 0, 1, "Enable reading nested json objects as strings while object type is experimental"},
            {"input_format_json_defaults_for_missing_elements_in_named_tuple", false, true, "Allow missing elements in JSON objects while reading named tuples by default"},
            {"input_format_csv_detect_header", false, true, "Detect header in CSV format by default"},
            {"input_format_tsv_detect_header", false, true, "Detect header in TSV format by default"},
            {"input_format_custom_detect_header", false, true, "Detect header in CustomSeparated format by default"},
            {"query_plan_remove_redundant_sorting", false, true, "Remove redundant sorting in query plan. For example, sorting steps related to ORDER BY clauses in subqueries"}
        });
        addSettingsChanges(settings_changes_history, "22.12",
        {
            {"max_size_to_preallocate_for_aggregation", 10'000'000, 100'000'000, "This optimizes performance"},
            {"query_plan_aggregation_in_order", 0, 1, "Enable some refactoring around query plan"},
            {"format_binary_max_string_size", 0, 1_GiB, "Prevent allocating large amount of memory"}
        });
        addSettingsChanges(settings_changes_history, "22.11",
        {
            {"use_structure_from_insertion_table_in_table_functions", 0, 2, "Improve using structure from insertion table in table functions"}
        });
        addSettingsChanges(settings_changes_history, "22.9",
        {
            {"force_grouping_standard_compatibility", false, true, "Make GROUPING function output the same as in SQL standard and other DBMS"}
        });
        addSettingsChanges(settings_changes_history, "22.7",
        {
            {"cross_to_inner_join_rewrite", 1, 2, "Force rewrite comma join to inner"},
            {"enable_positional_arguments", false, true, "Enable positional arguments feature by default"},
            {"format_csv_allow_single_quotes", true, false, "Most tools don't treat single quote in CSV specially, don't do it by default too"}
        });
        addSettingsChanges(settings_changes_history, "22.6",
        {
            {"output_format_json_named_tuples_as_objects", false, true, "Allow to serialize named tuples as JSON objects in JSON formats by default"},
            {"input_format_skip_unknown_fields", false, true, "Optimize reading subset of columns for some input formats"}
        });
        addSettingsChanges(settings_changes_history, "22.5",
        {
            {"memory_overcommit_ratio_denominator", 0, 1073741824, "Enable memory overcommit feature by default"},
            {"memory_overcommit_ratio_denominator_for_user", 0, 1073741824, "Enable memory overcommit feature by default"}
        });
        addSettingsChanges(settings_changes_history, "22.4",
        {
            {"allow_settings_after_format_in_insert", true, false, "Do not allow SETTINGS after FORMAT for INSERT queries because ClickHouse interpret SETTINGS as some values, which is misleading"}
        });
        addSettingsChanges(settings_changes_history, "22.3",
        {
            {"cast_ipv4_ipv6_default_on_conversion_error", true, false, "Make functions cast(value, 'IPv4') and cast(value, 'IPv6') behave same as toIPv4 and toIPv6 functions"}
        });
        addSettingsChanges(settings_changes_history, "21.12",
        {
            {"stream_like_engine_allow_direct_select", true, false, "Do not allow direct select for Kafka/RabbitMQ/FileLog by default"}
        });
        addSettingsChanges(settings_changes_history, "21.9",
        {
            {"output_format_decimal_trailing_zeros", true, false, "Do not output trailing zeros in text representation of Decimal types by default for better looking output"},
            {"use_hedged_requests", false, true, "Enable Hedged Requests feature by default"}
        });
        addSettingsChanges(settings_changes_history, "21.7",
        {
            {"legacy_column_name_of_tuple_literal", true, false, "Add this setting only for compatibility reasons. It makes sense to set to 'true', while doing rolling update of cluster from version lower than 21.7 to higher"}
        });
        addSettingsChanges(settings_changes_history, "21.5",
        {
            {"async_socket_for_remote", false, true, "Fix all problems and turn on asynchronous reads from socket for remote queries by default again"}
        });
        addSettingsChanges(settings_changes_history, "21.3",
        {
            {"async_socket_for_remote", true, false, "Turn off asynchronous reads from socket for remote queries because of some problems"},
            {"optimize_normalize_count_variants", false, true, "Rewrite aggregate functions that semantically equals to count() as count() by default"},
            {"normalize_function_names", false, true, "Normalize function names to their canonical names, this was needed for projection query routing"}
        });
        addSettingsChanges(settings_changes_history, "21.2",
        {
            {"enable_global_with_statement", false, true, "Propagate WITH statements to UNION queries and all subqueries by default"}
        });
        addSettingsChanges(settings_changes_history, "21.1",
        {
            {"insert_quorum_parallel", false, true, "Use parallel quorum inserts by default. It is significantly more convenient to use than sequential quorum inserts"},
            {"input_format_null_as_default", false, true, "Allow to insert NULL as default for input formats by default"},
            {"optimize_on_insert", false, true, "Enable data optimization on INSERT by default for better user experience"},
            {"use_compact_format_in_distributed_parts_names", false, true, "Use compact format for async INSERT into Distributed tables by default"}
        });
        addSettingsChanges(settings_changes_history, "20.10",
        {
            {"format_regexp_escaping_rule", "Escaped", "Raw", "Use Raw as default escaping rule for Regexp format to male the behaviour more like to what users expect"}
        });
        addSettingsChanges(settings_changes_history, "20.7",
        {
            {"show_table_uuid_in_table_create_query_if_not_nil", true, false, "Stop showing  UID of the table in its CREATE query for Engine=Atomic"}
        });
        addSettingsChanges(settings_changes_history, "20.5",
        {
            {"input_format_with_names_use_header", false, true, "Enable using header with names for formats with WithNames/WithNamesAndTypes suffixes"},
            {"allow_suspicious_codecs", true, false, "Don't allow to specify meaningless compression codecs"}
        });
        addSettingsChanges(settings_changes_history, "20.4",
        {
            {"validate_polygons", false, true, "Throw exception if polygon is invalid in function pointInPolygon by default instead of returning possibly wrong results"}
        });
        addSettingsChanges(settings_changes_history, "19.18",
        {
            {"enable_scalar_subquery_optimization", false, true, "Prevent scalar subqueries from (de)serializing large scalar values and possibly avoid running the same subquery more than once"}
        });
        addSettingsChanges(settings_changes_history, "19.14",
        {
            {"any_join_distinct_right_table_keys", true, false, "Disable ANY RIGHT and ANY FULL JOINs by default to avoid inconsistency"}
        });
        addSettingsChanges(settings_changes_history, "19.12",
        {
            {"input_format_defaults_for_omitted_fields", false, true, "Enable calculation of complex default expressions for omitted fields for some input formats, because it should be the expected behaviour"}
        });
        addSettingsChanges(settings_changes_history, "19.5",
        {
            {"max_partitions_per_insert_block", 0, 100, "Add a limit for the number of partitions in one block"}
        });
        addSettingsChanges(settings_changes_history, "18.12.17",
        {
            {"enable_optimize_predicate_expression", 0, 1, "Optimize predicates to subqueries by default"}
        });
    });
    return settings_changes_history;
}

const VersionToSettingsChangesMap & getMergeTreeSettingsChangesHistory()
{
    static VersionToSettingsChangesMap merge_tree_settings_changes_history;
    static std::once_flag initialized_flag;
    std::call_once(initialized_flag, [&]
    {
        addSettingsChanges(merge_tree_settings_changes_history, "25.3",
        {
            {"shared_merge_tree_enable_keeper_parts_extra_data", false, false, "New setting"},
        });
        addSettingsChanges(merge_tree_settings_changes_history, "25.2",
        {
            /// Release closed. Please use 25.3
            {"shared_merge_tree_initial_parts_update_backoff_ms", 50, 50, "New setting"},
            {"shared_merge_tree_max_parts_update_backoff_ms", 5000, 5000, "New setting"},
            {"shared_merge_tree_interserver_http_connection_timeout_ms", 100, 100, "New setting"},
            {"columns_and_secondary_indices_sizes_lazy_calculation", true, true, "New setting to calculate columns and indices sizes lazily"},
            {"table_disk", false, false, "New setting"},
            {"allow_reduce_blocking_parts_task", false, true, "Now SMT will remove stale blocking parts from ZooKeeper by default"},
            {"shared_merge_tree_max_suspicious_broken_parts", 0, 0, "Max broken parts for SMT, if more - deny automatic detach"},
            {"shared_merge_tree_max_suspicious_broken_parts_bytes", 0, 0, "Max size of all broken parts for SMT, if more - deny automatic detach"},
            /// Release closed. Please use 25.3
        });
        addSettingsChanges(merge_tree_settings_changes_history, "25.1",
        {
            /// Release closed. Please use 25.2
            {"shared_merge_tree_try_fetch_part_in_memory_data_from_replicas", false, false, "New setting to fetch parts data from other replicas"},
            {"enable_max_bytes_limit_for_min_age_to_force_merge", false, false, "Added new setting to limit max bytes for min_age_to_force_merge."},
            {"enable_max_bytes_limit_for_min_age_to_force_merge", false, false, "New setting"},
            {"add_minmax_index_for_numeric_columns", false, false, "New setting"},
            {"add_minmax_index_for_string_columns", false, false, "New setting"},
            {"materialize_skip_indexes_on_merge", true, true, "New setting"},
            {"merge_max_bytes_to_prewarm_cache", 1ULL * 1024 * 1024 * 1024, 1ULL * 1024 * 1024 * 1024, "Cloud sync"},
            {"merge_total_max_bytes_to_prewarm_cache", 15ULL * 1024 * 1024 * 1024, 15ULL * 1024 * 1024 * 1024, "Cloud sync"},
            {"reduce_blocking_parts_sleep_ms", 5000, 5000, "Cloud sync"},
            {"number_of_partitions_to_consider_for_merge", 10, 10, "Cloud sync"},
            {"shared_merge_tree_enable_outdated_parts_check", true, true, "Cloud sync"},
            {"shared_merge_tree_max_parts_update_leaders_in_total", 6, 6, "Cloud sync"},
            {"shared_merge_tree_max_parts_update_leaders_per_az", 2, 2, "Cloud sync"},
            {"shared_merge_tree_leader_update_period_seconds", 30, 30, "Cloud sync"},
            {"shared_merge_tree_leader_update_period_random_add_seconds", 10, 10, "Cloud sync"},
            {"shared_merge_tree_read_virtual_parts_from_leader", true, true, "Cloud sync"},
            {"shared_merge_tree_interserver_http_timeout_ms", 10000, 10000, "Cloud sync"},
            {"shared_merge_tree_max_replicas_for_parts_deletion", 10, 10, "Cloud sync"},
            {"shared_merge_tree_max_replicas_to_merge_parts_for_each_parts_range", 5, 5, "Cloud sync"},
            {"shared_merge_tree_use_outdated_parts_compact_format", false, false, "Cloud sync"},
            {"shared_merge_tree_memo_ids_remove_timeout_seconds", 1800, 1800, "Cloud sync"},
            {"shared_merge_tree_idle_parts_update_seconds", 3600, 3600, "Cloud sync"},
            {"shared_merge_tree_max_outdated_parts_to_process_at_once", 1000, 1000, "Cloud sync"},
            {"shared_merge_tree_postpone_next_merge_for_locally_merged_parts_rows_threshold", 1000000, 1000000, "Cloud sync"},
            {"shared_merge_tree_postpone_next_merge_for_locally_merged_parts_ms", 0, 0, "Cloud sync"},
            {"shared_merge_tree_range_for_merge_window_size", 10, 10, "Cloud sync"},
            {"shared_merge_tree_use_too_many_parts_count_from_virtual_parts", 0, 0, "Cloud sync"},
            {"shared_merge_tree_create_per_replica_metadata_nodes", true, true, "Cloud sync"},
            {"shared_merge_tree_use_metadata_hints_cache", true, true, "Cloud sync"},
            {"notify_newest_block_number", false, false, "Cloud sync"},
            {"allow_reduce_blocking_parts_task", false, false, "Cloud sync"},
            /// Release closed. Please use 25.2
        });
        addSettingsChanges(merge_tree_settings_changes_history, "24.12",
        {
            /// Release closed. Please use 25.1
            {"enforce_index_structure_match_on_partition_manipulation", true, false, "New setting"},
            {"use_primary_key_cache", false, false, "New setting"},
            {"prewarm_primary_key_cache", false, false, "New setting"},
            {"min_bytes_to_prewarm_caches", 0, 0, "New setting"},
            {"allow_experimental_reverse_key", false, false, "New setting"},
            /// Release closed. Please use 25.1
        });
        addSettingsChanges(merge_tree_settings_changes_history, "24.11",
        {
        });
        addSettingsChanges(merge_tree_settings_changes_history, "24.10",
        {
        });
        addSettingsChanges(merge_tree_settings_changes_history, "24.9",
        {
        });
        addSettingsChanges(merge_tree_settings_changes_history, "24.8",
        {
            {"deduplicate_merge_projection_mode", "ignore", "throw", "Do not allow to create inconsistent projection"}
        });
    });

    return merge_tree_settings_changes_history;
}

}<|MERGE_RESOLUTION|>--- conflicted
+++ resolved
@@ -70,10 +70,7 @@
         {
             {"allow_special_bool_values_inside_variant", true, false, "Don't allow special bool values during Variant type parsing"},
             {"cast_string_to_variant_use_inference", true, true, "New setting to enable/disable types inference during CAST from String to Variant"},
-<<<<<<< HEAD
-=======
             {"use_page_cache_with_distributed_cache", false, false, "New setting"},
->>>>>>> 0c63701f
         });
         addSettingsChanges(settings_changes_history, "25.2",
         {
