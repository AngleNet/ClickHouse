#include <Core/Defines.h>
#include <Core/SettingsChangesHistory.h>
#include <IO/ReadBufferFromString.h>
#include <IO/ReadHelpers.h>
#include <boost/algorithm/string.hpp>

#include <fmt/ranges.h>


namespace DB
{

namespace ErrorCodes
{
    extern const int BAD_ARGUMENTS;
    extern const int LOGICAL_ERROR;
}

ClickHouseVersion::ClickHouseVersion(std::string_view version)
{
    Strings split;
    boost::split(split, version, [](char c){ return c == '.'; });
    components.reserve(split.size());
    if (split.empty())
        throw Exception{ErrorCodes::BAD_ARGUMENTS, "Cannot parse ClickHouse version here: {}", version};

    for (const auto & split_element : split)
    {
        size_t component;
        ReadBufferFromString buf(split_element);
        if (!tryReadIntText(component, buf) || !buf.eof())
            throw Exception{ErrorCodes::BAD_ARGUMENTS, "Cannot parse ClickHouse version here: {}", version};
        components.push_back(component);
    }
}

String ClickHouseVersion::toString() const
{
    return fmt::format("{}", fmt::join(components, "."));
}

static void addSettingsChanges(
    VersionToSettingsChangesMap & settings_changes_history,
    std::string_view version,
    SettingsChangesHistory::SettingsChanges && changes)
{
    /// Forbid duplicate versions
    auto [_, inserted] = settings_changes_history.emplace(ClickHouseVersion(version), std::move(changes));
    if (!inserted)
        throw Exception{ErrorCodes::LOGICAL_ERROR, "Detected duplicate version '{}'", ClickHouseVersion(version).toString()};
}

const VersionToSettingsChangesMap & getSettingsChangesHistory()
{
    static VersionToSettingsChangesMap settings_changes_history;
    static std::once_flag initialized_flag;
    std::call_once(initialized_flag, [&]
    {
        // clang-format off
        /// History of settings changes that controls some backward incompatible changes
        /// across all ClickHouse versions. It maps ClickHouse version to settings changes that were done
        /// in this version. This history contains both changes to existing settings and newly added settings.
        /// Settings changes is a vector of structs
        ///     {setting_name, previous_value, new_value, reason}.
        /// For newly added setting choose the most appropriate previous_value (for example, if new setting
        /// controls new feature and it's 'true' by default, use 'false' as previous_value).
        /// It's used to implement `compatibility` setting (see https://github.com/ClickHouse/ClickHouse/issues/35972)
        /// Note: please check if the key already exists to prevent duplicate entries.
        addSettingsChanges(settings_changes_history, "25.4",
        {
            {"allow_materialized_view_with_bad_select", true, false, "Don't allow creating MVs referencing nonexistent columns or tables"},
            {"query_plan_optimize_lazy_materialization", false, true, "Added new setting to use query plan for lazy materialization optimisation"},
            {"query_plan_max_limit_for_lazy_materialization", 10, 10, "Added new setting to control maximum limit value that allows to use query plan for lazy materialization optimisation. If zero, there is no limit"},
            {"query_plan_convert_join_to_in", false, false, "New setting"},
            {"enable_hdfs_pread", true, true, "New setting."},
            {"low_priority_query_wait_time_ms", 1000, 1000, "New setting."},
            {"allow_experimental_shared_set_join", 0, 1, "A setting for ClickHouse Cloud to enable SharedSet and SharedJoin"},
            {"distributed_cache_read_request_max_tries", 20, 20, "New setting"},
        });
        addSettingsChanges(settings_changes_history, "25.3",
        {
            /// Release closed. Please use 25.4
            {"enable_json_type", false, true, "JSON data type is production-ready"},
            {"enable_dynamic_type", false, true, "Dynamic data type is production-ready"},
            {"enable_variant_type", false, true, "Variant data type is production-ready"},
            {"allow_experimental_json_type", false, true, "JSON data type is production-ready"},
            {"allow_experimental_dynamic_type", false, true, "Dynamic data type is production-ready"},
            {"allow_experimental_variant_type", false, true, "Variant data type is production-ready"},
            {"allow_experimental_database_unity_catalog", false, false, "Allow experimental database engine DataLakeCatalog with catalog_type = 'unity'"},
            {"allow_experimental_database_glue_catalog", false, false, "Allow experimental database engine DataLakeCatalog with catalog_type = 'glue'"},
            {"use_page_cache_with_distributed_cache", false, false, "New setting"},
            {"use_query_condition_cache", false, false, "New setting."},
            {"query_plan_join_shard_by_pk_ranges", false, false, "New setting"},
            {"iceberg_timestamp_ms", 0, 0, "New setting."},
            {"iceberg_snapshot_id", 0, 0, "New setting."},
            {"parallel_replicas_for_cluster_engines", false, true, "New setting."},
            /// Release closed. Please use 25.4
            {"use_local_cache_for_remote_storage", true, false, "Obsolete setting."},
        });
        addSettingsChanges(settings_changes_history, "25.2",
        {
            /// Release closed. Please use 25.3
            {"schema_inference_make_json_columns_nullable", false, false, "Allow to infer Nullable(JSON) during schema inference"},
            {"query_plan_use_new_logical_join_step", false, true, "Enable new step"},
            {"postgresql_fault_injection_probability", 0., 0., "New setting"},
            {"apply_settings_from_server", false, true, "Client-side code (e.g. INSERT input parsing and query output formatting) will use the same settings as the server, including settings from server config."},
            {"merge_tree_use_deserialization_prefixes_cache", true, true, "A new setting to control the usage of deserialization prefixes cache in MergeTree"},
            {"merge_tree_use_prefixes_deserialization_thread_pool", true, true, "A new setting controlling the usage of the thread pool for parallel prefixes deserialization in MergeTree"},
            {"optimize_and_compare_chain", false, true, "A new setting"},
            {"enable_adaptive_memory_spill_scheduler", false, false, "New setting. Enable spill memory data into external storage adaptively."},
            {"output_format_parquet_write_bloom_filter", false, true, "Added support for writing Parquet bloom filters."},
            {"output_format_parquet_bloom_filter_bits_per_value", 10.5, 10.5, "New setting."},
            {"output_format_parquet_bloom_filter_flush_threshold_bytes", 128 * 1024 * 1024, 128 * 1024 * 1024, "New setting."},
            {"output_format_pretty_max_rows", 10000, 1000, "It is better for usability - less amount to scroll."},
            {"restore_replicated_merge_tree_to_shared_merge_tree", false, false, "New setting."},
            {"parallel_replicas_only_with_analyzer", true, true, "Parallel replicas is supported only with analyzer enabled"},
            {"s3_allow_multipart_copy", true, true, "New setting."},
            /// Release closed. Please use 25.3
        });
        addSettingsChanges(settings_changes_history, "25.1",
        {
            /// Release closed. Please use 25.2
            {"allow_not_comparable_types_in_order_by", true, false, "Don't allow not comparable types in order by by default"},
            {"allow_not_comparable_types_in_comparison_functions", true, false, "Don't allow not comparable types in comparison functions by default"},
            {"output_format_json_pretty_print", false, true, "Print values in a pretty format in JSON output format by default"},
            {"allow_experimental_ts_to_grid_aggregate_function", false, false, "Cloud only"},
            {"formatdatetime_f_prints_scale_number_of_digits", true, false, "New setting."},
            {"distributed_cache_connect_max_tries", 20, 20, "Cloud only"},
            {"query_plan_use_new_logical_join_step", false, false, "New join step, internal change"},
            {"distributed_cache_min_bytes_for_seek", 0, 0, "New private setting."},
            {"use_iceberg_partition_pruning", false, false, "New setting"},
            {"max_bytes_ratio_before_external_group_by", 0.0, 0.5, "Enable automatic spilling to disk by default."},
            {"max_bytes_ratio_before_external_sort", 0.0, 0.5, "Enable automatic spilling to disk by default."},
            {"min_external_sort_block_bytes", 0., 100_MiB, "New setting."},
            {"s3queue_migrate_old_metadata_to_buckets", false, false, "New setting."},
            {"distributed_cache_pool_behaviour_on_limit", "allocate_bypassing_pool", "wait", "Cloud only"},
            {"use_hive_partitioning", false, true, "Enabled the setting by default."},
            {"query_plan_try_use_vector_search", false, true, "New setting."},
            {"short_circuit_function_evaluation_for_nulls", false, true, "Allow to execute functions with Nullable arguments only on rows with non-NULL values in all arguments"},
            {"short_circuit_function_evaluation_for_nulls_threshold", 1.0, 1.0, "Ratio threshold of NULL values to execute functions with Nullable arguments only on rows with non-NULL values in all arguments. Applies when setting short_circuit_function_evaluation_for_nulls is enabled."},
            {"output_format_orc_writer_time_zone_name", "GMT", "GMT", "The time zone name for ORC writer, the default ORC writer's time zone is GMT."},
            {"output_format_pretty_highlight_trailing_spaces", false, true, "A new setting."},
            {"allow_experimental_bfloat16_type", false, true, "Add new BFloat16 type"},
            {"allow_push_predicate_ast_for_distributed_subqueries", false, true, "A new setting"},
            {"output_format_pretty_squash_consecutive_ms", 0, 50, "Add new setting"},
            {"output_format_pretty_squash_max_wait_ms", 0, 1000, "Add new setting"},
            {"output_format_pretty_max_column_name_width_cut_to", 0, 24, "A new setting"},
            {"output_format_pretty_max_column_name_width_min_chars_to_cut", 0, 4, "A new setting"},
            {"output_format_pretty_multiline_fields", false, true, "A new setting"},
            {"output_format_pretty_fallback_to_vertical", false, true, "A new setting"},
            {"output_format_pretty_fallback_to_vertical_max_rows_per_chunk", 0, 100, "A new setting"},
            {"output_format_pretty_fallback_to_vertical_min_columns", 0, 5, "A new setting"},
            {"output_format_pretty_fallback_to_vertical_min_table_width", 0, 250, "A new setting"},
            {"merge_table_max_tables_to_look_for_schema_inference", 1, 1000, "A new setting"},
            {"max_autoincrement_series", 1000, 1000, "A new setting"},
            {"validate_enum_literals_in_operators", false, false, "A new setting"},
            {"allow_experimental_kusto_dialect", true, false, "A new setting"},
            {"allow_experimental_prql_dialect", true, false, "A new setting"},
            {"h3togeo_lon_lat_result_order", true, false, "A new setting"},
            {"max_parallel_replicas", 1, 1000, "Use up to 1000 parallel replicas by default."},
            {"allow_general_join_planning", false, true, "Allow more general join planning algorithm when hash join algorithm is enabled."},
            {"optimize_extract_common_expressions", false, true, "Optimize WHERE, PREWHERE, ON, HAVING and QUALIFY expressions by extracting common expressions out from disjunction of conjunctions."},
            /// Release closed. Please use 25.2
        });
        addSettingsChanges(settings_changes_history, "24.12",
        {
            /// Release closed. Please use 25.1
            {"allow_experimental_database_iceberg", false, false, "New setting."},
            {"shared_merge_tree_sync_parts_on_partition_operations", 1, 1, "New setting. By default parts are always synchronized"},
            {"query_plan_join_swap_table", "false", "auto", "New setting. Right table was always chosen before."},
            {"max_size_to_preallocate_for_aggregation", 100'000'000, 1'000'000'000'000, "Enable optimisation for bigger tables."},
            {"max_size_to_preallocate_for_joins", 100'000'000, 1'000'000'000'000, "Enable optimisation for bigger tables."},
            {"max_bytes_ratio_before_external_group_by", 0., 0., "New setting."},
            {"optimize_extract_common_expressions", false, false, "Introduce setting to optimize WHERE, PREWHERE, ON, HAVING and QUALIFY expressions by extracting common expressions out from disjunction of conjunctions."},
            {"max_bytes_ratio_before_external_sort", 0., 0., "New setting."},
            {"use_async_executor_for_materialized_views", false, false, "New setting."},
            {"http_response_headers", "", "", "New setting."},
            {"output_format_parquet_datetime_as_uint32", true, false, "Write DateTime as DateTime64(3) instead of UInt32 (these are the two Parquet types closest to DateTime)."},
            {"skip_redundant_aliases_in_udf", false, false, "When enabled, this allows you to use the same user defined function several times for several materialized columns in the same table."},
            {"parallel_replicas_index_analysis_only_on_coordinator", true, true, "Index analysis done only on replica-coordinator and skipped on other replicas. Effective only with enabled parallel_replicas_local_plan"}, // enabling it was moved to 24.10
            {"least_greatest_legacy_null_behavior", true, false, "New setting"},
            {"use_concurrency_control", false, true, "Enable concurrency control by default"},
            {"join_algorithm", "default", "direct,parallel_hash,hash", "'default' was deprecated in favor of explicitly specified join algorithms, also parallel_hash is now preferred over hash"},
            /// Release closed. Please use 25.1
        });
        addSettingsChanges(settings_changes_history, "24.11",
        {
            {"validate_mutation_query", false, true, "New setting to validate mutation queries by default."},
            {"enable_job_stack_trace", false, true, "Enable by default collecting stack traces from job's scheduling."},
            {"allow_suspicious_types_in_group_by", true, false, "Don't allow Variant/Dynamic types in GROUP BY by default"},
            {"allow_suspicious_types_in_order_by", true, false, "Don't allow Variant/Dynamic types in ORDER BY by default"},
            {"distributed_cache_discard_connection_if_unread_data", true, true, "New setting"},
            {"filesystem_cache_enable_background_download_for_metadata_files_in_packed_storage", true, true, "New setting"},
            {"filesystem_cache_enable_background_download_during_fetch", true, true, "New setting"},
            {"azure_check_objects_after_upload", false, false, "Check each uploaded object in azure blob storage to be sure that upload was successful"},
            {"backup_restore_keeper_max_retries", 20, 1000, "Should be big enough so the whole operation BACKUP or RESTORE operation won't fail because of a temporary [Zoo]Keeper failure in the middle of it."},
            {"backup_restore_failure_after_host_disconnected_for_seconds", 0, 3600, "New setting."},
            {"backup_restore_keeper_max_retries_while_initializing", 0, 20, "New setting."},
            {"backup_restore_keeper_max_retries_while_handling_error", 0, 20, "New setting."},
            {"backup_restore_finish_timeout_after_error_sec", 0, 180, "New setting."},
            {"query_plan_merge_filters", false, true, "Allow to merge filters in the query plan. This is required to properly support filter-push-down with a new analyzer."},
            {"parallel_replicas_local_plan", false, true, "Use local plan for local replica in a query with parallel replicas"},
            {"merge_tree_use_v1_object_and_dynamic_serialization", true, false, "Add new serialization V2 version for JSON and Dynamic types"},
            {"min_joined_block_size_bytes", 524288, 524288, "New setting."},
            {"allow_experimental_bfloat16_type", false, false, "Add new experimental BFloat16 type"},
            {"filesystem_cache_skip_download_if_exceeds_per_query_cache_write_limit", 1, 1, "Rename of setting skip_download_if_exceeds_query_cache_limit"},
            {"filesystem_cache_prefer_bigger_buffer_size", true, true, "New setting"},
            {"read_in_order_use_virtual_row", false, false, "Use virtual row while reading in order of primary key or its monotonic function fashion. It is useful when searching over multiple parts as only relevant ones are touched."},
            {"s3_skip_empty_files", false, true, "We hope it will provide better UX"},
            {"filesystem_cache_boundary_alignment", 0, 0, "New setting"},
            {"push_external_roles_in_interserver_queries", false, true, "New setting."},
            {"enable_variant_type", false, false, "Add alias to allow_experimental_variant_type"},
            {"enable_dynamic_type", false, false, "Add alias to allow_experimental_dynamic_type"},
            {"enable_json_type", false, false, "Add alias to allow_experimental_json_type"},
        });
        addSettingsChanges(settings_changes_history, "24.10",
        {
            {"query_metric_log_interval", 0, -1, "New setting."},
            {"enforce_strict_identifier_format", false, false, "New setting."},
            {"enable_parsing_to_custom_serialization", false, true, "New setting"},
            {"mongodb_throw_on_unsupported_query", false, true, "New setting."},
            {"enable_parallel_replicas", false, false, "Parallel replicas with read tasks became the Beta tier feature."},
            {"parallel_replicas_mode", "read_tasks", "read_tasks", "This setting was introduced as a part of making parallel replicas feature Beta"},
            {"filesystem_cache_name", "", "", "Filesystem cache name to use for stateless table engines or data lakes"},
            {"restore_replace_external_dictionary_source_to_null", false, false, "New setting."},
            {"show_create_query_identifier_quoting_rule", "when_necessary", "when_necessary", "New setting."},
            {"show_create_query_identifier_quoting_style", "Backticks", "Backticks", "New setting."},
            {"merge_tree_min_read_task_size", 8, 8, "New setting"},
            {"merge_tree_min_rows_for_concurrent_read_for_remote_filesystem", (20 * 8192), 0, "Setting is deprecated"},
            {"merge_tree_min_bytes_for_concurrent_read_for_remote_filesystem", (24 * 10 * 1024 * 1024), 0, "Setting is deprecated"},
            {"implicit_select", false, false, "A new setting."},
            {"output_format_native_write_json_as_string", false, false, "Add new setting to allow write JSON column as single String column in Native format"},
            {"output_format_binary_write_json_as_string", false, false, "Add new setting to write values of JSON type as JSON string in RowBinary output format"},
            {"input_format_binary_read_json_as_string", false, false, "Add new setting to read values of JSON type as JSON string in RowBinary input format"},
            {"min_free_disk_bytes_to_perform_insert", 0, 0, "New setting."},
            {"min_free_disk_ratio_to_perform_insert", 0.0, 0.0, "New setting."},
            {"parallel_replicas_local_plan", false, true, "Use local plan for local replica in a query with parallel replicas"},
            {"enable_named_columns_in_function_tuple", false, false, "Disabled pending usability improvements"},
            {"cloud_mode_database_engine", 1, 1, "A setting for ClickHouse Cloud"},
            {"allow_experimental_shared_set_join", 0, 0, "A setting for ClickHouse Cloud"},
            {"read_through_distributed_cache", 0, 0, "A setting for ClickHouse Cloud"},
            {"write_through_distributed_cache", 0, 0, "A setting for ClickHouse Cloud"},
            {"distributed_cache_throw_on_error", 0, 0, "A setting for ClickHouse Cloud"},
            {"distributed_cache_log_mode", "on_error", "on_error", "A setting for ClickHouse Cloud"},
            {"distributed_cache_fetch_metrics_only_from_current_az", 1, 1, "A setting for ClickHouse Cloud"},
            {"distributed_cache_connect_max_tries", 20, 20, "A setting for ClickHouse Cloud"},
            {"distributed_cache_receive_response_wait_milliseconds", 60000, 60000, "A setting for ClickHouse Cloud"},
            {"distributed_cache_receive_timeout_milliseconds", 10000, 10000, "A setting for ClickHouse Cloud"},
            {"distributed_cache_wait_connection_from_pool_milliseconds", 100, 100, "A setting for ClickHouse Cloud"},
            {"distributed_cache_bypass_connection_pool", 0, 0, "A setting for ClickHouse Cloud"},
            {"distributed_cache_pool_behaviour_on_limit", "allocate_bypassing_pool", "allocate_bypassing_pool", "A setting for ClickHouse Cloud"},
            {"distributed_cache_read_alignment", 0, 0, "A setting for ClickHouse Cloud"},
            {"distributed_cache_max_unacked_inflight_packets", 10, 10, "A setting for ClickHouse Cloud"},
            {"distributed_cache_data_packet_ack_window", 5, 5, "A setting for ClickHouse Cloud"},
            {"input_format_parquet_enable_row_group_prefetch", false, true, "Enable row group prefetching during parquet parsing. Currently, only single-threaded parsing can prefetch."},
            {"input_format_orc_dictionary_as_low_cardinality", false, true, "Treat ORC dictionary encoded columns as LowCardinality columns while reading ORC files"},
            {"allow_experimental_refreshable_materialized_view", false, true, "Not experimental anymore"},
            {"max_parts_to_move", 0, 1000, "New setting"},
            {"hnsw_candidate_list_size_for_search", 64, 256, "New setting. Previously, the value was optionally specified in CREATE INDEX and 64 by default."},
            {"allow_reorder_prewhere_conditions", true, true, "New setting"},
            {"input_format_parquet_bloom_filter_push_down", false, true, "When reading Parquet files, skip whole row groups based on the WHERE/PREWHERE expressions and bloom filter in the Parquet metadata."},
            {"date_time_64_output_format_cut_trailing_zeros_align_to_groups_of_thousands", false, false, "Dynamically trim the trailing zeros of datetime64 values to adjust the output scale to (0, 3, 6), corresponding to 'seconds', 'milliseconds', and 'microseconds'."},
            {"parallel_replicas_index_analysis_only_on_coordinator", false, true, "Index analysis done only on replica-coordinator and skipped on other replicas. Effective only with enabled parallel_replicas_local_plan"},
            {"distributed_cache_discard_connection_if_unread_data", true, true, "New setting"},
            {"azure_check_objects_after_upload", false, false, "Check each uploaded object in azure blob storage to be sure that upload was successful"},
            {"backup_restore_keeper_max_retries", 20, 1000, "Should be big enough so the whole operation BACKUP or RESTORE operation won't fail because of a temporary [Zoo]Keeper failure in the middle of it."},
            {"backup_restore_failure_after_host_disconnected_for_seconds", 0, 3600, "New setting."},
            {"backup_restore_keeper_max_retries_while_initializing", 0, 20, "New setting."},
            {"backup_restore_keeper_max_retries_while_handling_error", 0, 20, "New setting."},
            {"backup_restore_finish_timeout_after_error_sec", 0, 180, "New setting."},
        });
        addSettingsChanges(settings_changes_history, "24.9",
        {
            {"output_format_orc_dictionary_key_size_threshold", 0.0, 0.0, "For a string column in ORC output format, if the number of distinct values is greater than this fraction of the total number of non-null rows, turn off dictionary encoding. Otherwise dictionary encoding is enabled"},
            {"input_format_json_empty_as_default", false, false, "Added new setting to allow to treat empty fields in JSON input as default values."},
            {"input_format_try_infer_variants", false, false, "Try to infer Variant type in text formats when there is more than one possible type for column/array elements"},
            {"join_output_by_rowlist_perkey_rows_threshold", 0, 5, "The lower limit of per-key average rows in the right table to determine whether to output by row list in hash join."},
            {"create_if_not_exists", false, false, "New setting."},
            {"allow_materialized_view_with_bad_select", true, true, "Support (but not enable yet) stricter validation in CREATE MATERIALIZED VIEW"},
            {"parallel_replicas_mark_segment_size", 128, 0, "Value for this setting now determined automatically"},
            {"database_replicated_allow_replicated_engine_arguments", 1, 0, "Don't allow explicit arguments by default"},
            {"database_replicated_allow_explicit_uuid", 1, 0, "Added a new setting to disallow explicitly specifying table UUID"},
            {"parallel_replicas_local_plan", false, false, "Use local plan for local replica in a query with parallel replicas"},
            {"join_to_sort_minimum_perkey_rows", 0, 40, "The lower limit of per-key average rows in the right table to determine whether to rerange the right table by key in left or inner join. This setting ensures that the optimization is not applied for sparse table keys"},
            {"join_to_sort_maximum_table_rows", 0, 10000, "The maximum number of rows in the right table to determine whether to rerange the right table by key in left or inner join"},
            {"allow_experimental_join_right_table_sorting", false, false, "If it is set to true, and the conditions of `join_to_sort_minimum_perkey_rows` and `join_to_sort_maximum_table_rows` are met, rerange the right table by key to improve the performance in left or inner hash join"},
            {"mongodb_throw_on_unsupported_query", false, true, "New setting."},
            {"min_free_disk_bytes_to_perform_insert", 0, 0, "Maintain some free disk space bytes from inserts while still allowing for temporary writing."},
            {"min_free_disk_ratio_to_perform_insert", 0.0, 0.0, "Maintain some free disk space bytes expressed as ratio to total disk space from inserts while still allowing for temporary writing."},
        });
        addSettingsChanges(settings_changes_history, "24.8",
        {
            {"rows_before_aggregation", false, false, "Provide exact value for rows_before_aggregation statistic, represents the number of rows read before aggregation"},
            {"restore_replace_external_table_functions_to_null", false, false, "New setting."},
            {"restore_replace_external_engines_to_null", false, false, "New setting."},
            {"input_format_json_max_depth", 1000000, 1000, "It was unlimited in previous versions, but that was unsafe."},
            {"merge_tree_min_bytes_per_task_for_remote_reading", 4194304, 2097152, "Value is unified with `filesystem_prefetch_min_bytes_for_single_read_task`"},
            {"use_hive_partitioning", false, false, "Allows to use hive partitioning for File, URL, S3, AzureBlobStorage and HDFS engines."},
            {"allow_experimental_kafka_offsets_storage_in_keeper", false, false, "Allow the usage of experimental Kafka storage engine that stores the committed offsets in ClickHouse Keeper"},
            {"allow_archive_path_syntax", true, true, "Added new setting to allow disabling archive path syntax."},
            {"query_cache_tag", "", "", "New setting for labeling query cache settings."},
            {"allow_experimental_time_series_table", false, false, "Added new setting to allow the TimeSeries table engine"},
            {"enable_analyzer", 1, 1, "Added an alias to a setting `allow_experimental_analyzer`."},
            {"optimize_functions_to_subcolumns", false, true, "Enabled settings by default"},
            {"allow_experimental_json_type", false, false, "Add new experimental JSON type"},
            {"use_json_alias_for_old_object_type", true, false, "Use JSON type alias to create new JSON type"},
            {"type_json_skip_duplicated_paths", false, false, "Allow to skip duplicated paths during JSON parsing"},
            {"allow_experimental_vector_similarity_index", false, false, "Added new setting to allow experimental vector similarity indexes"},
            {"input_format_try_infer_datetimes_only_datetime64", true, false, "Allow to infer DateTime instead of DateTime64 in data formats"},
        });
        addSettingsChanges(settings_changes_history, "24.7",
        {
            {"output_format_parquet_write_page_index", false, true, "Add a possibility to write page index into parquet files."},
            {"output_format_binary_encode_types_in_binary_format", false, false, "Added new setting to allow to write type names in binary format in RowBinaryWithNamesAndTypes output format"},
            {"input_format_binary_decode_types_in_binary_format", false, false, "Added new setting to allow to read type names in binary format in RowBinaryWithNamesAndTypes input format"},
            {"output_format_native_encode_types_in_binary_format", false, false, "Added new setting to allow to write type names in binary format in Native output format"},
            {"input_format_native_decode_types_in_binary_format", false, false, "Added new setting to allow to read type names in binary format in Native output format"},
            {"read_in_order_use_buffering", false, true, "Use buffering before merging while reading in order of primary key"},
            {"enable_named_columns_in_function_tuple", false, false, "Generate named tuples in function tuple() when all names are unique and can be treated as unquoted identifiers."},
            {"optimize_trivial_insert_select", true, false, "The optimization does not make sense in many cases."},
            {"dictionary_validate_primary_key_type", false, false, "Validate primary key type for dictionaries. By default id type for simple layouts will be implicitly converted to UInt64."},
            {"collect_hash_table_stats_during_joins", false, true, "New setting."},
            {"max_size_to_preallocate_for_joins", 0, 100'000'000, "New setting."},
            {"input_format_orc_reader_time_zone_name", "GMT", "GMT", "The time zone name for ORC row reader, the default ORC row reader's time zone is GMT."},
            {"database_replicated_allow_heavy_create", true, false, "Long-running DDL queries (CREATE AS SELECT and POPULATE) for Replicated database engine was forbidden"},
            {"query_plan_merge_filters", false, false, "Allow to merge filters in the query plan"},
            {"azure_sdk_max_retries", 10, 10, "Maximum number of retries in azure sdk"},
            {"azure_sdk_retry_initial_backoff_ms", 10, 10, "Minimal backoff between retries in azure sdk"},
            {"azure_sdk_retry_max_backoff_ms", 1000, 1000, "Maximal backoff between retries in azure sdk"},
            {"ignore_on_cluster_for_replicated_named_collections_queries", false, false, "Ignore ON CLUSTER clause for replicated named collections management queries."},
            {"backup_restore_s3_retry_attempts", 1000,1000, "Setting for Aws::Client::RetryStrategy, Aws::Client does retries itself, 0 means no retries. It takes place only for backup/restore."},
            {"postgresql_connection_attempt_timeout", 2, 2, "Allow to control 'connect_timeout' parameter of PostgreSQL connection."},
            {"postgresql_connection_pool_retries", 2, 2, "Allow to control the number of retries in PostgreSQL connection pool."}
        });
        addSettingsChanges(settings_changes_history, "24.6",
        {
            {"materialize_skip_indexes_on_insert", true, true, "Added new setting to allow to disable materialization of skip indexes on insert"},
            {"materialize_statistics_on_insert", true, true, "Added new setting to allow to disable materialization of statistics on insert"},
            {"input_format_parquet_use_native_reader", false, false, "When reading Parquet files, to use native reader instead of arrow reader."},
            {"hdfs_throw_on_zero_files_match", false, false, "Allow to throw an error when ListObjects request cannot match any files in HDFS engine instead of empty query result"},
            {"azure_throw_on_zero_files_match", false, false, "Allow to throw an error when ListObjects request cannot match any files in AzureBlobStorage engine instead of empty query result"},
            {"s3_validate_request_settings", true, true, "Allow to disable S3 request settings validation"},
            {"allow_experimental_full_text_index", false, false, "Enable experimental full-text index"},
            {"azure_skip_empty_files", false, false, "Allow to skip empty files in azure table engine"},
            {"hdfs_ignore_file_doesnt_exist", false, false, "Allow to return 0 rows when the requested files don't exist instead of throwing an exception in HDFS table engine"},
            {"azure_ignore_file_doesnt_exist", false, false, "Allow to return 0 rows when the requested files don't exist instead of throwing an exception in AzureBlobStorage table engine"},
            {"s3_ignore_file_doesnt_exist", false, false, "Allow to return 0 rows when the requested files don't exist instead of throwing an exception in S3 table engine"},
            {"s3_max_part_number", 10000, 10000, "Maximum part number number for s3 upload part"},
            {"s3_max_single_operation_copy_size", 32 * 1024 * 1024, 32 * 1024 * 1024, "Maximum size for a single copy operation in s3"},
            {"input_format_parquet_max_block_size", 8192, DEFAULT_BLOCK_SIZE, "Increase block size for parquet reader."},
            {"input_format_parquet_prefer_block_bytes", 0, DEFAULT_BLOCK_SIZE * 256, "Average block bytes output by parquet reader."},
            {"enable_blob_storage_log", true, true, "Write information about blob storage operations to system.blob_storage_log table"},
            {"allow_deprecated_snowflake_conversion_functions", true, false, "Disabled deprecated functions snowflakeToDateTime[64] and dateTime[64]ToSnowflake."},
            {"allow_statistic_optimize", false, false, "Old setting which popped up here being renamed."},
            {"allow_experimental_statistic", false, false, "Old setting which popped up here being renamed."},
            {"allow_statistics_optimize", false, false, "The setting was renamed. The previous name is `allow_statistic_optimize`."},
            {"allow_experimental_statistics", false, false, "The setting was renamed. The previous name is `allow_experimental_statistic`."},
            {"enable_vertical_final", false, true, "Enable vertical final by default again after fixing bug"},
            {"parallel_replicas_custom_key_range_lower", 0, 0, "Add settings to control the range filter when using parallel replicas with dynamic shards"},
            {"parallel_replicas_custom_key_range_upper", 0, 0, "Add settings to control the range filter when using parallel replicas with dynamic shards. A value of 0 disables the upper limit"},
            {"output_format_pretty_display_footer_column_names", 0, 1, "Add a setting to display column names in the footer if there are many rows. Threshold value is controlled by output_format_pretty_display_footer_column_names_min_rows."},
            {"output_format_pretty_display_footer_column_names_min_rows", 0, 50, "Add a setting to control the threshold value for setting output_format_pretty_display_footer_column_names_min_rows. Default 50."},
            {"output_format_csv_serialize_tuple_into_separate_columns", true, true, "A new way of how interpret tuples in CSV format was added."},
            {"input_format_csv_deserialize_separate_columns_into_tuple", true, true, "A new way of how interpret tuples in CSV format was added."},
            {"input_format_csv_try_infer_strings_from_quoted_tuples", true, true, "A new way of how interpret tuples in CSV format was added."},
        });
        addSettingsChanges(settings_changes_history, "24.5",
        {
            {"allow_deprecated_error_prone_window_functions", true, false, "Allow usage of deprecated error prone window functions (neighbor, runningAccumulate, runningDifferenceStartingWithFirstValue, runningDifference)"},
            {"allow_experimental_join_condition", false, false, "Support join with inequal conditions which involve columns from both left and right table. e.g. t1.y < t2.y."},
            {"input_format_tsv_crlf_end_of_line", false, false, "Enables reading of CRLF line endings with TSV formats"},
            {"output_format_parquet_use_custom_encoder", false, true, "Enable custom Parquet encoder."},
            {"cross_join_min_rows_to_compress", 0, 10000000, "Minimal count of rows to compress block in CROSS JOIN. Zero value means - disable this threshold. This block is compressed when any of the two thresholds (by rows or by bytes) are reached."},
            {"cross_join_min_bytes_to_compress", 0, 1_GiB, "Minimal size of block to compress in CROSS JOIN. Zero value means - disable this threshold. This block is compressed when any of the two thresholds (by rows or by bytes) are reached."},
            {"http_max_chunk_size", 0, 0, "Internal limitation"},
            {"prefer_external_sort_block_bytes", 0, DEFAULT_BLOCK_SIZE * 256, "Prefer maximum block bytes for external sort, reduce the memory usage during merging."},
            {"input_format_force_null_for_omitted_fields", false, false, "Disable type-defaults for omitted fields when needed"},
            {"cast_string_to_dynamic_use_inference", false, false, "Add setting to allow converting String to Dynamic through parsing"},
            {"allow_experimental_dynamic_type", false, false, "Add new experimental Dynamic type"},
            {"azure_max_blocks_in_multipart_upload", 50000, 50000, "Maximum number of blocks in multipart upload for Azure."},
            {"allow_archive_path_syntax", false, true, "Added new setting to allow disabling archive path syntax."},
        });
        addSettingsChanges(settings_changes_history, "24.4",
        {
            {"input_format_json_throw_on_bad_escape_sequence", true, true, "Allow to save JSON strings with bad escape sequences"},
            {"max_parsing_threads", 0, 0, "Add a separate setting to control number of threads in parallel parsing from files"},
            {"ignore_drop_queries_probability", 0, 0, "Allow to ignore drop queries in server with specified probability for testing purposes"},
            {"lightweight_deletes_sync", 2, 2, "The same as 'mutation_sync', but controls only execution of lightweight deletes"},
            {"query_cache_system_table_handling", "save", "throw", "The query cache no longer caches results of queries against system tables"},
            {"input_format_json_ignore_unnecessary_fields", false, true, "Ignore unnecessary fields and not parse them. Enabling this may not throw exceptions on json strings of invalid format or with duplicated fields"},
            {"input_format_hive_text_allow_variable_number_of_columns", false, true, "Ignore extra columns in Hive Text input (if file has more columns than expected) and treat missing fields in Hive Text input as default values."},
            {"allow_experimental_database_replicated", false, true, "Database engine Replicated is now in Beta stage"},
            {"temporary_data_in_cache_reserve_space_wait_lock_timeout_milliseconds", (10 * 60 * 1000), (10 * 60 * 1000), "Wait time to lock cache for sapce reservation in temporary data in filesystem cache"},
            {"optimize_rewrite_sum_if_to_count_if", false, true, "Only available for the analyzer, where it works correctly"},
            {"azure_allow_parallel_part_upload", "true", "true", "Use multiple threads for azure multipart upload."},
            {"max_recursive_cte_evaluation_depth", DBMS_RECURSIVE_CTE_MAX_EVALUATION_DEPTH, DBMS_RECURSIVE_CTE_MAX_EVALUATION_DEPTH, "Maximum limit on recursive CTE evaluation depth"},
            {"query_plan_convert_outer_join_to_inner_join", false, true, "Allow to convert OUTER JOIN to INNER JOIN if filter after JOIN always filters default values"},
        });
        addSettingsChanges(settings_changes_history, "24.3",
        {
            {"s3_connect_timeout_ms", 1000, 1000, "Introduce new dedicated setting for s3 connection timeout"},
            {"allow_experimental_shared_merge_tree", false, true, "The setting is obsolete"},
            {"use_page_cache_for_disks_without_file_cache", false, false, "Added userspace page cache"},
            {"read_from_page_cache_if_exists_otherwise_bypass_cache", false, false, "Added userspace page cache"},
            {"page_cache_inject_eviction", false, false, "Added userspace page cache"},
            {"default_table_engine", "None", "MergeTree", "Set default table engine to MergeTree for better usability"},
            {"input_format_json_use_string_type_for_ambiguous_paths_in_named_tuples_inference_from_objects", false, false, "Allow to use String type for ambiguous paths during named tuple inference from JSON objects"},
            {"traverse_shadow_remote_data_paths", false, false, "Traverse shadow directory when query system.remote_data_paths."},
            {"throw_if_deduplication_in_dependent_materialized_views_enabled_with_async_insert", false, true, "Deduplication in dependent materialized view cannot work together with async inserts."},
            {"parallel_replicas_allow_in_with_subquery", false, true, "If true, subquery for IN will be executed on every follower replica"},
            {"log_processors_profiles", false, true, "Enable by default"},
            {"function_locate_has_mysql_compatible_argument_order", false, true, "Increase compatibility with MySQL's locate function."},
            {"allow_suspicious_primary_key", true, false, "Forbid suspicious PRIMARY KEY/ORDER BY for MergeTree (i.e. SimpleAggregateFunction)"},
            {"filesystem_cache_reserve_space_wait_lock_timeout_milliseconds", 1000, 1000, "Wait time to lock cache for sapce reservation in filesystem cache"},
            {"max_parser_backtracks", 0, 1000000, "Limiting the complexity of parsing"},
            {"analyzer_compatibility_join_using_top_level_identifier", false, false, "Force to resolve identifier in JOIN USING from projection"},
            {"distributed_insert_skip_read_only_replicas", false, false, "If true, INSERT into Distributed will skip read-only replicas"},
            {"keeper_max_retries", 10, 10, "Max retries for general keeper operations"},
            {"keeper_retry_initial_backoff_ms", 100, 100, "Initial backoff timeout for general keeper operations"},
            {"keeper_retry_max_backoff_ms", 5000, 5000, "Max backoff timeout for general keeper operations"},
            {"s3queue_allow_experimental_sharded_mode", false, false, "Enable experimental sharded mode of S3Queue table engine. It is experimental because it will be rewritten"},
            {"allow_experimental_analyzer", false, true, "Enable analyzer and planner by default."},
            {"merge_tree_read_split_ranges_into_intersecting_and_non_intersecting_injection_probability", 0.0, 0.0, "For testing of `PartsSplitter` - split read ranges into intersecting and non intersecting every time you read from MergeTree with the specified probability."},
            {"allow_get_client_http_header", false, false, "Introduced a new function."},
            {"output_format_pretty_row_numbers", false, true, "It is better for usability."},
            {"output_format_pretty_max_value_width_apply_for_single_value", true, false, "Single values in Pretty formats won't be cut."},
            {"output_format_parquet_string_as_string", false, true, "ClickHouse allows arbitrary binary data in the String data type, which is typically UTF-8. Parquet/ORC/Arrow Strings only support UTF-8. That's why you can choose which Arrow's data type to use for the ClickHouse String data type - String or Binary. While Binary would be more correct and compatible, using String by default will correspond to user expectations in most cases."},
            {"output_format_orc_string_as_string", false, true, "ClickHouse allows arbitrary binary data in the String data type, which is typically UTF-8. Parquet/ORC/Arrow Strings only support UTF-8. That's why you can choose which Arrow's data type to use for the ClickHouse String data type - String or Binary. While Binary would be more correct and compatible, using String by default will correspond to user expectations in most cases."},
            {"output_format_arrow_string_as_string", false, true, "ClickHouse allows arbitrary binary data in the String data type, which is typically UTF-8. Parquet/ORC/Arrow Strings only support UTF-8. That's why you can choose which Arrow's data type to use for the ClickHouse String data type - String or Binary. While Binary would be more correct and compatible, using String by default will correspond to user expectations in most cases."},
            {"output_format_parquet_compression_method", "lz4", "zstd", "Parquet/ORC/Arrow support many compression methods, including lz4 and zstd. ClickHouse supports each and every compression method. Some inferior tools, such as 'duckdb', lack support for the faster `lz4` compression method, that's why we set zstd by default."},
            {"output_format_orc_compression_method", "lz4", "zstd", "Parquet/ORC/Arrow support many compression methods, including lz4 and zstd. ClickHouse supports each and every compression method. Some inferior tools, such as 'duckdb', lack support for the faster `lz4` compression method, that's why we set zstd by default."},
            {"output_format_pretty_highlight_digit_groups", false, true, "If enabled and if output is a terminal, highlight every digit corresponding to the number of thousands, millions, etc. with underline."},
            {"geo_distance_returns_float64_on_float64_arguments", false, true, "Increase the default precision."},
            {"azure_max_inflight_parts_for_one_file", 20, 20, "The maximum number of a concurrent loaded parts in multipart upload request. 0 means unlimited."},
            {"azure_strict_upload_part_size", 0, 0, "The exact size of part to upload during multipart upload to Azure blob storage."},
            {"azure_min_upload_part_size", 16*1024*1024, 16*1024*1024, "The minimum size of part to upload during multipart upload to Azure blob storage."},
            {"azure_max_upload_part_size", 5ull*1024*1024*1024, 5ull*1024*1024*1024, "The maximum size of part to upload during multipart upload to Azure blob storage."},
            {"azure_upload_part_size_multiply_factor", 2, 2, "Multiply azure_min_upload_part_size by this factor each time azure_multiply_parts_count_threshold parts were uploaded from a single write to Azure blob storage."},
            {"azure_upload_part_size_multiply_parts_count_threshold", 500, 500, "Each time this number of parts was uploaded to Azure blob storage, azure_min_upload_part_size is multiplied by azure_upload_part_size_multiply_factor."},
            {"output_format_csv_serialize_tuple_into_separate_columns", true, true, "A new way of how interpret tuples in CSV format was added."},
            {"input_format_csv_deserialize_separate_columns_into_tuple", true, true, "A new way of how interpret tuples in CSV format was added."},
            {"input_format_csv_try_infer_strings_from_quoted_tuples", true, true, "A new way of how interpret tuples in CSV format was added."},
        });
        addSettingsChanges(settings_changes_history, "24.2",
        {
            {"allow_suspicious_variant_types", true, false, "Don't allow creating Variant type with suspicious variants by default"},
            {"validate_experimental_and_suspicious_types_inside_nested_types", false, true, "Validate usage of experimental and suspicious types inside nested types"},
            {"output_format_values_escape_quote_with_quote", false, false, "If true escape ' with '', otherwise quoted with \\'"},
            {"output_format_pretty_single_large_number_tip_threshold", 0, 1'000'000, "Print a readable number tip on the right side of the table if the block consists of a single number which exceeds this value (except 0)"},
            {"input_format_try_infer_exponent_floats", true, false, "Don't infer floats in exponential notation by default"},
            {"query_plan_optimize_prewhere", true, true, "Allow to push down filter to PREWHERE expression for supported storages"},
            {"async_insert_max_data_size", 1000000, 10485760, "The previous value appeared to be too small."},
            {"async_insert_poll_timeout_ms", 10, 10, "Timeout in milliseconds for polling data from asynchronous insert queue"},
            {"async_insert_use_adaptive_busy_timeout", false, true, "Use adaptive asynchronous insert timeout"},
            {"async_insert_busy_timeout_min_ms", 50, 50, "The minimum value of the asynchronous insert timeout in milliseconds; it also serves as the initial value, which may be increased later by the adaptive algorithm"},
            {"async_insert_busy_timeout_max_ms", 200, 200, "The minimum value of the asynchronous insert timeout in milliseconds; async_insert_busy_timeout_ms is aliased to async_insert_busy_timeout_max_ms"},
            {"async_insert_busy_timeout_increase_rate", 0.2, 0.2, "The exponential growth rate at which the adaptive asynchronous insert timeout increases"},
            {"async_insert_busy_timeout_decrease_rate", 0.2, 0.2, "The exponential growth rate at which the adaptive asynchronous insert timeout decreases"},
            {"format_template_row_format", "", "", "Template row format string can be set directly in query"},
            {"format_template_resultset_format", "", "", "Template result set format string can be set in query"},
            {"split_parts_ranges_into_intersecting_and_non_intersecting_final", true, true, "Allow to split parts ranges into intersecting and non intersecting during FINAL optimization"},
            {"split_intersecting_parts_ranges_into_layers_final", true, true, "Allow to split intersecting parts ranges into layers during FINAL optimization"},
            {"azure_max_single_part_copy_size", 256*1024*1024, 256*1024*1024, "The maximum size of object to copy using single part copy to Azure blob storage."},
            {"min_external_table_block_size_rows", DEFAULT_INSERT_BLOCK_SIZE, DEFAULT_INSERT_BLOCK_SIZE, "Squash blocks passed to external table to specified size in rows, if blocks are not big enough"},
            {"min_external_table_block_size_bytes", DEFAULT_INSERT_BLOCK_SIZE * 256, DEFAULT_INSERT_BLOCK_SIZE * 256, "Squash blocks passed to external table to specified size in bytes, if blocks are not big enough."},
            {"parallel_replicas_prefer_local_join", true, true, "If true, and JOIN can be executed with parallel replicas algorithm, and all storages of right JOIN part are *MergeTree, local JOIN will be used instead of GLOBAL JOIN."},
            {"optimize_time_filter_with_preimage", true, true, "Optimize Date and DateTime predicates by converting functions into equivalent comparisons without conversions (e.g. toYear(col) = 2023 -> col >= '2023-01-01' AND col <= '2023-12-31')"},
            {"extract_key_value_pairs_max_pairs_per_row", 0, 0, "Max number of pairs that can be produced by the `extractKeyValuePairs` function. Used as a safeguard against consuming too much memory."},
            {"default_view_definer", "CURRENT_USER", "CURRENT_USER", "Allows to set default `DEFINER` option while creating a view"},
            {"default_materialized_view_sql_security", "DEFINER", "DEFINER", "Allows to set a default value for SQL SECURITY option when creating a materialized view"},
            {"default_normal_view_sql_security", "INVOKER", "INVOKER", "Allows to set default `SQL SECURITY` option while creating a normal view"},
            {"mysql_map_string_to_text_in_show_columns", false, true, "Reduce the configuration effort to connect ClickHouse with BI tools."},
            {"mysql_map_fixed_string_to_text_in_show_columns", false, true, "Reduce the configuration effort to connect ClickHouse with BI tools."},
        });
        addSettingsChanges(settings_changes_history, "24.1",
        {
            {"print_pretty_type_names", false, true, "Better user experience."},
            {"input_format_json_read_bools_as_strings", false, true, "Allow to read bools as strings in JSON formats by default"},
            {"output_format_arrow_use_signed_indexes_for_dictionary", false, true, "Use signed indexes type for Arrow dictionaries by default as it's recommended"},
            {"allow_experimental_variant_type", false, false, "Add new experimental Variant type"},
            {"use_variant_as_common_type", false, false, "Allow to use Variant in if/multiIf if there is no common type"},
            {"output_format_arrow_use_64_bit_indexes_for_dictionary", false, false, "Allow to use 64 bit indexes type in Arrow dictionaries"},
            {"parallel_replicas_mark_segment_size", 128, 128, "Add new setting to control segment size in new parallel replicas coordinator implementation"},
            {"ignore_materialized_views_with_dropped_target_table", false, false, "Add new setting to allow to ignore materialized views with dropped target table"},
            {"output_format_compression_level", 3, 3, "Allow to change compression level in the query output"},
            {"output_format_compression_zstd_window_log", 0, 0, "Allow to change zstd window log in the query output when zstd compression is used"},
            {"enable_zstd_qat_codec", false, false, "Add new ZSTD_QAT codec"},
            {"enable_vertical_final", false, true, "Use vertical final by default"},
            {"output_format_arrow_use_64_bit_indexes_for_dictionary", false, false, "Allow to use 64 bit indexes type in Arrow dictionaries"},
            {"max_rows_in_set_to_optimize_join", 100000, 0, "Disable join optimization as it prevents from read in order optimization"},
            {"output_format_pretty_color", true, "auto", "Setting is changed to allow also for auto value, disabling ANSI escapes if output is not a tty"},
            {"function_visible_width_behavior", 0, 1, "We changed the default behavior of `visibleWidth` to be more precise"},
            {"max_estimated_execution_time", 0, 0, "Separate max_execution_time and max_estimated_execution_time"},
            {"iceberg_engine_ignore_schema_evolution", false, false, "Allow to ignore schema evolution in Iceberg table engine"},
            {"optimize_injective_functions_in_group_by", false, true, "Replace injective functions by it's arguments in GROUP BY section in analyzer"},
            {"update_insert_deduplication_token_in_dependent_materialized_views", false, false, "Allow to update insert deduplication token with table identifier during insert in dependent materialized views"},
            {"azure_max_unexpected_write_error_retries", 4, 4, "The maximum number of retries in case of unexpected errors during Azure blob storage write"},
            {"split_parts_ranges_into_intersecting_and_non_intersecting_final", false, true, "Allow to split parts ranges into intersecting and non intersecting during FINAL optimization"},
            {"split_intersecting_parts_ranges_into_layers_final", true, true, "Allow to split intersecting parts ranges into layers during FINAL optimization"}
        });
        addSettingsChanges(settings_changes_history, "23.12",
        {
            {"allow_suspicious_ttl_expressions", true, false, "It is a new setting, and in previous versions the behavior was equivalent to allowing."},
            {"input_format_parquet_allow_missing_columns", false, true, "Allow missing columns in Parquet files by default"},
            {"input_format_orc_allow_missing_columns", false, true, "Allow missing columns in ORC files by default"},
            {"input_format_arrow_allow_missing_columns", false, true, "Allow missing columns in Arrow files by default"}
        });
        addSettingsChanges(settings_changes_history, "23.11",
        {
            {"parsedatetime_parse_without_leading_zeros", false, true, "Improved compatibility with MySQL DATE_FORMAT/STR_TO_DATE"}
        });
        addSettingsChanges(settings_changes_history, "23.9",
        {
            {"optimize_group_by_constant_keys", false, true, "Optimize group by constant keys by default"},
            {"input_format_json_try_infer_named_tuples_from_objects", false, true, "Try to infer named Tuples from JSON objects by default"},
            {"input_format_json_read_numbers_as_strings", false, true, "Allow to read numbers as strings in JSON formats by default"},
            {"input_format_json_read_arrays_as_strings", false, true, "Allow to read arrays as strings in JSON formats by default"},
            {"input_format_json_infer_incomplete_types_as_strings", false, true, "Allow to infer incomplete types as Strings in JSON formats by default"},
            {"input_format_json_try_infer_numbers_from_strings", true, false, "Don't infer numbers from strings in JSON formats by default to prevent possible parsing errors"},
            {"http_write_exception_in_output_format", false, true, "Output valid JSON/XML on exception in HTTP streaming."}
        });
        addSettingsChanges(settings_changes_history, "23.8",
        {
            {"rewrite_count_distinct_if_with_count_distinct_implementation", false, true, "Rewrite countDistinctIf with count_distinct_implementation configuration"}
        });
        addSettingsChanges(settings_changes_history, "23.7",
        {
            {"function_sleep_max_microseconds_per_block", 0, 3000000, "In previous versions, the maximum sleep time of 3 seconds was applied only for `sleep`, but not for `sleepEachRow` function. In the new version, we introduce this setting. If you set compatibility with the previous versions, we will disable the limit altogether."}
        });
        addSettingsChanges(settings_changes_history, "23.6",
        {
            {"http_send_timeout", 180, 30, "3 minutes seems crazy long. Note that this is timeout for a single network write call, not for the whole upload operation."},
            {"http_receive_timeout", 180, 30, "See http_send_timeout."}
        });
        addSettingsChanges(settings_changes_history, "23.5",
        {
            {"input_format_parquet_preserve_order", true, false, "Allow Parquet reader to reorder rows for better parallelism."},
            {"parallelize_output_from_storages", false, true, "Allow parallelism when executing queries that read from file/url/s3/etc. This may reorder rows."},
            {"use_with_fill_by_sorting_prefix", false, true, "Columns preceding WITH FILL columns in ORDER BY clause form sorting prefix. Rows with different values in sorting prefix are filled independently"},
            {"output_format_parquet_compliant_nested_types", false, true, "Change an internal field name in output Parquet file schema."}
        });
        addSettingsChanges(settings_changes_history, "23.4",
        {
            {"allow_suspicious_indices", true, false, "If true, index can defined with identical expressions"},
            {"allow_nonconst_timezone_arguments", true, false, "Allow non-const timezone arguments in certain time-related functions like toTimeZone(), fromUnixTimestamp*(), snowflakeToDateTime*()."},
            {"connect_timeout_with_failover_ms", 50, 1000, "Increase default connect timeout because of async connect"},
            {"connect_timeout_with_failover_secure_ms", 100, 1000, "Increase default secure connect timeout because of async connect"},
            {"hedged_connection_timeout_ms", 100, 50, "Start new connection in hedged requests after 50 ms instead of 100 to correspond with previous connect timeout"},
            {"formatdatetime_f_prints_single_zero", true, false, "Improved compatibility with MySQL DATE_FORMAT()/STR_TO_DATE()"},
            {"formatdatetime_parsedatetime_m_is_month_name", false, true, "Improved compatibility with MySQL DATE_FORMAT/STR_TO_DATE"}
        });
        addSettingsChanges(settings_changes_history, "23.3",
        {
            {"output_format_parquet_version", "1.0", "2.latest", "Use latest Parquet format version for output format"},
            {"input_format_json_ignore_unknown_keys_in_named_tuple", false, true, "Improve parsing JSON objects as named tuples"},
            {"input_format_native_allow_types_conversion", false, true, "Allow types conversion in Native input forma"},
            {"output_format_arrow_compression_method", "none", "lz4_frame", "Use lz4 compression in Arrow output format by default"},
            {"output_format_parquet_compression_method", "snappy", "lz4", "Use lz4 compression in Parquet output format by default"},
            {"output_format_orc_compression_method", "none", "lz4_frame", "Use lz4 compression in ORC output format by default"},
            {"async_query_sending_for_remote", false, true, "Create connections and send query async across shards"}
        });
        addSettingsChanges(settings_changes_history, "23.2",
        {
            {"output_format_parquet_fixed_string_as_fixed_byte_array", false, true, "Use Parquet FIXED_LENGTH_BYTE_ARRAY type for FixedString by default"},
            {"output_format_arrow_fixed_string_as_fixed_byte_array", false, true, "Use Arrow FIXED_SIZE_BINARY type for FixedString by default"},
            {"query_plan_remove_redundant_distinct", false, true, "Remove redundant Distinct step in query plan"},
            {"optimize_duplicate_order_by_and_distinct", true, false, "Remove duplicate ORDER BY and DISTINCT if it's possible"},
            {"insert_keeper_max_retries", 0, 20, "Enable reconnections to Keeper on INSERT, improve reliability"}
        });
        addSettingsChanges(settings_changes_history, "23.1",
        {
            {"input_format_json_read_objects_as_strings", 0, 1, "Enable reading nested json objects as strings while object type is experimental"},
            {"input_format_json_defaults_for_missing_elements_in_named_tuple", false, true, "Allow missing elements in JSON objects while reading named tuples by default"},
            {"input_format_csv_detect_header", false, true, "Detect header in CSV format by default"},
            {"input_format_tsv_detect_header", false, true, "Detect header in TSV format by default"},
            {"input_format_custom_detect_header", false, true, "Detect header in CustomSeparated format by default"},
            {"query_plan_remove_redundant_sorting", false, true, "Remove redundant sorting in query plan. For example, sorting steps related to ORDER BY clauses in subqueries"}
        });
        addSettingsChanges(settings_changes_history, "22.12",
        {
            {"max_size_to_preallocate_for_aggregation", 10'000'000, 100'000'000, "This optimizes performance"},
            {"query_plan_aggregation_in_order", 0, 1, "Enable some refactoring around query plan"},
            {"format_binary_max_string_size", 0, 1_GiB, "Prevent allocating large amount of memory"}
        });
        addSettingsChanges(settings_changes_history, "22.11",
        {
            {"use_structure_from_insertion_table_in_table_functions", 0, 2, "Improve using structure from insertion table in table functions"}
        });
        addSettingsChanges(settings_changes_history, "22.9",
        {
            {"force_grouping_standard_compatibility", false, true, "Make GROUPING function output the same as in SQL standard and other DBMS"}
        });
        addSettingsChanges(settings_changes_history, "22.7",
        {
            {"cross_to_inner_join_rewrite", 1, 2, "Force rewrite comma join to inner"},
            {"enable_positional_arguments", false, true, "Enable positional arguments feature by default"},
            {"format_csv_allow_single_quotes", true, false, "Most tools don't treat single quote in CSV specially, don't do it by default too"}
        });
        addSettingsChanges(settings_changes_history, "22.6",
        {
            {"output_format_json_named_tuples_as_objects", false, true, "Allow to serialize named tuples as JSON objects in JSON formats by default"},
            {"input_format_skip_unknown_fields", false, true, "Optimize reading subset of columns for some input formats"}
        });
        addSettingsChanges(settings_changes_history, "22.5",
        {
            {"memory_overcommit_ratio_denominator", 0, 1073741824, "Enable memory overcommit feature by default"},
            {"memory_overcommit_ratio_denominator_for_user", 0, 1073741824, "Enable memory overcommit feature by default"}
        });
        addSettingsChanges(settings_changes_history, "22.4",
        {
            {"allow_settings_after_format_in_insert", true, false, "Do not allow SETTINGS after FORMAT for INSERT queries because ClickHouse interpret SETTINGS as some values, which is misleading"}
        });
        addSettingsChanges(settings_changes_history, "22.3",
        {
            {"cast_ipv4_ipv6_default_on_conversion_error", true, false, "Make functions cast(value, 'IPv4') and cast(value, 'IPv6') behave same as toIPv4 and toIPv6 functions"}
        });
        addSettingsChanges(settings_changes_history, "21.12",
        {
            {"stream_like_engine_allow_direct_select", true, false, "Do not allow direct select for Kafka/RabbitMQ/FileLog by default"}
        });
        addSettingsChanges(settings_changes_history, "21.9",
        {
            {"output_format_decimal_trailing_zeros", true, false, "Do not output trailing zeros in text representation of Decimal types by default for better looking output"},
            {"use_hedged_requests", false, true, "Enable Hedged Requests feature by default"}
        });
        addSettingsChanges(settings_changes_history, "21.7",
        {
            {"legacy_column_name_of_tuple_literal", true, false, "Add this setting only for compatibility reasons. It makes sense to set to 'true', while doing rolling update of cluster from version lower than 21.7 to higher"}
        });
        addSettingsChanges(settings_changes_history, "21.5",
        {
            {"async_socket_for_remote", false, true, "Fix all problems and turn on asynchronous reads from socket for remote queries by default again"}
        });
        addSettingsChanges(settings_changes_history, "21.3",
        {
            {"async_socket_for_remote", true, false, "Turn off asynchronous reads from socket for remote queries because of some problems"},
            {"optimize_normalize_count_variants", false, true, "Rewrite aggregate functions that semantically equals to count() as count() by default"},
            {"normalize_function_names", false, true, "Normalize function names to their canonical names, this was needed for projection query routing"}
        });
        addSettingsChanges(settings_changes_history, "21.2",
        {
            {"enable_global_with_statement", false, true, "Propagate WITH statements to UNION queries and all subqueries by default"}
        });
        addSettingsChanges(settings_changes_history, "21.1",
        {
            {"insert_quorum_parallel", false, true, "Use parallel quorum inserts by default. It is significantly more convenient to use than sequential quorum inserts"},
            {"input_format_null_as_default", false, true, "Allow to insert NULL as default for input formats by default"},
            {"optimize_on_insert", false, true, "Enable data optimization on INSERT by default for better user experience"},
            {"use_compact_format_in_distributed_parts_names", false, true, "Use compact format for async INSERT into Distributed tables by default"}
        });
        addSettingsChanges(settings_changes_history, "20.10",
        {
            {"format_regexp_escaping_rule", "Escaped", "Raw", "Use Raw as default escaping rule for Regexp format to male the behaviour more like to what users expect"}
        });
        addSettingsChanges(settings_changes_history, "20.7",
        {
            {"show_table_uuid_in_table_create_query_if_not_nil", true, false, "Stop showing  UID of the table in its CREATE query for Engine=Atomic"}
        });
        addSettingsChanges(settings_changes_history, "20.5",
        {
            {"input_format_with_names_use_header", false, true, "Enable using header with names for formats with WithNames/WithNamesAndTypes suffixes"},
            {"allow_suspicious_codecs", true, false, "Don't allow to specify meaningless compression codecs"}
        });
        addSettingsChanges(settings_changes_history, "20.4",
        {
            {"validate_polygons", false, true, "Throw exception if polygon is invalid in function pointInPolygon by default instead of returning possibly wrong results"}
        });
        addSettingsChanges(settings_changes_history, "19.18",
        {
            {"enable_scalar_subquery_optimization", false, true, "Prevent scalar subqueries from (de)serializing large scalar values and possibly avoid running the same subquery more than once"}
        });
        addSettingsChanges(settings_changes_history, "19.14",
        {
            {"any_join_distinct_right_table_keys", true, false, "Disable ANY RIGHT and ANY FULL JOINs by default to avoid inconsistency"}
        });
        addSettingsChanges(settings_changes_history, "19.12",
        {
            {"input_format_defaults_for_omitted_fields", false, true, "Enable calculation of complex default expressions for omitted fields for some input formats, because it should be the expected behaviour"}
        });
        addSettingsChanges(settings_changes_history, "19.5",
        {
            {"max_partitions_per_insert_block", 0, 100, "Add a limit for the number of partitions in one block"}
        });
        addSettingsChanges(settings_changes_history, "18.12.17",
        {
            {"enable_optimize_predicate_expression", 0, 1, "Optimize predicates to subqueries by default"}
        });
    });
    return settings_changes_history;
}

const VersionToSettingsChangesMap & getMergeTreeSettingsChangesHistory()
{
    static VersionToSettingsChangesMap merge_tree_settings_changes_history;
    static std::once_flag initialized_flag;
    std::call_once(initialized_flag, [&]
    {
        addSettingsChanges(merge_tree_settings_changes_history, "25.4",
        {
            {"max_merge_delayed_streams_for_parallel_write", 1000, 100, "New setting"},
<<<<<<< HEAD
            {"allow_summing_columns_in_partition_or_order_key", true, false, "New setting to allow summing of partition or sorting key columns"},
=======
            {"max_postpone_time_for_failed_replicated_fetches_ms", 1ULL * 60 * 1000, 1ULL * 60 * 1000, "Added new setting to enable postponing fetch tasks in the replication queue."},
            {"max_postpone_time_for_failed_replicated_merges_ms", 1ULL * 60 * 1000, 1ULL * 60 * 1000, "Added new setting to enable postponing merge tasks in the replication queue."},
            {"max_postpone_time_for_failed_replicated_tasks_ms", 5ULL * 60 * 1000, 5ULL * 60 * 1000, "Added new setting to enable postponing tasks in the replication queue."},

>>>>>>> 98102ff6
        });
        addSettingsChanges(merge_tree_settings_changes_history, "25.3",
        {
            /// Release closed. Please use 25.4
            {"shared_merge_tree_enable_keeper_parts_extra_data", false, false, "New setting"},
            {"zero_copy_merge_mutation_min_parts_size_sleep_no_scale_before_lock", 0, 0, "New setting"},
            {"enable_replacing_merge_with_cleanup_for_min_age_to_force_merge", false, false, "New setting to allow automatic cleanup merges for ReplacingMergeTree"},
            /// Release closed. Please use 25.4
        });
        addSettingsChanges(merge_tree_settings_changes_history, "25.2",
        {
            /// Release closed. Please use 25.3
            {"shared_merge_tree_initial_parts_update_backoff_ms", 50, 50, "New setting"},
            {"shared_merge_tree_max_parts_update_backoff_ms", 5000, 5000, "New setting"},
            {"shared_merge_tree_interserver_http_connection_timeout_ms", 100, 100, "New setting"},
            {"columns_and_secondary_indices_sizes_lazy_calculation", true, true, "New setting to calculate columns and indices sizes lazily"},
            {"table_disk", false, false, "New setting"},
            {"allow_reduce_blocking_parts_task", false, true, "Now SMT will remove stale blocking parts from ZooKeeper by default"},
            {"shared_merge_tree_max_suspicious_broken_parts", 0, 0, "Max broken parts for SMT, if more - deny automatic detach"},
            {"shared_merge_tree_max_suspicious_broken_parts_bytes", 0, 0, "Max size of all broken parts for SMT, if more - deny automatic detach"},
            /// Release closed. Please use 25.3
        });
        addSettingsChanges(merge_tree_settings_changes_history, "25.1",
        {
            /// Release closed. Please use 25.2
            {"shared_merge_tree_try_fetch_part_in_memory_data_from_replicas", false, false, "New setting to fetch parts data from other replicas"},
            {"enable_max_bytes_limit_for_min_age_to_force_merge", false, false, "Added new setting to limit max bytes for min_age_to_force_merge."},
            {"enable_max_bytes_limit_for_min_age_to_force_merge", false, false, "New setting"},
            {"add_minmax_index_for_numeric_columns", false, false, "New setting"},
            {"add_minmax_index_for_string_columns", false, false, "New setting"},
            {"materialize_skip_indexes_on_merge", true, true, "New setting"},
            {"merge_max_bytes_to_prewarm_cache", 1ULL * 1024 * 1024 * 1024, 1ULL * 1024 * 1024 * 1024, "Cloud sync"},
            {"merge_total_max_bytes_to_prewarm_cache", 15ULL * 1024 * 1024 * 1024, 15ULL * 1024 * 1024 * 1024, "Cloud sync"},
            {"reduce_blocking_parts_sleep_ms", 5000, 5000, "Cloud sync"},
            {"number_of_partitions_to_consider_for_merge", 10, 10, "Cloud sync"},
            {"shared_merge_tree_enable_outdated_parts_check", true, true, "Cloud sync"},
            {"shared_merge_tree_max_parts_update_leaders_in_total", 6, 6, "Cloud sync"},
            {"shared_merge_tree_max_parts_update_leaders_per_az", 2, 2, "Cloud sync"},
            {"shared_merge_tree_leader_update_period_seconds", 30, 30, "Cloud sync"},
            {"shared_merge_tree_leader_update_period_random_add_seconds", 10, 10, "Cloud sync"},
            {"shared_merge_tree_read_virtual_parts_from_leader", true, true, "Cloud sync"},
            {"shared_merge_tree_interserver_http_timeout_ms", 10000, 10000, "Cloud sync"},
            {"shared_merge_tree_max_replicas_for_parts_deletion", 10, 10, "Cloud sync"},
            {"shared_merge_tree_max_replicas_to_merge_parts_for_each_parts_range", 5, 5, "Cloud sync"},
            {"shared_merge_tree_use_outdated_parts_compact_format", false, false, "Cloud sync"},
            {"shared_merge_tree_memo_ids_remove_timeout_seconds", 1800, 1800, "Cloud sync"},
            {"shared_merge_tree_idle_parts_update_seconds", 3600, 3600, "Cloud sync"},
            {"shared_merge_tree_max_outdated_parts_to_process_at_once", 1000, 1000, "Cloud sync"},
            {"shared_merge_tree_postpone_next_merge_for_locally_merged_parts_rows_threshold", 1000000, 1000000, "Cloud sync"},
            {"shared_merge_tree_postpone_next_merge_for_locally_merged_parts_ms", 0, 0, "Cloud sync"},
            {"shared_merge_tree_range_for_merge_window_size", 10, 10, "Cloud sync"},
            {"shared_merge_tree_use_too_many_parts_count_from_virtual_parts", 0, 0, "Cloud sync"},
            {"shared_merge_tree_create_per_replica_metadata_nodes", true, true, "Cloud sync"},
            {"shared_merge_tree_use_metadata_hints_cache", true, true, "Cloud sync"},
            {"notify_newest_block_number", false, false, "Cloud sync"},
            {"allow_reduce_blocking_parts_task", false, false, "Cloud sync"},
            /// Release closed. Please use 25.2
        });
        addSettingsChanges(merge_tree_settings_changes_history, "24.12",
        {
            /// Release closed. Please use 25.1
            {"enforce_index_structure_match_on_partition_manipulation", true, false, "New setting"},
            {"use_primary_key_cache", false, false, "New setting"},
            {"prewarm_primary_key_cache", false, false, "New setting"},
            {"min_bytes_to_prewarm_caches", 0, 0, "New setting"},
            {"allow_experimental_reverse_key", false, false, "New setting"},
            /// Release closed. Please use 25.1
        });
        addSettingsChanges(merge_tree_settings_changes_history, "24.11",
        {
        });
        addSettingsChanges(merge_tree_settings_changes_history, "24.10",
        {
        });
        addSettingsChanges(merge_tree_settings_changes_history, "24.9",
        {
        });
        addSettingsChanges(merge_tree_settings_changes_history, "24.8",
        {
            {"deduplicate_merge_projection_mode", "ignore", "throw", "Do not allow to create inconsistent projection"}
        });
    });

    return merge_tree_settings_changes_history;
}

}<|MERGE_RESOLUTION|>--- conflicted
+++ resolved
@@ -698,14 +698,10 @@
         addSettingsChanges(merge_tree_settings_changes_history, "25.4",
         {
             {"max_merge_delayed_streams_for_parallel_write", 1000, 100, "New setting"},
-<<<<<<< HEAD
-            {"allow_summing_columns_in_partition_or_order_key", true, false, "New setting to allow summing of partition or sorting key columns"},
-=======
             {"max_postpone_time_for_failed_replicated_fetches_ms", 1ULL * 60 * 1000, 1ULL * 60 * 1000, "Added new setting to enable postponing fetch tasks in the replication queue."},
             {"max_postpone_time_for_failed_replicated_merges_ms", 1ULL * 60 * 1000, 1ULL * 60 * 1000, "Added new setting to enable postponing merge tasks in the replication queue."},
             {"max_postpone_time_for_failed_replicated_tasks_ms", 5ULL * 60 * 1000, 5ULL * 60 * 1000, "Added new setting to enable postponing tasks in the replication queue."},
-
->>>>>>> 98102ff6
+            {"allow_summing_columns_in_partition_or_order_key", true, false, "New setting to allow summing of partition or sorting key columns"},
         });
         addSettingsChanges(merge_tree_settings_changes_history, "25.3",
         {
