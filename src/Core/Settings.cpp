#include <Columns/ColumnMap.h>
#include <Core/BaseSettings.h>
#include <Core/BaseSettingsFwdMacrosImpl.h>
#include <Core/BaseSettingsProgramOptions.h>
#include <Core/DistributedCacheProtocol.h>
#include <Core/FormatFactorySettings.h>
#include <Core/Settings.h>
#include <Core/SettingsChangesHistory.h>
#include <Core/SettingsEnums.h>
#include <Core/SettingsFields.h>
#include <IO/ReadBufferFromString.h>
#include <IO/S3Defines.h>
#include <Storages/System/MutableColumnsAndConstraints.h>
#include <base/types.h>
#include <Common/NamePrompter.h>
#include <Common/typeid_cast.h>

#include <boost/program_options.hpp>
#include <Poco/Util/AbstractConfiguration.h>
#include <Poco/Util/Application.h>

#include <cstring>

namespace DB
{

namespace ErrorCodes
{
    extern const int THERE_IS_NO_PROFILE;
    extern const int NO_ELEMENTS_IN_CONFIG;
    extern const int UNKNOWN_ELEMENT_IN_CONFIG;
    extern const int BAD_ARGUMENTS;
}

/** List of settings: type, name, default value, description, flags
  *
  * This looks rather inconvenient. It is done that way to avoid repeating settings in different places.
  * Note: as an alternative, we could implement settings to be completely dynamic in the form of the map: String -> Field,
  *  but we are not going to do it, because settings are used everywhere as static struct fields.
  *
  * `flags` can include a Tier (BETA | EXPERIMENTAL) and an optional bitwise AND with IMPORTANT.
  * The default (0) means a PRODUCTION ready setting
  *
  * A setting is "IMPORTANT" if it affects the results of queries and can't be ignored by older versions.
  * Tiers:
  * EXPERIMENTAL: The feature is in active development stage. Mostly for developers or for ClickHouse enthusiasts.
  * BETA: There are no known bugs problems in the functionality, but the outcome of using it together with other
  * features/components is unknown and correctness is not guaranteed.
  * PRODUCTION (Default): The feature is safe to use along with other features from the PRODUCTION tier.
  *
  * When adding new or changing existing settings add them to the settings changes history in SettingsChangesHistory.cpp
  * for tracking settings changes in different versions and for special `compatibility` settings to work correctly.
  */

// clang-format off
#if defined(__CLION_IDE__)
/// CLion freezes for a minute every time it processes this
#define COMMON_SETTINGS(DECLARE, ALIAS)
#define OBSOLETE_SETTINGS(DECLARE, ALIAS)
#else
#define COMMON_SETTINGS(DECLARE, ALIAS) \
    DECLARE(Dialect, dialect, Dialect::clickhouse, R"(
Which dialect will be used to parse query
)", 0)\
    DECLARE(UInt64, min_compress_block_size, 65536, R"(
For [MergeTree](../../engines/table-engines/mergetree-family/mergetree.md) tables. In order to reduce latency when processing queries, a block is compressed when writing the next mark if its size is at least `min_compress_block_size`. By default, 65,536.

The actual size of the block, if the uncompressed data is less than `max_compress_block_size`, is no less than this value and no less than the volume of data for one mark.

Let’s look at an example. Assume that `index_granularity` was set to 8192 during table creation.

We are writing a UInt32-type column (4 bytes per value). When writing 8192 rows, the total will be 32 KB of data. Since min_compress_block_size = 65,536, a compressed block will be formed for every two marks.

We are writing a URL column with the String type (average size of 60 bytes per value). When writing 8192 rows, the average will be slightly less than 500 KB of data. Since this is more than 65,536, a compressed block will be formed for each mark. In this case, when reading data from the disk in the range of a single mark, extra data won’t be decompressed.

:::note
This is an expert-level setting, and you shouldn't change it if you're just getting started with ClickHouse.
:::
)", 0) \
    DECLARE(UInt64, max_compress_block_size, 1048576, R"(
The maximum size of blocks of uncompressed data before compressing for writing to a table. By default, 1,048,576 (1 MiB). Specifying a smaller block size generally leads to slightly reduced compression ratio, the compression and decompression speed increases slightly due to cache locality, and memory consumption is reduced.

:::note
This is an expert-level setting, and you shouldn't change it if you're just getting started with ClickHouse.
:::

Don’t confuse blocks for compression (a chunk of memory consisting of bytes) with blocks for query processing (a set of rows from a table).
)", 0) \
    DECLARE(UInt64, max_block_size, DEFAULT_BLOCK_SIZE, R"(
In ClickHouse, data is processed by blocks, which are sets of column parts. The internal processing cycles for a single block are efficient but there are noticeable costs when processing each block.

The `max_block_size` setting indicates the recommended maximum number of rows to include in a single block when loading data from tables. Blocks the size of `max_block_size` are not always loaded from the table: if ClickHouse determines that less data needs to be retrieved, a smaller block is processed.

The block size should not be too small to avoid noticeable costs when processing each block. It should also not be too large to ensure that queries with a LIMIT clause execute quickly after processing the first block. When setting `max_block_size`, the goal should be to avoid consuming too much memory when extracting a large number of columns in multiple threads and to preserve at least some cache locality.
)", 0) \
    DECLARE(UInt64, max_insert_block_size, DEFAULT_INSERT_BLOCK_SIZE, R"(
The size of blocks (in a count of rows) to form for insertion into a table.
This setting only applies in cases when the server forms the blocks.
For example, for an INSERT via the HTTP interface, the server parses the data format and forms blocks of the specified size.
But when using clickhouse-client, the client parses the data itself, and the ‘max_insert_block_size’ setting on the server does not affect the size of the inserted blocks.
The setting also does not have a purpose when using INSERT SELECT, since data is inserted using the same blocks that are formed after SELECT.

The default is slightly more than `max_block_size`. The reason for this is that certain table engines (`*MergeTree`) form a data part on the disk for each inserted block, which is a fairly large entity. Similarly, `*MergeTree` tables sort data during insertion, and a large enough block size allow sorting more data in RAM.
)", 0) \
    DECLARE(UInt64, min_insert_block_size_rows, DEFAULT_INSERT_BLOCK_SIZE, R"(
Sets the minimum number of rows in the block that can be inserted into a table by an `INSERT` query. Smaller-sized blocks are squashed into bigger ones.

Possible values:

- Positive integer.
- 0 — Squashing disabled.
)", 0) \
    DECLARE(UInt64, min_insert_block_size_bytes, (DEFAULT_INSERT_BLOCK_SIZE * 256), R"(
Sets the minimum number of bytes in the block which can be inserted into a table by an `INSERT` query. Smaller-sized blocks are squashed into bigger ones.

Possible values:

- Positive integer.
- 0 — Squashing disabled.
)", 0) \
    DECLARE(UInt64, min_insert_block_size_rows_for_materialized_views, 0, R"(
Sets the minimum number of rows in the block which can be inserted into a table by an `INSERT` query. Smaller-sized blocks are squashed into bigger ones. This setting is applied only for blocks inserted into [materialized view](../../sql-reference/statements/create/view.md). By adjusting this setting, you control blocks squashing while pushing to materialized view and avoid excessive memory usage.

Possible values:

- Any positive integer.
- 0 — Squashing disabled.

**See Also**

- [min_insert_block_size_rows](#min-insert-block-size-rows)
)", 0) \
    DECLARE(UInt64, min_insert_block_size_bytes_for_materialized_views, 0, R"(
Sets the minimum number of bytes in the block which can be inserted into a table by an `INSERT` query. Smaller-sized blocks are squashed into bigger ones. This setting is applied only for blocks inserted into [materialized view](../../sql-reference/statements/create/view.md). By adjusting this setting, you control blocks squashing while pushing to materialized view and avoid excessive memory usage.

Possible values:

- Any positive integer.
- 0 — Squashing disabled.

**See also**

- [min_insert_block_size_bytes](#min-insert-block-size-bytes)
)", 0) \
    DECLARE(UInt64, min_external_table_block_size_rows, DEFAULT_INSERT_BLOCK_SIZE, R"(
Squash blocks passed to external table to specified size in rows, if blocks are not big enough.
)", 0) \
    DECLARE(UInt64, min_external_table_block_size_bytes, (DEFAULT_INSERT_BLOCK_SIZE * 256), R"(
Squash blocks passed to the external table to a specified size in bytes, if blocks are not big enough.
)", 0) \
    DECLARE(UInt64, max_joined_block_size_rows, DEFAULT_BLOCK_SIZE, R"(
Maximum block size for JOIN result (if join algorithm supports it). 0 means unlimited.
)", 0) \
    DECLARE(UInt64, min_joined_block_size_bytes, 524288, R"(
Minimum block size for JOIN result (if join algorithm supports it). 0 means unlimited.
)", 0) \
    DECLARE(UInt64, max_insert_threads, 0, R"(
The maximum number of threads to execute the `INSERT SELECT` query.

Possible values:

- 0 (or 1) — `INSERT SELECT` no parallel execution.
- Positive integer. Bigger than 1.

Cloud default value: from `2` to `4`, depending on the service size.

Parallel `INSERT SELECT` has effect only if the `SELECT` part is executed in parallel, see [max_threads](#max_threads) setting.
Higher values will lead to higher memory usage.
)", 0) \
    DECLARE(UInt64, max_insert_delayed_streams_for_parallel_write, 0, R"(
The maximum number of streams (columns) to delay final part flush. Default - auto (1000 in case of underlying storage supports parallel write, for example S3 and disabled otherwise)
)", 0) \
    DECLARE(MaxThreads, max_final_threads, 0, R"(
Sets the maximum number of parallel threads for the `SELECT` query data read phase with the [FINAL](../../sql-reference/statements/select/from.md#select-from-final) modifier.

Possible values:

- Positive integer.
- 0 or 1 — Disabled. `SELECT` queries are executed in a single thread.
)", 0) \
    DECLARE(UInt64, max_threads_for_indexes, 0, R"(
The maximum number of threads process indices.
)", 0) \
    DECLARE(MaxThreads, max_threads, 0, R"(
The maximum number of query processing threads, excluding threads for retrieving data from remote servers (see the ‘max_distributed_connections’ parameter).

This parameter applies to threads that perform the same stages of the query processing pipeline in parallel.
For example, when reading from a table, if it is possible to evaluate expressions with functions, filter with WHERE and pre-aggregate for GROUP BY in parallel using at least ‘max_threads’ number of threads, then ‘max_threads’ are used.

For queries that are completed quickly because of a LIMIT, you can set a lower ‘max_threads’. For example, if the necessary number of entries are located in every block and max_threads = 8, then 8 blocks are retrieved, although it would have been enough to read just one.

The smaller the `max_threads` value, the less memory is consumed.
)", 0) \
    DECLARE(Bool, use_concurrency_control, true, R"(
Respect the server's concurrency control (see the `concurrent_threads_soft_limit_num` and `concurrent_threads_soft_limit_ratio_to_cores` global server settings). If disabled, it allows using a larger number of threads even if the server is overloaded (not recommended for normal usage, and needed mostly for tests).
)", 0) \
    DECLARE(MaxThreads, max_download_threads, 4, R"(
The maximum number of threads to download data (e.g. for URL engine).
)", 0) \
    DECLARE(MaxThreads, max_parsing_threads, 0, R"(
The maximum number of threads to parse data in input formats that support parallel parsing. By default, it is determined automatically
)", 0) \
    DECLARE(UInt64, max_download_buffer_size, 10*1024*1024, R"(
The maximal size of buffer for parallel downloading (e.g. for URL engine) per each thread.
)", 0) \
    DECLARE(UInt64, max_read_buffer_size, DBMS_DEFAULT_BUFFER_SIZE, R"(
The maximum size of the buffer to read from the filesystem.
)", 0) \
    DECLARE(UInt64, max_read_buffer_size_local_fs, 128*1024, R"(
The maximum size of the buffer to read from local filesystem. If set to 0 then max_read_buffer_size will be used.
)", 0) \
    DECLARE(UInt64, max_read_buffer_size_remote_fs, 0, R"(
The maximum size of the buffer to read from remote filesystem. If set to 0 then max_read_buffer_size will be used.
)", 0) \
    DECLARE(UInt64, max_distributed_connections, 1024, R"(
The maximum number of simultaneous connections with remote servers for distributed processing of a single query to a single Distributed table. We recommend setting a value no less than the number of servers in the cluster.

The following parameters are only used when creating Distributed tables (and when launching a server), so there is no reason to change them at runtime.
)", 0) \
    DECLARE(UInt64, max_query_size, DBMS_DEFAULT_MAX_QUERY_SIZE, R"(
The maximum number of bytes of a query string parsed by the SQL parser.
Data in the VALUES clause of INSERT queries is processed by a separate stream parser (that consumes O(1) RAM) and not affected by this restriction.

:::note
`max_query_size` cannot be set within an SQL query (e.g., `SELECT now() SETTINGS max_query_size=10000`) because ClickHouse needs to allocate a buffer to parse the query, and this buffer size is determined by the `max_query_size` setting, which must be configured before the query is executed.
:::
)", 0) \
    DECLARE(UInt64, interactive_delay, 100000, R"(
The interval in microseconds for checking whether request execution has been canceled and sending the progress.
)", 0) \
    DECLARE(Seconds, connect_timeout, DBMS_DEFAULT_CONNECT_TIMEOUT_SEC, R"(
Connection timeout if there are no replicas.
)", 0) \
    DECLARE(Milliseconds, handshake_timeout_ms, 10000, R"(
Timeout in milliseconds for receiving Hello packet from replicas during handshake.
)", 0) \
    DECLARE(Milliseconds, connect_timeout_with_failover_ms, 1000, R"(
The timeout in milliseconds for connecting to a remote server for a Distributed table engine, if the ‘shard’ and ‘replica’ sections are used in the cluster definition.
If unsuccessful, several attempts are made to connect to various replicas.
)", 0) \
    DECLARE(Milliseconds, connect_timeout_with_failover_secure_ms, 1000, R"(
Connection timeout for selecting first healthy replica (for secure connections).
)", 0) \
    DECLARE(Seconds, receive_timeout, DBMS_DEFAULT_RECEIVE_TIMEOUT_SEC, R"(
Timeout for receiving data from the network, in seconds. If no bytes were received in this interval, the exception is thrown. If you set this setting on the client, the 'send_timeout' for the socket will also be set on the corresponding connection end on the server.
)", 0) \
    DECLARE(Seconds, send_timeout, DBMS_DEFAULT_SEND_TIMEOUT_SEC, R"(
Timeout for sending data to the network, in seconds. If a client needs to send some data but is not able to send any bytes in this interval, the exception is thrown. If you set this setting on the client, the 'receive_timeout' for the socket will also be set on the corresponding connection end on the server.
)", 0) \
    DECLARE(Seconds, tcp_keep_alive_timeout, DEFAULT_TCP_KEEP_ALIVE_TIMEOUT /* less than DBMS_DEFAULT_RECEIVE_TIMEOUT_SEC */, R"(
The time in seconds the connection needs to remain idle before TCP starts sending keepalive probes
)", 0) \
    DECLARE(Milliseconds, hedged_connection_timeout_ms, 50, R"(
Connection timeout for establishing connection with replica for Hedged requests
)", 0) \
    DECLARE(Milliseconds, receive_data_timeout_ms, 2000, R"(
Connection timeout for receiving first packet of data or packet with positive progress from replica
)", 0) \
    DECLARE(Bool, use_hedged_requests, true, R"(
Enables hedged requests logic for remote queries. It allows to establish many connections with different replicas for query.
New connection is enabled in case existent connection(s) with replica(s) were not established within `hedged_connection_timeout`
or no data was received within `receive_data_timeout`. Query uses the first connection which send non empty progress packet (or data packet, if `allow_changing_replica_until_first_data_packet`);
other connections are cancelled. Queries with `max_parallel_replicas > 1` are supported.

Enabled by default.

Disabled by default on Cloud.
)", 0) \
    DECLARE(Bool, allow_changing_replica_until_first_data_packet, false, R"(
If it's enabled, in hedged requests we can start new connection until receiving first data packet even if we have already made some progress
(but progress haven't updated for `receive_data_timeout` timeout), otherwise we disable changing replica after the first time we made progress.
)", 0) \
    DECLARE(Milliseconds, queue_max_wait_ms, 0, R"(
The wait time in the request queue, if the number of concurrent requests exceeds the maximum.
)", 0) \
    DECLARE(Milliseconds, connection_pool_max_wait_ms, 0, R"(
The wait time in milliseconds for a connection when the connection pool is full.

Possible values:

- Positive integer.
- 0 — Infinite timeout.
)", 0) \
    DECLARE(Milliseconds, replace_running_query_max_wait_ms, 5000, R"(
The wait time for running the query with the same `query_id` to finish, when the [replace_running_query](#replace-running-query) setting is active.

Possible values:

- Positive integer.
- 0 — Throwing an exception that does not allow to run a new query if the server already executes a query with the same `query_id`.
)", 0) \
    DECLARE(Milliseconds, kafka_max_wait_ms, 5000, R"(
The wait time in milliseconds for reading messages from [Kafka](../../engines/table-engines/integrations/kafka.md/#kafka) before retry.

Possible values:

- Positive integer.
- 0 — Infinite timeout.

See also:

- [Apache Kafka](https://kafka.apache.org/)
)", 0) \
    DECLARE(Milliseconds, rabbitmq_max_wait_ms, 5000, R"(
The wait time for reading from RabbitMQ before retry.
)", 0) \
    DECLARE(UInt64, poll_interval, DBMS_DEFAULT_POLL_INTERVAL, R"(
Block at the query wait loop on the server for the specified number of seconds.
)", 0) \
    DECLARE(UInt64, idle_connection_timeout, 3600, R"(
Timeout to close idle TCP connections after specified number of seconds.

Possible values:

- Positive integer (0 - close immediately, after 0 seconds).
)", 0) \
    DECLARE(UInt64, distributed_connections_pool_size, 1024, R"(
The maximum number of simultaneous connections with remote servers for distributed processing of all queries to a single Distributed table. We recommend setting a value no less than the number of servers in the cluster.
)", 0) \
    DECLARE(UInt64, connections_with_failover_max_tries, 3, R"(
The maximum number of connection attempts with each replica for the Distributed table engine.
)", 0) \
    DECLARE(UInt64, s3_strict_upload_part_size, S3::DEFAULT_STRICT_UPLOAD_PART_SIZE, R"(
The exact size of part to upload during multipart upload to S3 (some implementations does not supports variable size parts).
)", 0) \
    DECLARE(UInt64, azure_strict_upload_part_size, 0, R"(
The exact size of part to upload during multipart upload to Azure blob storage.
)", 0) \
    DECLARE(UInt64, azure_max_blocks_in_multipart_upload, 50000, R"(
Maximum number of blocks in multipart upload for Azure.
)", 0) \
    DECLARE(UInt64, s3_min_upload_part_size, S3::DEFAULT_MIN_UPLOAD_PART_SIZE, R"(
The minimum size of part to upload during multipart upload to S3.
)", 0) \
    DECLARE(UInt64, s3_max_upload_part_size, S3::DEFAULT_MAX_UPLOAD_PART_SIZE, R"(
The maximum size of part to upload during multipart upload to S3.
)", 0) \
    DECLARE(UInt64, azure_min_upload_part_size, 16*1024*1024, R"(
The minimum size of part to upload during multipart upload to Azure blob storage.
)", 0) \
    DECLARE(UInt64, azure_max_upload_part_size, 5ull*1024*1024*1024, R"(
The maximum size of part to upload during multipart upload to Azure blob storage.
)", 0) \
    DECLARE(UInt64, s3_upload_part_size_multiply_factor, S3::DEFAULT_UPLOAD_PART_SIZE_MULTIPLY_FACTOR, R"(
Multiply s3_min_upload_part_size by this factor each time s3_multiply_parts_count_threshold parts were uploaded from a single write to S3.
)", 0) \
    DECLARE(UInt64, s3_upload_part_size_multiply_parts_count_threshold, S3::DEFAULT_UPLOAD_PART_SIZE_MULTIPLY_PARTS_COUNT_THRESHOLD, R"(
Each time this number of parts was uploaded to S3, s3_min_upload_part_size is multiplied by s3_upload_part_size_multiply_factor.
)", 0) \
    DECLARE(UInt64, s3_max_part_number, S3::DEFAULT_MAX_PART_NUMBER, R"(
Maximum part number number for s3 upload part.
)", 0) \
    DECLARE(UInt64, s3_max_single_operation_copy_size, S3::DEFAULT_MAX_SINGLE_OPERATION_COPY_SIZE, R"(
Maximum size for a single copy operation in s3
)", 0) \
    DECLARE(UInt64, azure_upload_part_size_multiply_factor, 2, R"(
Multiply azure_min_upload_part_size by this factor each time azure_multiply_parts_count_threshold parts were uploaded from a single write to Azure blob storage.
)", 0) \
    DECLARE(UInt64, azure_upload_part_size_multiply_parts_count_threshold, 500, R"(
Each time this number of parts was uploaded to Azure blob storage, azure_min_upload_part_size is multiplied by azure_upload_part_size_multiply_factor.
)", 0) \
    DECLARE(UInt64, s3_max_inflight_parts_for_one_file, S3::DEFAULT_MAX_INFLIGHT_PARTS_FOR_ONE_FILE, R"(
The maximum number of a concurrent loaded parts in multipart upload request. 0 means unlimited.
)", 0) \
    DECLARE(UInt64, azure_max_inflight_parts_for_one_file, 20, R"(
The maximum number of a concurrent loaded parts in multipart upload request. 0 means unlimited.
)", 0) \
    DECLARE(UInt64, s3_max_single_part_upload_size, S3::DEFAULT_MAX_SINGLE_PART_UPLOAD_SIZE, R"(
The maximum size of object to upload using singlepart upload to S3.
)", 0) \
    DECLARE(UInt64, azure_max_single_part_upload_size, 100*1024*1024, R"(
The maximum size of object to upload using singlepart upload to Azure blob storage.
)", 0)                                                                             \
    DECLARE(UInt64, azure_max_single_part_copy_size, 256*1024*1024, R"(
The maximum size of object to copy using single part copy to Azure blob storage.
)", 0) \
    DECLARE(UInt64, s3_max_single_read_retries, S3::DEFAULT_MAX_SINGLE_READ_TRIES, R"(
The maximum number of retries during single S3 read.
)", 0) \
    DECLARE(UInt64, azure_max_single_read_retries, 4, R"(
The maximum number of retries during single Azure blob storage read.
)", 0) \
    DECLARE(UInt64, azure_max_unexpected_write_error_retries, 4, R"(
The maximum number of retries in case of unexpected errors during Azure blob storage write
)", 0) \
    DECLARE(UInt64, s3_max_unexpected_write_error_retries, S3::DEFAULT_MAX_UNEXPECTED_WRITE_ERROR_RETRIES, R"(
The maximum number of retries in case of unexpected errors during S3 write.
)", 0) \
    DECLARE(UInt64, s3_max_redirects, S3::DEFAULT_MAX_REDIRECTS, R"(
Max number of S3 redirects hops allowed.
)", 0) \
    DECLARE(UInt64, s3_max_connections, S3::DEFAULT_MAX_CONNECTIONS, R"(
The maximum number of connections per server.
)", 0) \
    DECLARE(UInt64, s3_max_get_rps, 0, R"(
Limit on S3 GET request per second rate before throttling. Zero means unlimited.
)", 0) \
    DECLARE(UInt64, s3_max_get_burst, 0, R"(
Max number of requests that can be issued simultaneously before hitting request per second limit. By default (0) equals to `s3_max_get_rps`
)", 0) \
    DECLARE(UInt64, s3_max_put_rps, 0, R"(
Limit on S3 PUT request per second rate before throttling. Zero means unlimited.
)", 0) \
    DECLARE(UInt64, s3_max_put_burst, 0, R"(
Max number of requests that can be issued simultaneously before hitting request per second limit. By default (0) equals to `s3_max_put_rps`
)", 0) \
    DECLARE(UInt64, s3_list_object_keys_size, S3::DEFAULT_LIST_OBJECT_KEYS_SIZE, R"(
Maximum number of files that could be returned in batch by ListObject request
)", 0) \
    DECLARE(Bool, s3_use_adaptive_timeouts, S3::DEFAULT_USE_ADAPTIVE_TIMEOUTS, R"(
When set to `true` than for all s3 requests first two attempts are made with low send and receive timeouts.
When set to `false` than all attempts are made with identical timeouts.
)", 0) \
    DECLARE(UInt64, azure_list_object_keys_size, 1000, R"(
Maximum number of files that could be returned in batch by ListObject request
)", 0) \
    DECLARE(Bool, s3_truncate_on_insert, false, R"(
Enables or disables truncate before inserts in s3 engine tables. If disabled, an exception will be thrown on insert attempts if an S3 object already exists.

Possible values:
- 0 — `INSERT` query appends new data to the end of the file.
- 1 — `INSERT` query replaces existing content of the file with the new data.
)", 0) \
    DECLARE(Bool, azure_truncate_on_insert, false, R"(
Enables or disables truncate before insert in azure engine tables.
)", 0) \
    DECLARE(Bool, s3_create_new_file_on_insert, false, R"(
Enables or disables creating a new file on each insert in s3 engine tables. If enabled, on each insert a new S3 object will be created with the key, similar to this pattern:

initial: `data.Parquet.gz` -> `data.1.Parquet.gz` -> `data.2.Parquet.gz`, etc.

Possible values:
- 0 — `INSERT` query appends new data to the end of the file.
- 1 — `INSERT` query creates a new file.
)", 0) \
    DECLARE(Bool, s3_skip_empty_files, true, R"(
Enables or disables skipping empty files in [S3](../../engines/table-engines/integrations/s3.md) engine tables.

Possible values:
- 0 — `SELECT` throws an exception if empty file is not compatible with requested format.
- 1 — `SELECT` returns empty result for empty file.
)", 0) \
    DECLARE(Bool, azure_create_new_file_on_insert, false, R"(
Enables or disables creating a new file on each insert in azure engine tables
)", 0) \
    DECLARE(Bool, s3_check_objects_after_upload, false, R"(
Check each uploaded object to s3 with head request to be sure that upload was successful
)", 0) \
    DECLARE(Bool, azure_check_objects_after_upload, false, R"(
Check each uploaded object in azure blob storage to be sure that upload was successful
)", 0) \
    DECLARE(Bool, s3_allow_parallel_part_upload, true, R"(
Use multiple threads for s3 multipart upload. It may lead to slightly higher memory usage
)", 0) \
    DECLARE(Bool, azure_allow_parallel_part_upload, true, R"(
Use multiple threads for azure multipart upload.
)", 0) \
    DECLARE(Bool, s3_throw_on_zero_files_match, false, R"(
Throw an error, when ListObjects request cannot match any files
)", 0) \
    DECLARE(Bool, hdfs_throw_on_zero_files_match, false, R"(
Throw an error if matched zero files according to glob expansion rules.

Possible values:
- 1 — `SELECT` throws an exception.
- 0 — `SELECT` returns empty result.
)", 0) \
    DECLARE(Bool, azure_throw_on_zero_files_match, false, R"(
Throw an error if matched zero files according to glob expansion rules.

Possible values:
- 1 — `SELECT` throws an exception.
- 0 — `SELECT` returns empty result.
)", 0) \
    DECLARE(Bool, s3_ignore_file_doesnt_exist, false, R"(
Ignore absence of file if it does not exist when reading certain keys.

Possible values:
- 1 — `SELECT` returns empty result.
- 0 — `SELECT` throws an exception.
)", 0) \
    DECLARE(Bool, hdfs_ignore_file_doesnt_exist, false, R"(
Ignore absence of file if it does not exist when reading certain keys.

Possible values:
- 1 — `SELECT` returns empty result.
- 0 — `SELECT` throws an exception.
)", 0) \
    DECLARE(Bool, azure_ignore_file_doesnt_exist, false, R"(
Ignore absence of file if it does not exist when reading certain keys.

Possible values:
- 1 — `SELECT` returns empty result.
- 0 — `SELECT` throws an exception.
)", 0) \
    DECLARE(UInt64, azure_sdk_max_retries, 10, R"(
Maximum number of retries in azure sdk
)", 0) \
    DECLARE(UInt64, azure_sdk_retry_initial_backoff_ms, 10, R"(
Minimal backoff between retries in azure sdk
)", 0) \
    DECLARE(UInt64, azure_sdk_retry_max_backoff_ms, 1000, R"(
Maximal backoff between retries in azure sdk
)", 0) \
    DECLARE(Bool, s3_validate_request_settings, true, R"(
Enables s3 request settings validation.

Possible values:
- 1 — validate settings.
- 0 — do not validate settings.
)", 0) \
    DECLARE(Bool, s3_disable_checksum, S3::DEFAULT_DISABLE_CHECKSUM, R"(
Do not calculate a checksum when sending a file to S3. This speeds up writes by avoiding excessive processing passes on a file. It is mostly safe as the data of MergeTree tables is checksummed by ClickHouse anyway, and when S3 is accessed with HTTPS, the TLS layer already provides integrity while transferring through the network. While additional checksums on S3 give defense in depth.
)", 0) \
    DECLARE(UInt64, s3_retry_attempts, S3::DEFAULT_RETRY_ATTEMPTS, R"(
Setting for Aws::Client::RetryStrategy, Aws::Client does retries itself, 0 means no retries
)", 0) \
    DECLARE(UInt64, s3_request_timeout_ms, S3::DEFAULT_REQUEST_TIMEOUT_MS, R"(
Idleness timeout for sending and receiving data to/from S3. Fail if a single TCP read or write call blocks for this long.
)", 0) \
    DECLARE(UInt64, s3_connect_timeout_ms, S3::DEFAULT_CONNECT_TIMEOUT_MS, R"(
Connection timeout for host from s3 disks.
)", 0) \
    DECLARE(Bool, enable_s3_requests_logging, false, R"(
Enable very explicit logging of S3 requests. Makes sense for debug only.
)", 0) \
    DECLARE(String, s3queue_default_zookeeper_path, "/clickhouse/s3queue/", R"(
Default zookeeper path prefix for S3Queue engine
)", 0) \
    DECLARE(Bool, s3queue_enable_logging_to_s3queue_log, false, R"(
Enable writing to system.s3queue_log. The value can be overwritten per table with table settings
)", 0) \
    DECLARE(UInt64, hdfs_replication, 0, R"(
The actual number of replications can be specified when the hdfs file is created.
)", 0) \
    DECLARE(Bool, hdfs_truncate_on_insert, false, R"(
Enables or disables truncation before an insert in hdfs engine tables. If disabled, an exception will be thrown on an attempt to insert if a file in HDFS already exists.

Possible values:
- 0 — `INSERT` query appends new data to the end of the file.
- 1 — `INSERT` query replaces existing content of the file with the new data.
)", 0) \
    DECLARE(Bool, hdfs_create_new_file_on_insert, false, R"(
Enables or disables creating a new file on each insert in HDFS engine tables. If enabled, on each insert a new HDFS file will be created with the name, similar to this pattern:

initial: `data.Parquet.gz` -> `data.1.Parquet.gz` -> `data.2.Parquet.gz`, etc.

Possible values:
- 0 — `INSERT` query appends new data to the end of the file.
- 1 — `INSERT` query creates a new file.
)", 0) \
    DECLARE(Bool, hdfs_skip_empty_files, false, R"(
Enables or disables skipping empty files in [HDFS](../../engines/table-engines/integrations/hdfs.md) engine tables.

Possible values:
- 0 — `SELECT` throws an exception if empty file is not compatible with requested format.
- 1 — `SELECT` returns empty result for empty file.
)", 0) \
    DECLARE(Bool, azure_skip_empty_files, false, R"(
Enables or disables skipping empty files in S3 engine.

Possible values:
- 0 — `SELECT` throws an exception if empty file is not compatible with requested format.
- 1 — `SELECT` returns empty result for empty file.
)", 0) \
    DECLARE(UInt64, hsts_max_age, 0, R"(
Expired time for HSTS. 0 means disable HSTS.
)", 0) \
    DECLARE(Bool, extremes, false, R"(
Whether to count extreme values (the minimums and maximums in columns of a query result). Accepts 0 or 1. By default, 0 (disabled).
For more information, see the section “Extreme values”.
)", IMPORTANT) \
    DECLARE(Bool, use_uncompressed_cache, false, R"(
Whether to use a cache of uncompressed blocks. Accepts 0 or 1. By default, 0 (disabled).
Using the uncompressed cache (only for tables in the MergeTree family) can significantly reduce latency and increase throughput when working with a large number of short queries. Enable this setting for users who send frequent short requests. Also pay attention to the [uncompressed_cache_size](../../operations/server-configuration-parameters/settings.md/#server-settings-uncompressed_cache_size) configuration parameter (only set in the config file) – the size of uncompressed cache blocks. By default, it is 8 GiB. The uncompressed cache is filled in as needed and the least-used data is automatically deleted.

For queries that read at least a somewhat large volume of data (one million rows or more), the uncompressed cache is disabled automatically to save space for truly small queries. This means that you can keep the ‘use_uncompressed_cache’ setting always set to 1.
)", 0) \
    DECLARE(Bool, replace_running_query, false, R"(
When using the HTTP interface, the ‘query_id’ parameter can be passed. This is any string that serves as the query identifier.
If a query from the same user with the same ‘query_id’ already exists at this time, the behaviour depends on the ‘replace_running_query’ parameter.

`0` (default) – Throw an exception (do not allow the query to run if a query with the same ‘query_id’ is already running).

`1` – Cancel the old query and start running the new one.

Set this parameter to 1 for implementing suggestions for segmentation conditions. After entering the next character, if the old query hasn’t finished yet, it should be cancelled.
)", 0) \
    DECLARE(UInt64, max_remote_read_network_bandwidth, 0, R"(
The maximum speed of data exchange over the network in bytes per second for read.
)", 0) \
    DECLARE(UInt64, max_remote_write_network_bandwidth, 0, R"(
The maximum speed of data exchange over the network in bytes per second for write.
)", 0) \
    DECLARE(UInt64, max_local_read_bandwidth, 0, R"(
The maximum speed of local reads in bytes per second.
)", 0) \
    DECLARE(UInt64, max_local_write_bandwidth, 0, R"(
The maximum speed of local writes in bytes per second.
)", 0) \
    DECLARE(Bool, stream_like_engine_allow_direct_select, false, R"(
Allow direct SELECT query for Kafka, RabbitMQ, FileLog, Redis Streams, and NATS engines. In case there are attached materialized views, SELECT query is not allowed even if this setting is enabled.
)", 0) \
    DECLARE(String, stream_like_engine_insert_queue, "", R"(
When stream-like engine reads from multiple queues, the user will need to select one queue to insert into when writing. Used by Redis Streams and NATS.
)", 0) \
    DECLARE(Bool, dictionary_validate_primary_key_type, false, R"(
Validate primary key type for dictionaries. By default id type for simple layouts will be implicitly converted to UInt64.
)", 0) \
    DECLARE(Bool, distributed_insert_skip_read_only_replicas, false, R"(
Enables skipping read-only replicas for INSERT queries into Distributed.

Possible values:

- 0 — INSERT was as usual, if it will go to read-only replica it will fail
- 1 — Initiator will skip read-only replicas before sending data to shards.
)", 0) \
    DECLARE(Bool, distributed_foreground_insert, false, R"(
Enables or disables synchronous data insertion into a [Distributed](../../engines/table-engines/special/distributed.md/#distributed) table.

By default, when inserting data into a `Distributed` table, the ClickHouse server sends data to cluster nodes in background mode. When `distributed_foreground_insert=1`, the data is processed synchronously, and the `INSERT` operation succeeds only after all the data is saved on all shards (at least one replica for each shard if `internal_replication` is true).

Possible values:

- 0 — Data is inserted in background mode.
- 1 — Data is inserted in synchronous mode.

Cloud default value: `1`.

**See Also**

- [Distributed Table Engine](../../engines/table-engines/special/distributed.md/#distributed)
- [Managing Distributed Tables](../../sql-reference/statements/system.md/#query-language-system-distributed)
)", 0) ALIAS(insert_distributed_sync) \
    DECLARE(UInt64, distributed_background_insert_timeout, 0, R"(
Timeout for insert query into distributed. Setting is used only with insert_distributed_sync enabled. Zero value means no timeout.
)", 0) ALIAS(insert_distributed_timeout) \
    DECLARE(Milliseconds, distributed_background_insert_sleep_time_ms, 100, R"(
Base interval for the [Distributed](../../engines/table-engines/special/distributed.md) table engine to send data. The actual interval grows exponentially in the event of errors.

Possible values:

- A positive integer number of milliseconds.
)", 0) ALIAS(distributed_directory_monitor_sleep_time_ms) \
    DECLARE(Milliseconds, distributed_background_insert_max_sleep_time_ms, 30000, R"(
Maximum interval for the [Distributed](../../engines/table-engines/special/distributed.md) table engine to send data. Limits exponential growth of the interval set in the [distributed_background_insert_sleep_time_ms](#distributed_background_insert_sleep_time_ms) setting.

Possible values:

- A positive integer number of milliseconds.
)", 0) ALIAS(distributed_directory_monitor_max_sleep_time_ms) \
    \
    DECLARE(Bool, distributed_background_insert_batch, false, R"(
Enables/disables inserted data sending in batches.

When batch sending is enabled, the [Distributed](../../engines/table-engines/special/distributed.md) table engine tries to send multiple files of inserted data in one operation instead of sending them separately. Batch sending improves cluster performance by better-utilizing server and network resources.

Possible values:

- 1 — Enabled.
- 0 — Disabled.
)", 0) ALIAS(distributed_directory_monitor_batch_inserts) \
    DECLARE(Bool, distributed_background_insert_split_batch_on_failure, false, R"(
Enables/disables splitting batches on failures.

Sometimes sending particular batch to the remote shard may fail, because of some complex pipeline after (i.e. `MATERIALIZED VIEW` with `GROUP BY`) due to `Memory limit exceeded` or similar errors. In this case, retrying will not help (and this will stuck distributed sends for the table) but sending files from that batch one by one may succeed INSERT.

So installing this setting to `1` will disable batching for such batches (i.e. temporary disables `distributed_background_insert_batch` for failed batches).

Possible values:

- 1 — Enabled.
- 0 — Disabled.

:::note
This setting also affects broken batches (that may appears because of abnormal server (machine) termination and no `fsync_after_insert`/`fsync_directories` for [Distributed](../../engines/table-engines/special/distributed.md) table engine).
:::

:::note
You should not rely on automatic batch splitting, since this may hurt performance.
:::
)", 0) ALIAS(distributed_directory_monitor_split_batch_on_failure) \
    \
    DECLARE(Bool, optimize_move_to_prewhere, true, R"(
Enables or disables automatic [PREWHERE](../../sql-reference/statements/select/prewhere.md) optimization in [SELECT](../../sql-reference/statements/select/index.md) queries.

Works only for [*MergeTree](../../engines/table-engines/mergetree-family/index.md) tables.

Possible values:

- 0 — Automatic `PREWHERE` optimization is disabled.
- 1 — Automatic `PREWHERE` optimization is enabled.
)", 0) \
    DECLARE(Bool, optimize_move_to_prewhere_if_final, false, R"(
Enables or disables automatic [PREWHERE](../../sql-reference/statements/select/prewhere.md) optimization in [SELECT](../../sql-reference/statements/select/index.md) queries with [FINAL](../../sql-reference/statements/select/from.md#select-from-final) modifier.

Works only for [*MergeTree](../../engines/table-engines/mergetree-family/index.md) tables.

Possible values:

- 0 — Automatic `PREWHERE` optimization in `SELECT` queries with `FINAL` modifier is disabled.
- 1 — Automatic `PREWHERE` optimization in `SELECT` queries with `FINAL` modifier is enabled.

**See Also**

- [optimize_move_to_prewhere](#optimize_move_to_prewhere) setting
)", 0) \
    DECLARE(Bool, move_all_conditions_to_prewhere, true, R"(
Move all viable conditions from WHERE to PREWHERE
)", 0) \
    DECLARE(Bool, enable_multiple_prewhere_read_steps, true, R"(
Move more conditions from WHERE to PREWHERE and do reads from disk and filtering in multiple steps if there are multiple conditions combined with AND
)", 0) \
    DECLARE(Bool, move_primary_key_columns_to_end_of_prewhere, true, R"(
Move PREWHERE conditions containing primary key columns to the end of AND chain. It is likely that these conditions are taken into account during primary key analysis and thus will not contribute a lot to PREWHERE filtering.
)", 0) \
    DECLARE(Bool, allow_reorder_prewhere_conditions, true, R"(
When moving conditions from WHERE to PREWHERE, allow reordering them to optimize filtering
)", 0) \
    \
    DECLARE(UInt64, alter_sync, 1, R"(
Allows to set up waiting for actions to be executed on replicas by [ALTER](../../sql-reference/statements/alter/index.md), [OPTIMIZE](../../sql-reference/statements/optimize.md) or [TRUNCATE](../../sql-reference/statements/truncate.md) queries.

Possible values:

- 0 — Do not wait.
- 1 — Wait for own execution.
- 2 — Wait for everyone.

Cloud default value: `0`.

:::note
`alter_sync` is applicable to `Replicated` tables only, it does nothing to alters of not `Replicated` tables.
:::
)", 0) ALIAS(replication_alter_partitions_sync) \
    DECLARE(Int64, replication_wait_for_inactive_replica_timeout, 120, R"(
Specifies how long (in seconds) to wait for inactive replicas to execute [ALTER](../../sql-reference/statements/alter/index.md), [OPTIMIZE](../../sql-reference/statements/optimize.md) or [TRUNCATE](../../sql-reference/statements/truncate.md) queries.

Possible values:

- 0 — Do not wait.
- Negative integer — Wait for unlimited time.
- Positive integer — The number of seconds to wait.
)", 0) \
    DECLARE(Bool, alter_move_to_space_execute_async, false, R"(
Execute ALTER TABLE MOVE ... TO [DISK|VOLUME] asynchronously
)", 0) \
    \
    DECLARE(LoadBalancing, load_balancing, LoadBalancing::RANDOM, R"(
Specifies the algorithm of replicas selection that is used for distributed query processing.

ClickHouse supports the following algorithms of choosing replicas:

- [Random](#load_balancing-random) (by default)
- [Nearest hostname](#load_balancing-nearest_hostname)
- [Hostname levenshtein distance](#load_balancing-hostname_levenshtein_distance)
- [In order](#load_balancing-in_order)
- [First or random](#load_balancing-first_or_random)
- [Round robin](#load_balancing-round_robin)

See also:

- [distributed_replica_max_ignored_errors](#distributed_replica_max_ignored_errors)

### Random (by Default) {#load_balancing-random}

``` sql
load_balancing = random
```

The number of errors is counted for each replica. The query is sent to the replica with the fewest errors, and if there are several of these, to anyone of them.
Disadvantages: Server proximity is not accounted for; if the replicas have different data, you will also get different data.

### Nearest Hostname {#load_balancing-nearest_hostname}

``` sql
load_balancing = nearest_hostname
```

The number of errors is counted for each replica. Every 5 minutes, the number of errors is integrally divided by 2. Thus, the number of errors is calculated for a recent time with exponential smoothing. If there is one replica with a minimal number of errors (i.e. errors occurred recently on the other replicas), the query is sent to it. If there are multiple replicas with the same minimal number of errors, the query is sent to the replica with a hostname that is most similar to the server’s hostname in the config file (for the number of different characters in identical positions, up to the minimum length of both hostnames).

For instance, example01-01-1 and example01-01-2 are different in one position, while example01-01-1 and example01-02-2 differ in two places.
This method might seem primitive, but it does not require external data about network topology, and it does not compare IP addresses, which would be complicated for our IPv6 addresses.

Thus, if there are equivalent replicas, the closest one by name is preferred.
We can also assume that when sending a query to the same server, in the absence of failures, a distributed query will also go to the same servers. So even if different data is placed on the replicas, the query will return mostly the same results.

### Hostname levenshtein distance {#load_balancing-hostname_levenshtein_distance}

``` sql
load_balancing = hostname_levenshtein_distance
```

Just like `nearest_hostname`, but it compares hostname in a [levenshtein distance](https://en.wikipedia.org/wiki/Levenshtein_distance) manner. For example:

``` text
example-clickhouse-0-0 ample-clickhouse-0-0
1

example-clickhouse-0-0 example-clickhouse-1-10
2

example-clickhouse-0-0 example-clickhouse-12-0
3
```

### In Order {#load_balancing-in_order}

``` sql
load_balancing = in_order
```

Replicas with the same number of errors are accessed in the same order as they are specified in the configuration.
This method is appropriate when you know exactly which replica is preferable.

### First or Random {#load_balancing-first_or_random}

``` sql
load_balancing = first_or_random
```

This algorithm chooses the first replica in the set or a random replica if the first is unavailable. It’s effective in cross-replication topology setups, but useless in other configurations.

The `first_or_random` algorithm solves the problem of the `in_order` algorithm. With `in_order`, if one replica goes down, the next one gets a double load while the remaining replicas handle the usual amount of traffic. When using the `first_or_random` algorithm, the load is evenly distributed among replicas that are still available.

It's possible to explicitly define what the first replica is by using the setting `load_balancing_first_offset`. This gives more control to rebalance query workloads among replicas.

### Round Robin {#load_balancing-round_robin}

``` sql
load_balancing = round_robin
```

This algorithm uses a round-robin policy across replicas with the same number of errors (only the queries with `round_robin` policy is accounted).
)", 0) \
    DECLARE(UInt64, load_balancing_first_offset, 0, R"(
Which replica to preferably send a query when FIRST_OR_RANDOM load balancing strategy is used.
)", 0) \
    \
    DECLARE(TotalsMode, totals_mode, TotalsMode::AFTER_HAVING_EXCLUSIVE, R"(
How to calculate TOTALS when HAVING is present, as well as when max_rows_to_group_by and group_by_overflow_mode = ‘any’ are present.
See the section “WITH TOTALS modifier”.
)", IMPORTANT) \
    DECLARE(Float, totals_auto_threshold, 0.5, R"(
The threshold for `totals_mode = 'auto'`.
See the section “WITH TOTALS modifier”.
)", 0) \
    \
    DECLARE(Bool, allow_suspicious_low_cardinality_types, false, R"(
Allows or restricts using [LowCardinality](../../sql-reference/data-types/lowcardinality.md) with data types with fixed size of 8 bytes or less: numeric data types and `FixedString(8_bytes_or_less)`.

For small fixed values using of `LowCardinality` is usually inefficient, because ClickHouse stores a numeric index for each row. As a result:

- Disk space usage can rise.
- RAM consumption can be higher, depending on a dictionary size.
- Some functions can work slower due to extra coding/encoding operations.

Merge times in [MergeTree](../../engines/table-engines/mergetree-family/mergetree.md)-engine tables can grow due to all the reasons described above.

Possible values:

- 1 — Usage of `LowCardinality` is not restricted.
- 0 — Usage of `LowCardinality` is restricted.
)", 0) \
    DECLARE(Bool, allow_suspicious_fixed_string_types, false, R"(
In CREATE TABLE statement allows creating columns of type FixedString(n) with n > 256. FixedString with length >= 256 is suspicious and most likely indicates a misuse
)", 0) \
    DECLARE(Bool, allow_suspicious_indices, false, R"(
Reject primary/secondary indexes and sorting keys with identical expressions
)", 0) \
    DECLARE(Bool, allow_suspicious_ttl_expressions, false, R"(
Reject TTL expressions that don't depend on any of table's columns. It indicates a user error most of the time.
)", 0) \
    DECLARE(Bool, allow_suspicious_variant_types, false, R"(
In CREATE TABLE statement allows specifying Variant type with similar variant types (for example, with different numeric or date types). Enabling this setting may introduce some ambiguity when working with values with similar types.
)", 0) \
    DECLARE(Bool, allow_suspicious_primary_key, false, R"(
Allow suspicious `PRIMARY KEY`/`ORDER BY` for MergeTree (i.e. SimpleAggregateFunction).
)", 0) \
    DECLARE(Bool, allow_suspicious_types_in_group_by, false, R"(
Allows or restricts using [Variant](../../sql-reference/data-types/variant.md) and [Dynamic](../../sql-reference/data-types/dynamic.md) types in GROUP BY keys.
)", 0) \
    DECLARE(Bool, allow_suspicious_types_in_order_by, false, R"(
Allows or restricts using [Variant](../../sql-reference/data-types/variant.md) and [Dynamic](../../sql-reference/data-types/dynamic.md) types in ORDER BY keys.
)", 0) \
    DECLARE(Bool, compile_expressions, false, R"(
Compile some scalar functions and operators to native code. Due to a bug in the LLVM compiler infrastructure, on AArch64 machines, it is known to lead to a nullptr dereference and, consequently, server crash. Do not enable this setting.
)", 0) \
    DECLARE(UInt64, min_count_to_compile_expression, 3, R"(
Minimum count of executing same expression before it is get compiled.
)", 0) \
    DECLARE(Bool, compile_aggregate_expressions, true, R"(
Enables or disables JIT-compilation of aggregate functions to native code. Enabling this setting can improve the performance.

Possible values:

- 0 — Aggregation is done without JIT compilation.
- 1 — Aggregation is done using JIT compilation.

**See Also**

- [min_count_to_compile_aggregate_expression](#min_count_to_compile_aggregate_expression)
)", 0) \
    DECLARE(UInt64, min_count_to_compile_aggregate_expression, 3, R"(
The minimum number of identical aggregate expressions to start JIT-compilation. Works only if the [compile_aggregate_expressions](#compile_aggregate_expressions) setting is enabled.

Possible values:

- Positive integer.
- 0 — Identical aggregate expressions are always JIT-compiled.
)", 0) \
    DECLARE(Bool, compile_sort_description, true, R"(
Compile sort description to native code.
)", 0) \
    DECLARE(UInt64, min_count_to_compile_sort_description, 3, R"(
The number of identical sort descriptions before they are JIT-compiled
)", 0) \
    DECLARE(UInt64, group_by_two_level_threshold, 100000, R"(
From what number of keys, a two-level aggregation starts. 0 - the threshold is not set.
)", 0) \
    DECLARE(UInt64, group_by_two_level_threshold_bytes, 50000000, R"(
From what size of the aggregation state in bytes, a two-level aggregation begins to be used. 0 - the threshold is not set. Two-level aggregation is used when at least one of the thresholds is triggered.
)", 0) \
    DECLARE(Bool, distributed_aggregation_memory_efficient, true, R"(
Is the memory-saving mode of distributed aggregation enabled.
)", 0) \
    DECLARE(UInt64, aggregation_memory_efficient_merge_threads, 0, R"(
Number of threads to use for merge intermediate aggregation results in memory efficient mode. When bigger, then more memory is consumed. 0 means - same as 'max_threads'.
)", 0) \
    DECLARE(Bool, enable_memory_bound_merging_of_aggregation_results, true, R"(
Enable memory bound merging strategy for aggregation.
)", 0) \
    DECLARE(Bool, enable_positional_arguments, true, R"(
Enables or disables supporting positional arguments for [GROUP BY](../../sql-reference/statements/select/group-by.md), [LIMIT BY](../../sql-reference/statements/select/limit-by.md), [ORDER BY](../../sql-reference/statements/select/order-by.md) statements.

Possible values:

- 0 — Positional arguments aren't supported.
- 1 — Positional arguments are supported: column numbers can use instead of column names.

**Example**

Query:

```sql
CREATE TABLE positional_arguments(one Int, two Int, three Int) ENGINE=Memory();

INSERT INTO positional_arguments VALUES (10, 20, 30), (20, 20, 10), (30, 10, 20);

SELECT * FROM positional_arguments ORDER BY 2,3;
```

Result:

```text
┌─one─┬─two─┬─three─┐
│  30 │  10 │   20  │
│  20 │  20 │   10  │
│  10 │  20 │   30  │
└─────┴─────┴───────┘
```
)", 0) \
    DECLARE(Bool, enable_extended_results_for_datetime_functions, false, R"(
Enables or disables returning results of type:
- `Date32` with extended range (compared to type `Date`) for functions [toStartOfYear](../../sql-reference/functions/date-time-functions.md#tostartofyear), [toStartOfISOYear](../../sql-reference/functions/date-time-functions.md#tostartofisoyear), [toStartOfQuarter](../../sql-reference/functions/date-time-functions.md#tostartofquarter), [toStartOfMonth](../../sql-reference/functions/date-time-functions.md#tostartofmonth), [toLastDayOfMonth](../../sql-reference/functions/date-time-functions.md#tolastdayofmonth), [toStartOfWeek](../../sql-reference/functions/date-time-functions.md#tostartofweek), [toLastDayOfWeek](../../sql-reference/functions/date-time-functions.md#tolastdayofweek) and [toMonday](../../sql-reference/functions/date-time-functions.md#tomonday).
- `DateTime64` with extended range (compared to type `DateTime`) for functions [toStartOfDay](../../sql-reference/functions/date-time-functions.md#tostartofday), [toStartOfHour](../../sql-reference/functions/date-time-functions.md#tostartofhour), [toStartOfMinute](../../sql-reference/functions/date-time-functions.md#tostartofminute), [toStartOfFiveMinutes](../../sql-reference/functions/date-time-functions.md#tostartoffiveminutes), [toStartOfTenMinutes](../../sql-reference/functions/date-time-functions.md#tostartoftenminutes), [toStartOfFifteenMinutes](../../sql-reference/functions/date-time-functions.md#tostartoffifteenminutes) and [timeSlot](../../sql-reference/functions/date-time-functions.md#timeslot).

Possible values:

- 0 — Functions return `Date` or `DateTime` for all types of arguments.
- 1 — Functions return `Date32` or `DateTime64` for `Date32` or `DateTime64` arguments and `Date` or `DateTime` otherwise.
)", 0) \
    DECLARE(Bool, allow_nonconst_timezone_arguments, false, R"(
Allow non-const timezone arguments in certain time-related functions like toTimeZone(), fromUnixTimestamp*(), snowflakeToDateTime*()
)", 0) \
    DECLARE(Bool, function_locate_has_mysql_compatible_argument_order, true, R"(
Controls the order of arguments in function [locate](../../sql-reference/functions/string-search-functions.md#locate).

Possible values:

- 0 — Function `locate` accepts arguments `(haystack, needle[, start_pos])`.
- 1 — Function `locate` accepts arguments `(needle, haystack, [, start_pos])` (MySQL-compatible behavior)
)", 0) \
    \
    DECLARE(Bool, group_by_use_nulls, false, R"(
Changes the way the [GROUP BY clause](/docs/en/sql-reference/statements/select/group-by.md) treats the types of aggregation keys.
When the `ROLLUP`, `CUBE`, or `GROUPING SETS` specifiers are used, some aggregation keys may not be used to produce some result rows.
Columns for these keys are filled with either default value or `NULL` in corresponding rows depending on this setting.

Possible values:

- 0 — The default value for the aggregation key type is used to produce missing values.
- 1 — ClickHouse executes `GROUP BY` the same way as the SQL standard says. The types of aggregation keys are converted to [Nullable](/docs/en/sql-reference/data-types/nullable.md/#data_type-nullable). Columns for corresponding aggregation keys are filled with [NULL](/docs/en/sql-reference/syntax.md) for rows that didn't use it.

See also:

- [GROUP BY clause](/docs/en/sql-reference/statements/select/group-by.md)
)", 0) \
    \
    DECLARE(Bool, skip_unavailable_shards, false, R"(
Enables or disables silently skipping of unavailable shards.

Shard is considered unavailable if all its replicas are unavailable. A replica is unavailable in the following cases:

- ClickHouse can’t connect to replica for any reason.

    When connecting to a replica, ClickHouse performs several attempts. If all these attempts fail, the replica is considered unavailable.

- Replica can’t be resolved through DNS.

    If replica’s hostname can’t be resolved through DNS, it can indicate the following situations:

    - Replica’s host has no DNS record. It can occur in systems with dynamic DNS, for example, [Kubernetes](https://kubernetes.io), where nodes can be unresolvable during downtime, and this is not an error.

    - Configuration error. ClickHouse configuration file contains a wrong hostname.

Possible values:

- 1 — skipping enabled.

    If a shard is unavailable, ClickHouse returns a result based on partial data and does not report node availability issues.

- 0 — skipping disabled.

    If a shard is unavailable, ClickHouse throws an exception.
)", 0) \
    \
    DECLARE(UInt64, parallel_distributed_insert_select, 0, R"(
Enables parallel distributed `INSERT ... SELECT` query.

If we execute `INSERT INTO distributed_table_a SELECT ... FROM distributed_table_b` queries and both tables use the same cluster, and both tables are either [replicated](../../engines/table-engines/mergetree-family/replication.md) or non-replicated, then this query is processed locally on every shard.

Possible values:

- 0 — Disabled.
- 1 — `SELECT` will be executed on each shard from the underlying table of the distributed engine.
- 2 — `SELECT` and `INSERT` will be executed on each shard from/to the underlying table of the distributed engine.
)", 0) \
    DECLARE(UInt64, distributed_group_by_no_merge, 0, R"(
Do not merge aggregation states from different servers for distributed query processing, you can use this in case it is for certain that there are different keys on different shards

Possible values:

- `0` — Disabled (final query processing is done on the initiator node).
- `1` - Do not merge aggregation states from different servers for distributed query processing (query completely processed on the shard, initiator only proxy the data), can be used in case it is for certain that there are different keys on different shards.
- `2` - Same as `1` but applies `ORDER BY` and `LIMIT` (it is not possible when the query processed completely on the remote node, like for `distributed_group_by_no_merge=1`) on the initiator (can be used for queries with `ORDER BY` and/or `LIMIT`).

**Example**

```sql
SELECT *
FROM remote('127.0.0.{2,3}', system.one)
GROUP BY dummy
LIMIT 1
SETTINGS distributed_group_by_no_merge = 1
FORMAT PrettyCompactMonoBlock

┌─dummy─┐
│     0 │
│     0 │
└───────┘
```

```sql
SELECT *
FROM remote('127.0.0.{2,3}', system.one)
GROUP BY dummy
LIMIT 1
SETTINGS distributed_group_by_no_merge = 2
FORMAT PrettyCompactMonoBlock

┌─dummy─┐
│     0 │
└───────┘
```
)", 0) \
    DECLARE(UInt64, distributed_push_down_limit, 1, R"(
Enables or disables [LIMIT](#limit) applying on each shard separately.

This will allow to avoid:
- Sending extra rows over network;
- Processing rows behind the limit on the initiator.

Starting from 21.9 version you cannot get inaccurate results anymore, since `distributed_push_down_limit` changes query execution only if at least one of the conditions met:
- [distributed_group_by_no_merge](#distributed-group-by-no-merge) > 0.
- Query **does not have** `GROUP BY`/`DISTINCT`/`LIMIT BY`, but it has `ORDER BY`/`LIMIT`.
- Query **has** `GROUP BY`/`DISTINCT`/`LIMIT BY` with `ORDER BY`/`LIMIT` and:
    - [optimize_skip_unused_shards](#optimize-skip-unused-shards) is enabled.
    - [optimize_distributed_group_by_sharding_key](#optimize-distributed-group-by-sharding-key) is enabled.

Possible values:

- 0 — Disabled.
- 1 — Enabled.

See also:

- [distributed_group_by_no_merge](#distributed-group-by-no-merge)
- [optimize_skip_unused_shards](#optimize-skip-unused-shards)
- [optimize_distributed_group_by_sharding_key](#optimize-distributed-group-by-sharding-key)
)", 0) \
    DECLARE(Bool, optimize_distributed_group_by_sharding_key, true, R"(
Optimize `GROUP BY sharding_key` queries, by avoiding costly aggregation on the initiator server (which will reduce memory usage for the query on the initiator server).

The following types of queries are supported (and all combinations of them):

- `SELECT DISTINCT [..., ]sharding_key[, ...] FROM dist`
- `SELECT ... FROM dist GROUP BY sharding_key[, ...]`
- `SELECT ... FROM dist GROUP BY sharding_key[, ...] ORDER BY x`
- `SELECT ... FROM dist GROUP BY sharding_key[, ...] LIMIT 1`
- `SELECT ... FROM dist GROUP BY sharding_key[, ...] LIMIT 1 BY x`

The following types of queries are not supported (support for some of them may be added later):

- `SELECT ... GROUP BY sharding_key[, ...] WITH TOTALS`
- `SELECT ... GROUP BY sharding_key[, ...] WITH ROLLUP`
- `SELECT ... GROUP BY sharding_key[, ...] WITH CUBE`
- `SELECT ... GROUP BY sharding_key[, ...] SETTINGS extremes=1`

Possible values:

- 0 — Disabled.
- 1 — Enabled.

See also:

- [distributed_group_by_no_merge](#distributed-group-by-no-merge)
- [distributed_push_down_limit](#distributed-push-down-limit)
- [optimize_skip_unused_shards](#optimize-skip-unused-shards)

:::note
Right now it requires `optimize_skip_unused_shards` (the reason behind this is that one day it may be enabled by default, and it will work correctly only if data was inserted via Distributed table, i.e. data is distributed according to sharding_key).
:::
)", 0) \
    DECLARE(UInt64, optimize_skip_unused_shards_limit, 1000, R"(
Limit for number of sharding key values, turns off `optimize_skip_unused_shards` if the limit is reached.

Too many values may require significant amount for processing, while the benefit is doubtful, since if you have huge number of values in `IN (...)`, then most likely the query will be sent to all shards anyway.
)", 0) \
    DECLARE(Bool, optimize_skip_unused_shards, false, R"(
Enables or disables skipping of unused shards for [SELECT](../../sql-reference/statements/select/index.md) queries that have sharding key condition in `WHERE/PREWHERE` (assuming that the data is distributed by sharding key, otherwise a query yields incorrect result).

Possible values:

- 0 — Disabled.
- 1 — Enabled.
)", 0) \
    DECLARE(Bool, optimize_skip_unused_shards_rewrite_in, true, R"(
Rewrite IN in query for remote shards to exclude values that does not belong to the shard (requires optimize_skip_unused_shards).

Possible values:

- 0 — Disabled.
- 1 — Enabled.
)", 0) \
    DECLARE(Bool, allow_nondeterministic_optimize_skip_unused_shards, false, R"(
Allow nondeterministic (like `rand` or `dictGet`, since later has some caveats with updates) functions in sharding key.

Possible values:

- 0 — Disallowed.
- 1 — Allowed.
)", 0) \
    DECLARE(UInt64, force_optimize_skip_unused_shards, 0, R"(
Enables or disables query execution if [optimize_skip_unused_shards](#optimize-skip-unused-shards) is enabled and skipping of unused shards is not possible. If the skipping is not possible and the setting is enabled, an exception will be thrown.

Possible values:

- 0 — Disabled. ClickHouse does not throw an exception.
- 1 — Enabled. Query execution is disabled only if the table has a sharding key.
- 2 — Enabled. Query execution is disabled regardless of whether a sharding key is defined for the table.
)", 0) \
    DECLARE(UInt64, optimize_skip_unused_shards_nesting, 0, R"(
Controls [`optimize_skip_unused_shards`](#optimize-skip-unused-shards) (hence still requires [`optimize_skip_unused_shards`](#optimize-skip-unused-shards)) depends on the nesting level of the distributed query (case when you have `Distributed` table that look into another `Distributed` table).

Possible values:

- 0 — Disabled, `optimize_skip_unused_shards` works always.
- 1 — Enables `optimize_skip_unused_shards` only for the first level.
- 2 — Enables `optimize_skip_unused_shards` up to the second level.
)", 0) \
    DECLARE(UInt64, force_optimize_skip_unused_shards_nesting, 0, R"(
Controls [`force_optimize_skip_unused_shards`](#force-optimize-skip-unused-shards) (hence still requires [`force_optimize_skip_unused_shards`](#force-optimize-skip-unused-shards)) depends on the nesting level of the distributed query (case when you have `Distributed` table that look into another `Distributed` table).

Possible values:

- 0 - Disabled, `force_optimize_skip_unused_shards` works always.
- 1 — Enables `force_optimize_skip_unused_shards` only for the first level.
- 2 — Enables `force_optimize_skip_unused_shards` up to the second level.
)", 0) \
    \
    DECLARE(Bool, input_format_parallel_parsing, true, R"(
Enables or disables order-preserving parallel parsing of data formats. Supported only for [TSV](../../interfaces/formats.md/#tabseparated), [TSKV](../../interfaces/formats.md/#tskv), [CSV](../../interfaces/formats.md/#csv) and [JSONEachRow](../../interfaces/formats.md/#jsoneachrow) formats.

Possible values:

- 1 — Enabled.
- 0 — Disabled.
)", 0) \
    DECLARE(UInt64, min_chunk_bytes_for_parallel_parsing, (10 * 1024 * 1024), R"(
- Type: unsigned int
- Default value: 1 MiB

The minimum chunk size in bytes, which each thread will parse in parallel.
)", 0) \
    DECLARE(Bool, output_format_parallel_formatting, true, R"(
Enables or disables parallel formatting of data formats. Supported only for [TSV](../../interfaces/formats.md/#tabseparated), [TSKV](../../interfaces/formats.md/#tskv), [CSV](../../interfaces/formats.md/#csv) and [JSONEachRow](../../interfaces/formats.md/#jsoneachrow) formats.

Possible values:

- 1 — Enabled.
- 0 — Disabled.
)", 0) \
    DECLARE(UInt64, output_format_compression_level, 3, R"(
Default compression level if query output is compressed. The setting is applied when `SELECT` query has `INTO OUTFILE` or when writing to table functions `file`, `url`, `hdfs`, `s3`, or `azureBlobStorage`.

Possible values: from `1` to `22`
)", 0) \
    DECLARE(UInt64, output_format_compression_zstd_window_log, 0, R"(
Can be used when the output compression method is `zstd`. If greater than `0`, this setting explicitly sets compression window size (power of `2`) and enables a long-range mode for zstd compression. This can help to achieve a better compression ratio.

Possible values: non-negative numbers. Note that if the value is too small or too big, `zstdlib` will throw an exception. Typical values are from `20` (window size = `1MB`) to `30` (window size = `1GB`).
)", 0) \
    DECLARE(Bool, enable_parsing_to_custom_serialization, true, R"(
If true then data can be parsed directly to columns with custom serialization (e.g. Sparse) according to hints for serialization got from the table.
)", 0) \
    \
    DECLARE(UInt64, merge_tree_min_rows_for_concurrent_read, (20 * 8192), R"(
If the number of rows to be read from a file of a [MergeTree](../../engines/table-engines/mergetree-family/mergetree.md) table exceeds `merge_tree_min_rows_for_concurrent_read` then ClickHouse tries to perform a concurrent reading from this file on several threads.

Possible values:

- Positive integer.
)", 0) \
    DECLARE(UInt64, merge_tree_min_bytes_for_concurrent_read, (24 * 10 * 1024 * 1024), R"(
If the number of bytes to read from one file of a [MergeTree](../../engines/table-engines/mergetree-family/mergetree.md)-engine table exceeds `merge_tree_min_bytes_for_concurrent_read`, then ClickHouse tries to concurrently read from this file in several threads.

Possible value:

- Positive integer.
)", 0) \
    DECLARE(UInt64, merge_tree_min_rows_for_seek, 0, R"(
If the distance between two data blocks to be read in one file is less than `merge_tree_min_rows_for_seek` rows, then ClickHouse does not seek through the file but reads the data sequentially.

Possible values:

- Any positive integer.
)", 0) \
    DECLARE(UInt64, merge_tree_min_bytes_for_seek, 0, R"(
If the distance between two data blocks to be read in one file is less than `merge_tree_min_bytes_for_seek` bytes, then ClickHouse sequentially reads a range of file that contains both blocks, thus avoiding extra seek.

Possible values:

- Any positive integer.
)", 0) \
    DECLARE(UInt64, merge_tree_coarse_index_granularity, 8, R"(
When searching for data, ClickHouse checks the data marks in the index file. If ClickHouse finds that required keys are in some range, it divides this range into `merge_tree_coarse_index_granularity` subranges and searches the required keys there recursively.

Possible values:

- Any positive even integer.
)", 0) \
    DECLARE(UInt64, merge_tree_max_rows_to_use_cache, (128 * 8192), R"(
If ClickHouse should read more than `merge_tree_max_rows_to_use_cache` rows in one query, it does not use the cache of uncompressed blocks.

The cache of uncompressed blocks stores data extracted for queries. ClickHouse uses this cache to speed up responses to repeated small queries. This setting protects the cache from trashing by queries that read a large amount of data. The [uncompressed_cache_size](../../operations/server-configuration-parameters/settings.md/#server-settings-uncompressed_cache_size) server setting defines the size of the cache of uncompressed blocks.

Possible values:

- Any positive integer.
)", 0) \
    DECLARE(UInt64, merge_tree_max_bytes_to_use_cache, (192 * 10 * 1024 * 1024), R"(
If ClickHouse should read more than `merge_tree_max_bytes_to_use_cache` bytes in one query, it does not use the cache of uncompressed blocks.

The cache of uncompressed blocks stores data extracted for queries. ClickHouse uses this cache to speed up responses to repeated small queries. This setting protects the cache from trashing by queries that read a large amount of data. The [uncompressed_cache_size](../../operations/server-configuration-parameters/settings.md/#server-settings-uncompressed_cache_size) server setting defines the size of the cache of uncompressed blocks.

Possible values:

- Any positive integer.
)", 0) \
    DECLARE(Bool, do_not_merge_across_partitions_select_final, false, R"(
Merge parts only in one partition in select final
)", 0) \
    DECLARE(Bool, split_parts_ranges_into_intersecting_and_non_intersecting_final, true, R"(
Split parts ranges into intersecting and non intersecting during FINAL optimization
)", 0) \
    DECLARE(Bool, split_intersecting_parts_ranges_into_layers_final, true, R"(
Split intersecting parts ranges into layers during FINAL optimization
)", 0) \
    \
    DECLARE(UInt64, mysql_max_rows_to_insert, 65536, R"(
The maximum number of rows in MySQL batch insertion of the MySQL storage engine
)", 0) \
    DECLARE(Bool, mysql_map_string_to_text_in_show_columns, true, R"(
When enabled, [String](../../sql-reference/data-types/string.md) ClickHouse data type will be displayed as `TEXT` in [SHOW COLUMNS](../../sql-reference/statements/show.md#show_columns).

Has an effect only when the connection is made through the MySQL wire protocol.

- 0 - Use `BLOB`.
- 1 - Use `TEXT`.
)", 0) \
    DECLARE(Bool, mysql_map_fixed_string_to_text_in_show_columns, true, R"(
When enabled, [FixedString](../../sql-reference/data-types/fixedstring.md) ClickHouse data type will be displayed as `TEXT` in [SHOW COLUMNS](../../sql-reference/statements/show.md#show_columns).

Has an effect only when the connection is made through the MySQL wire protocol.

- 0 - Use `BLOB`.
- 1 - Use `TEXT`.
)", 0) \
    \
    DECLARE(UInt64, optimize_min_equality_disjunction_chain_length, 3, R"(
The minimum length of the expression `expr = x1 OR ... expr = xN` for optimization
)", 0) \
    DECLARE(UInt64, optimize_min_inequality_conjunction_chain_length, 3, R"(
The minimum length of the expression `expr <> x1 AND ... expr <> xN` for optimization
)", 0) \
    \
    DECLARE(UInt64, min_bytes_to_use_direct_io, 0, R"(
The minimum data volume required for using direct I/O access to the storage disk.

ClickHouse uses this setting when reading data from tables. If the total storage volume of all the data to be read exceeds `min_bytes_to_use_direct_io` bytes, then ClickHouse reads the data from the storage disk with the `O_DIRECT` option.

Possible values:

- 0 — Direct I/O is disabled.
- Positive integer.
)", 0) \
    DECLARE(UInt64, min_bytes_to_use_mmap_io, 0, R"(
This is an experimental setting. Sets the minimum amount of memory for reading large files without copying data from the kernel to userspace. Recommended threshold is about 64 MB, because [mmap/munmap](https://en.wikipedia.org/wiki/Mmap) is slow. It makes sense only for large files and helps only if data reside in the page cache.

Possible values:

- Positive integer.
- 0 — Big files read with only copying data from kernel to userspace.
)", 0) \
    DECLARE(Bool, checksum_on_read, true, R"(
Validate checksums on reading. It is enabled by default and should be always enabled in production. Please do not expect any benefits in disabling this setting. It may only be used for experiments and benchmarks. The setting is only applicable for tables of MergeTree family. Checksums are always validated for other table engines and when receiving data over the network.
)", 0) \
    \
    DECLARE(Bool, force_index_by_date, false, R"(
Disables query execution if the index can’t be used by date.

Works with tables in the MergeTree family.

If `force_index_by_date=1`, ClickHouse checks whether the query has a date key condition that can be used for restricting data ranges. If there is no suitable condition, it throws an exception. However, it does not check whether the condition reduces the amount of data to read. For example, the condition `Date != ' 2000-01-01 '` is acceptable even when it matches all the data in the table (i.e., running the query requires a full scan). For more information about ranges of data in MergeTree tables, see [MergeTree](../../engines/table-engines/mergetree-family/mergetree.md).
)", 0) \
    DECLARE(Bool, force_primary_key, false, R"(
Disables query execution if indexing by the primary key is not possible.

Works with tables in the MergeTree family.

If `force_primary_key=1`, ClickHouse checks to see if the query has a primary key condition that can be used for restricting data ranges. If there is no suitable condition, it throws an exception. However, it does not check whether the condition reduces the amount of data to read. For more information about data ranges in MergeTree tables, see [MergeTree](../../engines/table-engines/mergetree-family/mergetree.md).
)", 0) \
    DECLARE(Bool, use_skip_indexes, true, R"(
Use data skipping indexes during query execution.

Possible values:

- 0 — Disabled.
- 1 — Enabled.
)", 0) \
    DECLARE(Bool, use_skip_indexes_if_final, false, R"(
Controls whether skipping indexes are used when executing a query with the FINAL modifier.

By default, this setting is disabled because skip indexes may exclude rows (granules) containing the latest data, which could lead to incorrect results. When enabled, skipping indexes are applied even with the FINAL modifier, potentially improving performance but with the risk of missing recent updates.

Possible values:

- 0 — Disabled.
- 1 — Enabled.
)", 0) \
    DECLARE(Bool, materialize_skip_indexes_on_insert, true, R"(
If true skip indexes are calculated on inserts, otherwise skip indexes will be calculated only during merges
)", 0) \
    DECLARE(Bool, materialize_statistics_on_insert, true, R"(
If true statistics are calculated on inserts, otherwise statistics will be calculated only during merges
)", 0) \
    DECLARE(String, ignore_data_skipping_indices, "", R"(
Ignores the skipping indexes specified if used by the query.

Consider the following example:

```sql
CREATE TABLE data
(
    key Int,
    x Int,
    y Int,
    INDEX x_idx x TYPE minmax GRANULARITY 1,
    INDEX y_idx y TYPE minmax GRANULARITY 1,
    INDEX xy_idx (x,y) TYPE minmax GRANULARITY 1
)
Engine=MergeTree()
ORDER BY key;

INSERT INTO data VALUES (1, 2, 3);

SELECT * FROM data;
SELECT * FROM data SETTINGS ignore_data_skipping_indices=''; -- query will produce CANNOT_PARSE_TEXT error.
SELECT * FROM data SETTINGS ignore_data_skipping_indices='x_idx'; -- Ok.
SELECT * FROM data SETTINGS ignore_data_skipping_indices='na_idx'; -- Ok.

SELECT * FROM data WHERE x = 1 AND y = 1 SETTINGS ignore_data_skipping_indices='xy_idx',force_data_skipping_indices='xy_idx' ; -- query will produce INDEX_NOT_USED error, since xy_idx is explicitly ignored.
SELECT * FROM data WHERE x = 1 AND y = 2 SETTINGS ignore_data_skipping_indices='xy_idx';
```

The query without ignoring any indexes:
```sql
EXPLAIN indexes = 1 SELECT * FROM data WHERE x = 1 AND y = 2;

Expression ((Projection + Before ORDER BY))
  Filter (WHERE)
    ReadFromMergeTree (default.data)
    Indexes:
      PrimaryKey
        Condition: true
        Parts: 1/1
        Granules: 1/1
      Skip
        Name: x_idx
        Description: minmax GRANULARITY 1
        Parts: 0/1
        Granules: 0/1
      Skip
        Name: y_idx
        Description: minmax GRANULARITY 1
        Parts: 0/0
        Granules: 0/0
      Skip
        Name: xy_idx
        Description: minmax GRANULARITY 1
        Parts: 0/0
        Granules: 0/0
```

Ignoring the `xy_idx` index:
```sql
EXPLAIN indexes = 1 SELECT * FROM data WHERE x = 1 AND y = 2 SETTINGS ignore_data_skipping_indices='xy_idx';

Expression ((Projection + Before ORDER BY))
  Filter (WHERE)
    ReadFromMergeTree (default.data)
    Indexes:
      PrimaryKey
        Condition: true
        Parts: 1/1
        Granules: 1/1
      Skip
        Name: x_idx
        Description: minmax GRANULARITY 1
        Parts: 0/1
        Granules: 0/1
      Skip
        Name: y_idx
        Description: minmax GRANULARITY 1
        Parts: 0/0
        Granules: 0/0
```

Works with tables in the MergeTree family.
)", 0) \
    \
    DECLARE(String, force_data_skipping_indices, "", R"(
Disables query execution if passed data skipping indices wasn't used.

Consider the following example:

```sql
CREATE TABLE data
(
    key Int,
    d1 Int,
    d1_null Nullable(Int),
    INDEX d1_idx d1 TYPE minmax GRANULARITY 1,
    INDEX d1_null_idx assumeNotNull(d1_null) TYPE minmax GRANULARITY 1
)
Engine=MergeTree()
ORDER BY key;

SELECT * FROM data_01515;
SELECT * FROM data_01515 SETTINGS force_data_skipping_indices=''; -- query will produce CANNOT_PARSE_TEXT error.
SELECT * FROM data_01515 SETTINGS force_data_skipping_indices='d1_idx'; -- query will produce INDEX_NOT_USED error.
SELECT * FROM data_01515 WHERE d1 = 0 SETTINGS force_data_skipping_indices='d1_idx'; -- Ok.
SELECT * FROM data_01515 WHERE d1 = 0 SETTINGS force_data_skipping_indices='`d1_idx`'; -- Ok (example of full featured parser).
SELECT * FROM data_01515 WHERE d1 = 0 SETTINGS force_data_skipping_indices='`d1_idx`, d1_null_idx'; -- query will produce INDEX_NOT_USED error, since d1_null_idx is not used.
SELECT * FROM data_01515 WHERE d1 = 0 AND assumeNotNull(d1_null) = 0 SETTINGS force_data_skipping_indices='`d1_idx`, d1_null_idx'; -- Ok.
```
)", 0) \
    \
    DECLARE(Float, max_streams_to_max_threads_ratio, 1, R"(
Allows you to use more sources than the number of threads - to more evenly distribute work across threads. It is assumed that this is a temporary solution since it will be possible in the future to make the number of sources equal to the number of threads, but for each source to dynamically select available work for itself.
)", 0) \
    DECLARE(Float, max_streams_multiplier_for_merge_tables, 5, R"(
Ask more streams when reading from Merge table. Streams will be spread across tables that Merge table will use. This allows more even distribution of work across threads and is especially helpful when merged tables differ in size.
)", 0) \
    \
    DECLARE(String, network_compression_method, "LZ4", R"(
Sets the method of data compression that is used for communication between servers and between server and [clickhouse-client](../../interfaces/cli.md).

Possible values:

- `LZ4` — sets LZ4 compression method.
- `ZSTD` — sets ZSTD compression method.

**See Also**

- [network_zstd_compression_level](#network_zstd_compression_level)
)", 0) \
    \
    DECLARE(Int64, network_zstd_compression_level, 1, R"(
Adjusts the level of ZSTD compression. Used only when [network_compression_method](#network_compression_method) is set to `ZSTD`.

Possible values:

- Positive integer from 1 to 15.
)", 0) \
    \
    DECLARE(Int64, zstd_window_log_max, 0, R"(
Allows you to select the max window log of ZSTD (it will not be used for MergeTree family)
)", 0) \
    \
    DECLARE(UInt64, priority, 0, R"(
Priority of the query. 1 - the highest, higher value - lower priority; 0 - do not use priorities.
)", 0) \
    DECLARE(Int64, os_thread_priority, 0, R"(
Sets the priority ([nice](https://en.wikipedia.org/wiki/Nice_(Unix))) for threads that execute queries. The OS scheduler considers this priority when choosing the next thread to run on each available CPU core.

:::note
To use this setting, you need to set the `CAP_SYS_NICE` capability. The `clickhouse-server` package sets it up during installation. Some virtual environments do not allow you to set the `CAP_SYS_NICE` capability. In this case, `clickhouse-server` shows a message about it at the start.
:::

Possible values:

- You can set values in the range `[-20, 19]`.

Lower values mean higher priority. Threads with low `nice` priority values are executed more frequently than threads with high values. High values are preferable for long-running non-interactive queries because it allows them to quickly give up resources in favour of short interactive queries when they arrive.
)", 0) \
    \
    DECLARE(Bool, log_queries, true, R"(
Setting up query logging.

Queries sent to ClickHouse with this setup are logged according to the rules in the [query_log](../../operations/server-configuration-parameters/settings.md/#query-log) server configuration parameter.

Example:

``` text
log_queries=1
```
)", 0) \
    DECLARE(Bool, log_formatted_queries, false, R"(
Allows to log formatted queries to the [system.query_log](../../operations/system-tables/query_log.md) system table (populates `formatted_query` column in the [system.query_log](../../operations/system-tables/query_log.md)).

Possible values:

- 0 — Formatted queries are not logged in the system table.
- 1 — Formatted queries are logged in the system table.
)", 0) \
    DECLARE(LogQueriesType, log_queries_min_type, QueryLogElementType::QUERY_START, R"(
`query_log` minimal type to log.

Possible values:
- `QUERY_START` (`=1`)
- `QUERY_FINISH` (`=2`)
- `EXCEPTION_BEFORE_START` (`=3`)
- `EXCEPTION_WHILE_PROCESSING` (`=4`)

Can be used to limit which entities will go to `query_log`, say you are interested only in errors, then you can use `EXCEPTION_WHILE_PROCESSING`:

``` text
log_queries_min_type='EXCEPTION_WHILE_PROCESSING'
```
)", 0) \
    DECLARE(Milliseconds, log_queries_min_query_duration_ms, 0, R"(
If enabled (non-zero), queries faster than the value of this setting will not be logged (you can think about this as a `long_query_time` for [MySQL Slow Query Log](https://dev.mysql.com/doc/refman/5.7/en/slow-query-log.html)), and this basically means that you will not find them in the following tables:

- `system.query_log`
- `system.query_thread_log`

Only the queries with the following type will get to the log:

- `QUERY_FINISH`
- `EXCEPTION_WHILE_PROCESSING`

- Type: milliseconds
- Default value: 0 (any query)
)", 0) \
    DECLARE(UInt64, log_queries_cut_to_length, 100000, R"(
If query length is greater than a specified threshold (in bytes), then cut query when writing to query log. Also limit the length of printed query in ordinary text log.
)", 0) \
    DECLARE(Float, log_queries_probability, 1., R"(
Allows a user to write to [query_log](../../operations/system-tables/query_log.md), [query_thread_log](../../operations/system-tables/query_thread_log.md), and [query_views_log](../../operations/system-tables/query_views_log.md) system tables only a sample of queries selected randomly with the specified probability. It helps to reduce the load with a large volume of queries in a second.

Possible values:

- 0 — Queries are not logged in the system tables.
- Positive floating-point number in the range [0..1]. For example, if the setting value is `0.5`, about half of the queries are logged in the system tables.
- 1 — All queries are logged in the system tables.
)", 0) \
    \
    DECLARE(Bool, log_processors_profiles, true, R"(
Write time that processor spent during execution/waiting for data to `system.processors_profile_log` table.

See also:

- [`system.processors_profile_log`](../../operations/system-tables/processors_profile_log.md)
- [`EXPLAIN PIPELINE`](../../sql-reference/statements/explain.md#explain-pipeline)
)", 0) \
    DECLARE(DistributedProductMode, distributed_product_mode, DistributedProductMode::DENY, R"(
Changes the behaviour of [distributed subqueries](../../sql-reference/operators/in.md).

ClickHouse applies this setting when the query contains the product of distributed tables, i.e. when the query for a distributed table contains a non-GLOBAL subquery for the distributed table.

Restrictions:

- Only applied for IN and JOIN subqueries.
- Only if the FROM section uses a distributed table containing more than one shard.
- If the subquery concerns a distributed table containing more than one shard.
- Not used for a table-valued [remote](../../sql-reference/table-functions/remote.md) function.

Possible values:

- `deny` — Default value. Prohibits using these types of subqueries (returns the “Double-distributed in/JOIN subqueries is denied” exception).
- `local` — Replaces the database and table in the subquery with local ones for the destination server (shard), leaving the normal `IN`/`JOIN.`
- `global` — Replaces the `IN`/`JOIN` query with `GLOBAL IN`/`GLOBAL JOIN.`
- `allow` — Allows the use of these types of subqueries.
)", IMPORTANT) \
    \
    DECLARE(UInt64, max_concurrent_queries_for_all_users, 0, R"(
Throw exception if the value of this setting is less or equal than the current number of simultaneously processed queries.

Example: `max_concurrent_queries_for_all_users` can be set to 99 for all users and database administrator can set it to 100 for itself to run queries for investigation even when the server is overloaded.

Modifying the setting for one query or user does not affect other queries.

Possible values:

- Positive integer.
- 0 — No limit.

**Example**

``` xml
<max_concurrent_queries_for_all_users>99</max_concurrent_queries_for_all_users>
```

**See Also**

- [max_concurrent_queries](/docs/en/operations/server-configuration-parameters/settings.md/#max_concurrent_queries)
)", 0) \
    DECLARE(UInt64, max_concurrent_queries_for_user, 0, R"(
The maximum number of simultaneously processed queries per user.

Possible values:

- Positive integer.
- 0 — No limit.

**Example**

``` xml
<max_concurrent_queries_for_user>5</max_concurrent_queries_for_user>
```
)", 0) \
    \
    DECLARE(Bool, insert_deduplicate, true, R"(
Enables or disables block deduplication of `INSERT` (for Replicated\* tables).

Possible values:

- 0 — Disabled.
- 1 — Enabled.

By default, blocks inserted into replicated tables by the `INSERT` statement are deduplicated (see [Data Replication](../../engines/table-engines/mergetree-family/replication.md)).
For the replicated tables by default the only 100 of the most recent blocks for each partition are deduplicated (see [replicated_deduplication_window](merge-tree-settings.md/#replicated-deduplication-window), [replicated_deduplication_window_seconds](merge-tree-settings.md/#replicated-deduplication-window-seconds)).
For not replicated tables see [non_replicated_deduplication_window](merge-tree-settings.md/#non-replicated-deduplication-window).
)", 0) \
    DECLARE(Bool, async_insert_deduplicate, false, R"(
For async INSERT queries in the replicated table, specifies that deduplication of inserting blocks should be performed
)", 0) \
    \
    DECLARE(UInt64Auto, insert_quorum, 0, R"(
:::note
This setting is not applicable to SharedMergeTree, see [SharedMergeTree consistency](/docs/en/cloud/reference/shared-merge-tree/#consistency) for more information.
:::

Enables the quorum writes.

- If `insert_quorum < 2`, the quorum writes are disabled.
- If `insert_quorum >= 2`, the quorum writes are enabled.
- If `insert_quorum = 'auto'`, use majority number (`number_of_replicas / 2 + 1`) as quorum number.

Quorum writes

`INSERT` succeeds only when ClickHouse manages to correctly write data to the `insert_quorum` of replicas during the `insert_quorum_timeout`. If for any reason the number of replicas with successful writes does not reach the `insert_quorum`, the write is considered failed and ClickHouse will delete the inserted block from all the replicas where data has already been written.

When `insert_quorum_parallel` is disabled, all replicas in the quorum are consistent, i.e. they contain data from all previous `INSERT` queries (the `INSERT` sequence is linearized). When reading data written using `insert_quorum` and `insert_quorum_parallel` is disabled, you can turn on sequential consistency for `SELECT` queries using [select_sequential_consistency](#select_sequential_consistency).

ClickHouse generates an exception:

- If the number of available replicas at the time of the query is less than the `insert_quorum`.
- When `insert_quorum_parallel` is disabled and an attempt to write data is made when the previous block has not yet been inserted in `insert_quorum` of replicas. This situation may occur if the user tries to perform another `INSERT` query to the same table before the previous one with `insert_quorum` is completed.

See also:

- [insert_quorum_timeout](#insert_quorum_timeout)
- [insert_quorum_parallel](#insert_quorum_parallel)
- [select_sequential_consistency](#select_sequential_consistency)
)", 0) \
    DECLARE(Milliseconds, insert_quorum_timeout, 600000, R"(
Write to a quorum timeout in milliseconds. If the timeout has passed and no write has taken place yet, ClickHouse will generate an exception and the client must repeat the query to write the same block to the same or any other replica.

See also:

- [insert_quorum](#insert_quorum)
- [insert_quorum_parallel](#insert_quorum_parallel)
- [select_sequential_consistency](#select_sequential_consistency)
)", 0) \
    DECLARE(Bool, insert_quorum_parallel, true, R"(
:::note
This setting is not applicable to SharedMergeTree, see [SharedMergeTree consistency](/docs/en/cloud/reference/shared-merge-tree/#consistency) for more information.
:::

Enables or disables parallelism for quorum `INSERT` queries. If enabled, additional `INSERT` queries can be sent while previous queries have not yet finished. If disabled, additional writes to the same table will be rejected.

Possible values:

- 0 — Disabled.
- 1 — Enabled.

See also:

- [insert_quorum](#insert_quorum)
- [insert_quorum_timeout](#insert_quorum_timeout)
- [select_sequential_consistency](#select_sequential_consistency)
)", 0) \
    DECLARE(UInt64, select_sequential_consistency, 0, R"(
:::note
This setting differ in behavior between SharedMergeTree and ReplicatedMergeTree, see [SharedMergeTree consistency](/docs/en/cloud/reference/shared-merge-tree/#consistency) for more information about the behavior of `select_sequential_consistency` in SharedMergeTree.
:::

Enables or disables sequential consistency for `SELECT` queries. Requires `insert_quorum_parallel` to be disabled (enabled by default).

Possible values:

- 0 — Disabled.
- 1 — Enabled.

Usage

When sequential consistency is enabled, ClickHouse allows the client to execute the `SELECT` query only for those replicas that contain data from all previous `INSERT` queries executed with `insert_quorum`. If the client refers to a partial replica, ClickHouse will generate an exception. The SELECT query will not include data that has not yet been written to the quorum of replicas.

When `insert_quorum_parallel` is enabled (the default), then `select_sequential_consistency` does not work. This is because parallel `INSERT` queries can be written to different sets of quorum replicas so there is no guarantee a single replica will have received all writes.

See also:

- [insert_quorum](#insert_quorum)
- [insert_quorum_timeout](#insert_quorum_timeout)
- [insert_quorum_parallel](#insert_quorum_parallel)
)", 0) \
    DECLARE(UInt64, table_function_remote_max_addresses, 1000, R"(
Sets the maximum number of addresses generated from patterns for the [remote](../../sql-reference/table-functions/remote.md) function.

Possible values:

- Positive integer.
)", 0) \
    DECLARE(Milliseconds, read_backoff_min_latency_ms, 1000, R"(
Setting to reduce the number of threads in case of slow reads. Pay attention only to reads that took at least that much time.
)", 0) \
    DECLARE(UInt64, read_backoff_max_throughput, 1048576, R"(
Settings to reduce the number of threads in case of slow reads. Count events when the read bandwidth is less than that many bytes per second.
)", 0) \
    DECLARE(Milliseconds, read_backoff_min_interval_between_events_ms, 1000, R"(
Settings to reduce the number of threads in case of slow reads. Do not pay attention to the event, if the previous one has passed less than a certain amount of time.
)", 0) \
    DECLARE(UInt64, read_backoff_min_events, 2, R"(
Settings to reduce the number of threads in case of slow reads. The number of events after which the number of threads will be reduced.
)", 0) \
    \
    DECLARE(UInt64, read_backoff_min_concurrency, 1, R"(
Settings to try keeping the minimal number of threads in case of slow reads.
)", 0) \
    \
    DECLARE(Float, memory_tracker_fault_probability, 0., R"(
For testing of `exception safety` - throw an exception every time you allocate memory with the specified probability.
)", 0) \
    DECLARE(Float, merge_tree_read_split_ranges_into_intersecting_and_non_intersecting_injection_probability, 0.0, R"(
For testing of `PartsSplitter` - split read ranges into intersecting and non intersecting every time you read from MergeTree with the specified probability.
)", 0) \
    \
    DECLARE(Bool, enable_http_compression, false, R"(
Enables or disables data compression in the response to an HTTP request.

For more information, read the [HTTP interface description](../../interfaces/http.md).

Possible values:

- 0 — Disabled.
- 1 — Enabled.
)", 1) \
    DECLARE(Int64, http_zlib_compression_level, 3, R"(
Sets the level of data compression in the response to an HTTP request if [enable_http_compression = 1](#enable_http_compression).

Possible values: Numbers from 1 to 9.
)", 0) \
    \
    DECLARE(Bool, http_native_compression_disable_checksumming_on_decompress, false, R"(
Enables or disables checksum verification when decompressing the HTTP POST data from the client. Used only for ClickHouse native compression format (not used with `gzip` or `deflate`).

For more information, read the [HTTP interface description](../../interfaces/http.md).

Possible values:

- 0 — Disabled.
- 1 — Enabled.
)", 0) \
    \
    DECLARE(String, count_distinct_implementation, "uniqExact", R"(
Specifies which of the `uniq*` functions should be used to perform the [COUNT(DISTINCT ...)](../../sql-reference/aggregate-functions/reference/count.md/#agg_function-count) construction.

Possible values:

- [uniq](../../sql-reference/aggregate-functions/reference/uniq.md/#agg_function-uniq)
- [uniqCombined](../../sql-reference/aggregate-functions/reference/uniqcombined.md/#agg_function-uniqcombined)
- [uniqCombined64](../../sql-reference/aggregate-functions/reference/uniqcombined64.md/#agg_function-uniqcombined64)
- [uniqHLL12](../../sql-reference/aggregate-functions/reference/uniqhll12.md/#agg_function-uniqhll12)
- [uniqExact](../../sql-reference/aggregate-functions/reference/uniqexact.md/#agg_function-uniqexact)
)", 0) \
    \
    DECLARE(Bool, add_http_cors_header, false, R"(
Write add http CORS header.
)", 0) \
    \
    DECLARE(UInt64, max_http_get_redirects, 0, R"(
Max number of HTTP GET redirects hops allowed. Ensures additional security measures are in place to prevent a malicious server from redirecting your requests to unexpected services.\n\nIt is the case when an external server redirects to another address, but that address appears to be internal to the company's infrastructure, and by sending an HTTP request to an internal server, you could request an internal API from the internal network, bypassing the auth, or even query other services, such as Redis or Memcached. When you don't have an internal infrastructure (including something running on your localhost), or you trust the server, it is safe to allow redirects. Although keep in mind, that if the URL uses HTTP instead of HTTPS, and you will have to trust not only the remote server but also your ISP and every network in the middle.
)", 0) \
    \
    DECLARE(Bool, use_client_time_zone, false, R"(
Use client timezone for interpreting DateTime string values, instead of adopting server timezone.
)", 0) \
    \
    DECLARE(Bool, send_progress_in_http_headers, false, R"(
Enables or disables `X-ClickHouse-Progress` HTTP response headers in `clickhouse-server` responses.

For more information, read the [HTTP interface description](../../interfaces/http.md).

Possible values:

- 0 — Disabled.
- 1 — Enabled.
)", 0) \
    \
    DECLARE(UInt64, http_headers_progress_interval_ms, 100, R"(
Do not send HTTP headers X-ClickHouse-Progress more frequently than at each specified interval.
)", 0) \
    DECLARE(Bool, http_wait_end_of_query, false, R"(
Enable HTTP response buffering on the server-side.
)", 0) \
    DECLARE(Bool, http_write_exception_in_output_format, true, R"(
Write exception in output format to produce valid output. Works with JSON and XML formats.
)", 0) \
    DECLARE(UInt64, http_response_buffer_size, 0, R"(
The number of bytes to buffer in the server memory before sending a HTTP response to the client or flushing to disk (when http_wait_end_of_query is enabled).
)", 0) \
    \
    DECLARE(Bool, fsync_metadata, true, R"(
Enables or disables [fsync](http://pubs.opengroup.org/onlinepubs/9699919799/functions/fsync.html) when writing `.sql` files. Enabled by default.

It makes sense to disable it if the server has millions of tiny tables that are constantly being created and destroyed.
)", 0)    \
    \
    DECLARE(Bool, join_use_nulls, false, R"(
Sets the type of [JOIN](../../sql-reference/statements/select/join.md) behaviour. When merging tables, empty cells may appear. ClickHouse fills them differently based on this setting.

Possible values:

- 0 — The empty cells are filled with the default value of the corresponding field type.
- 1 — `JOIN` behaves the same way as in standard SQL. The type of the corresponding field is converted to [Nullable](../../sql-reference/data-types/nullable.md/#data_type-nullable), and empty cells are filled with [NULL](../../sql-reference/syntax.md).
)", IMPORTANT) \
    \
    DECLARE(UInt64, join_output_by_rowlist_perkey_rows_threshold, 5, R"(
The lower limit of per-key average rows in the right table to determine whether to output by row list in hash join.
)", 0) \
    DECLARE(JoinStrictness, join_default_strictness, JoinStrictness::All, R"(
Sets default strictness for [JOIN clauses](../../sql-reference/statements/select/join.md/#select-join).

Possible values:

- `ALL` — If the right table has several matching rows, ClickHouse creates a [Cartesian product](https://en.wikipedia.org/wiki/Cartesian_product) from matching rows. This is the normal `JOIN` behaviour from standard SQL.
- `ANY` — If the right table has several matching rows, only the first one found is joined. If the right table has only one matching row, the results of `ANY` and `ALL` are the same.
- `ASOF` — For joining sequences with an uncertain match.
- `Empty string` — If `ALL` or `ANY` is not specified in the query, ClickHouse throws an exception.
)", 0) \
    DECLARE(Bool, any_join_distinct_right_table_keys, false, R"(
Enables legacy ClickHouse server behaviour in `ANY INNER|LEFT JOIN` operations.

:::note
Use this setting only for backward compatibility if your use cases depend on legacy `JOIN` behaviour.
:::

When the legacy behaviour is enabled:

- Results of `t1 ANY LEFT JOIN t2` and `t2 ANY RIGHT JOIN t1` operations are not equal because ClickHouse uses the logic with many-to-one left-to-right table keys mapping.
- Results of `ANY INNER JOIN` operations contain all rows from the left table like the `SEMI LEFT JOIN` operations do.

When the legacy behaviour is disabled:

- Results of `t1 ANY LEFT JOIN t2` and `t2 ANY RIGHT JOIN t1` operations are equal because ClickHouse uses the logic which provides one-to-many keys mapping in `ANY RIGHT JOIN` operations.
- Results of `ANY INNER JOIN` operations contain one row per key from both the left and right tables.

Possible values:

- 0 — Legacy behaviour is disabled.
- 1 — Legacy behaviour is enabled.

See also:

- [JOIN strictness](../../sql-reference/statements/select/join.md/#join-settings)
)", IMPORTANT) \
    DECLARE(Bool, single_join_prefer_left_table, true, R"(
For single JOIN in case of identifier ambiguity prefer left table
)", IMPORTANT) \
    \
    DECLARE(UInt64, preferred_block_size_bytes, 1000000, R"(
This setting adjusts the data block size for query processing and represents additional fine-tuning to the more rough 'max_block_size' setting. If the columns are large and with 'max_block_size' rows the block size is likely to be larger than the specified amount of bytes, its size will be lowered for better CPU cache locality.
)", 0) \
    \
    DECLARE(UInt64, max_replica_delay_for_distributed_queries, 300, R"(
Disables lagging replicas for distributed queries. See [Replication](../../engines/table-engines/mergetree-family/replication.md).

Sets the time in seconds. If a replica's lag is greater than or equal to the set value, this replica is not used.

Possible values:

- Positive integer.
- 0 — Replica lags are not checked.

To prevent the use of any replica with a non-zero lag, set this parameter to 1.

Used when performing `SELECT` from a distributed table that points to replicated tables.
)", 0) \
    DECLARE(Bool, fallback_to_stale_replicas_for_distributed_queries, true, R"(
Forces a query to an out-of-date replica if updated data is not available. See [Replication](../../engines/table-engines/mergetree-family/replication.md).

ClickHouse selects the most relevant from the outdated replicas of the table.

Used when performing `SELECT` from a distributed table that points to replicated tables.

By default, 1 (enabled).
)", 0) \
    DECLARE(UInt64, preferred_max_column_in_block_size_bytes, 0, R"(
Limit on max column size in block while reading. Helps to decrease cache misses count. Should be close to L2 cache size.
)", 0) \
    \
    DECLARE(UInt64, parts_to_delay_insert, 0, R"(
If the destination table contains at least that many active parts in a single partition, artificially slow down insert into table.
)", 0) \
    DECLARE(UInt64, parts_to_throw_insert, 0, R"(
If more than this number active parts in a single partition of the destination table, throw 'Too many parts ...' exception.
)", 0) \
    DECLARE(UInt64, number_of_mutations_to_delay, 0, R"(
If the mutated table contains at least that many unfinished mutations, artificially slow down mutations of table. 0 - disabled
)", 0) \
    DECLARE(UInt64, number_of_mutations_to_throw, 0, R"(
If the mutated table contains at least that many unfinished mutations, throw 'Too many mutations ...' exception. 0 - disabled
)", 0) \
    DECLARE(Int64, distributed_ddl_task_timeout, 180, R"(
Sets timeout for DDL query responses from all hosts in cluster. If a DDL request has not been performed on all hosts, a response will contain a timeout error and a request will be executed in an async mode. Negative value means infinite.

Possible values:

- Positive integer.
- 0 — Async mode.
- Negative integer — infinite timeout.
)", 0) \
    DECLARE(Milliseconds, stream_flush_interval_ms, 7500, R"(
Works for tables with streaming in the case of a timeout, or when a thread generates [max_insert_block_size](#max_insert_block_size) rows.

The default value is 7500.

The smaller the value, the more often data is flushed into the table. Setting the value too low leads to poor performance.
)", 0) \
    DECLARE(Milliseconds, stream_poll_timeout_ms, 500, R"(
Timeout for polling data from/to streaming storages.
)", 0) \
    DECLARE(UInt64, min_free_disk_bytes_to_perform_insert, 0, R"(
Minimum free disk space bytes to perform an insert.
)", 0) \
    DECLARE(Float, min_free_disk_ratio_to_perform_insert, 0.0, R"(
Minimum free disk space ratio to perform an insert.
)", 0) \
    \
    DECLARE(Bool, final, false, R"(
Automatically applies [FINAL](../../sql-reference/statements/select/from.md#final-modifier) modifier to all tables in a query, to tables where [FINAL](../../sql-reference/statements/select/from.md#final-modifier) is applicable, including joined tables and tables in sub-queries, and
distributed tables.

Possible values:

- 0 - disabled
- 1 - enabled

Example:

```sql
CREATE TABLE test
(
    key Int64,
    some String
)
ENGINE = ReplacingMergeTree
ORDER BY key;

INSERT INTO test FORMAT Values (1, 'first');
INSERT INTO test FORMAT Values (1, 'second');

SELECT * FROM test;
┌─key─┬─some───┐
│   1 │ second │
└─────┴────────┘
┌─key─┬─some──┐
│   1 │ first │
└─────┴───────┘

SELECT * FROM test SETTINGS final = 1;
┌─key─┬─some───┐
│   1 │ second │
└─────┴────────┘

SET final = 1;
SELECT * FROM test;
┌─key─┬─some───┐
│   1 │ second │
└─────┴────────┘
```
)", 0) \
    \
    DECLARE(Bool, partial_result_on_first_cancel, false, R"(
Allows query to return a partial result after cancel.
)", 0) \
    \
    DECLARE(Bool, ignore_on_cluster_for_replicated_udf_queries, false, R"(
Ignore ON CLUSTER clause for replicated UDF management queries.
)", 0) \
    DECLARE(Bool, ignore_on_cluster_for_replicated_access_entities_queries, false, R"(
Ignore ON CLUSTER clause for replicated access entities management queries.
)", 0) \
    DECLARE(Bool, ignore_on_cluster_for_replicated_named_collections_queries, false, R"(
Ignore ON CLUSTER clause for replicated named collections management queries.
)", 0) \
    /** Settings for testing hedged requests */ \
    DECLARE(Milliseconds, sleep_in_send_tables_status_ms, 0, R"(
Time to sleep in sending tables status response in TCPHandler
)", 0) \
    DECLARE(Milliseconds, sleep_in_send_data_ms, 0, R"(
Time to sleep in sending data in TCPHandler
)", 0) \
    DECLARE(Milliseconds, sleep_after_receiving_query_ms, 0, R"(
Time to sleep after receiving query in TCPHandler
)", 0) \
    DECLARE(UInt64, unknown_packet_in_send_data, 0, R"(
Send unknown packet instead of data Nth data packet
)", 0) \
    \
    DECLARE(Bool, insert_allow_materialized_columns, false, R"(
If setting is enabled, Allow materialized columns in INSERT.
)", 0) \
    DECLARE(Seconds, http_connection_timeout, DEFAULT_HTTP_READ_BUFFER_CONNECTION_TIMEOUT, R"(
HTTP connection timeout (in seconds).

Possible values:

- Any positive integer.
- 0 - Disabled (infinite timeout).
)", 0) \
    DECLARE(Seconds, http_send_timeout, DEFAULT_HTTP_READ_BUFFER_TIMEOUT, R"(
HTTP send timeout (in seconds).

Possible values:

- Any positive integer.
- 0 - Disabled (infinite timeout).

:::note
It's applicable only to the default profile. A server reboot is required for the changes to take effect.
:::
)", 0) \
    DECLARE(Seconds, http_receive_timeout, DEFAULT_HTTP_READ_BUFFER_TIMEOUT, R"(
HTTP receive timeout (in seconds).

Possible values:

- Any positive integer.
- 0 - Disabled (infinite timeout).
)", 0) \
    DECLARE(UInt64, http_max_uri_size, 1048576, R"(
Sets the maximum URI length of an HTTP request.

Possible values:

- Positive integer.
)", 0) \
    DECLARE(UInt64, http_max_fields, 1000000, R"(
Maximum number of fields in HTTP header
)", 0) \
    DECLARE(UInt64, http_max_field_name_size, 128 * 1024, R"(
Maximum length of field name in HTTP header
)", 0) \
    DECLARE(UInt64, http_max_field_value_size, 128 * 1024, R"(
Maximum length of field value in HTTP header
)", 0) \
    DECLARE(Bool, http_skip_not_found_url_for_globs, true, R"(
Skip URLs for globs with HTTP_NOT_FOUND error
)", 0) \
    DECLARE(Bool, http_make_head_request, true, R"(
The `http_make_head_request` setting allows the execution of a `HEAD` request while reading data from HTTP to retrieve information about the file to be read, such as its size. Since it's enabled by default, it may be desirable to disable this setting in cases where the server does not support `HEAD` requests.
)", 0) \
    DECLARE(Bool, optimize_throw_if_noop, false, R"(
Enables or disables throwing an exception if an [OPTIMIZE](../../sql-reference/statements/optimize.md) query didn’t perform a merge.

By default, `OPTIMIZE` returns successfully even if it didn’t do anything. This setting lets you differentiate these situations and get the reason in an exception message.

Possible values:

- 1 — Throwing an exception is enabled.
- 0 — Throwing an exception is disabled.
)", 0) \
    DECLARE(Bool, use_index_for_in_with_subqueries, true, R"(
Try using an index if there is a subquery or a table expression on the right side of the IN operator.
)", 0) \
    DECLARE(UInt64, use_index_for_in_with_subqueries_max_values, 0, R"(
The maximum size of the set in the right-hand side of the IN operator to use table index for filtering. It allows to avoid performance degradation and higher memory usage due to the preparation of additional data structures for large queries. Zero means no limit.
)", 0) \
    DECLARE(Bool, analyze_index_with_space_filling_curves, true, R"(
If a table has a space-filling curve in its index, e.g. `ORDER BY mortonEncode(x, y)` or `ORDER BY hilbertEncode(x, y)`, and the query has conditions on its arguments, e.g. `x >= 10 AND x <= 20 AND y >= 20 AND y <= 30`, use the space-filling curve for index analysis.
)", 0) \
    DECLARE(Bool, joined_subquery_requires_alias, true, R"(
Force joined subqueries and table functions to have aliases for correct name qualification.
)", 0) \
    DECLARE(Bool, empty_result_for_aggregation_by_empty_set, false, R"(
Return empty result when aggregating without keys on empty set.
)", 0) \
    DECLARE(Bool, empty_result_for_aggregation_by_constant_keys_on_empty_set, true, R"(
Return empty result when aggregating by constant keys on empty set.
)", 0) \
    DECLARE(Bool, allow_distributed_ddl, true, R"(
If it is set to true, then a user is allowed to executed distributed DDL queries.
)", 0) \
    DECLARE(Bool, allow_suspicious_codecs, false, R"(
If it is set to true, allow to specify meaningless compression codecs.
)", 0) \
    DECLARE(Bool, enable_zstd_qat_codec, false, R"(
If turned on, the ZSTD_QAT codec may be used to compress columns.
)", 0) \
    DECLARE(UInt64, query_profiler_real_time_period_ns, QUERY_PROFILER_DEFAULT_SAMPLE_RATE_NS, R"(
Sets the period for a real clock timer of the [query profiler](../../operations/optimizing-performance/sampling-query-profiler.md). Real clock timer counts wall-clock time.

Possible values:

- Positive integer number, in nanoseconds.

    Recommended values:

            - 10000000 (100 times a second) nanoseconds and less for single queries.
            - 1000000000 (once a second) for cluster-wide profiling.

- 0 for turning off the timer.

**Temporarily disabled in ClickHouse Cloud.**

See also:

- System table [trace_log](../../operations/system-tables/trace_log.md/#system_tables-trace_log)
)", 0) \
    DECLARE(UInt64, query_profiler_cpu_time_period_ns, QUERY_PROFILER_DEFAULT_SAMPLE_RATE_NS, R"(
Sets the period for a CPU clock timer of the [query profiler](../../operations/optimizing-performance/sampling-query-profiler.md). This timer counts only CPU time.

Possible values:

- A positive integer number of nanoseconds.

    Recommended values:

            - 10000000 (100 times a second) nanoseconds and more for single queries.
            - 1000000000 (once a second) for cluster-wide profiling.

- 0 for turning off the timer.

**Temporarily disabled in ClickHouse Cloud.**

See also:

- System table [trace_log](../../operations/system-tables/trace_log.md/#system_tables-trace_log)
)", 0) \
    DECLARE(Bool, metrics_perf_events_enabled, false, R"(
If enabled, some of the perf events will be measured throughout queries' execution.
)", 0) \
    DECLARE(String, metrics_perf_events_list, "", R"(
Comma separated list of perf metrics that will be measured throughout queries' execution. Empty means all events. See PerfEventInfo in sources for the available events.
)", 0) \
    DECLARE(Float, opentelemetry_start_trace_probability, 0., R"(
Sets the probability that the ClickHouse can start a trace for executed queries (if no parent [trace context](https://www.w3.org/TR/trace-context/) is supplied).

Possible values:

- 0 — The trace for all executed queries is disabled (if no parent trace context is supplied).
- Positive floating-point number in the range [0..1]. For example, if the setting value is `0,5`, ClickHouse can start a trace on average for half of the queries.
- 1 — The trace for all executed queries is enabled.
)", 0) \
    DECLARE(Bool, opentelemetry_trace_processors, false, R"(
Collect OpenTelemetry spans for processors.
)", 0) \
    DECLARE(Bool, prefer_column_name_to_alias, false, R"(
Enables or disables using the original column names instead of aliases in query expressions and clauses. It especially matters when alias is the same as the column name, see [Expression Aliases](../../sql-reference/syntax.md/#notes-on-usage). Enable this setting to make aliases syntax rules in ClickHouse more compatible with most other database engines.

Possible values:

- 0 — The column name is substituted with the alias.
- 1 — The column name is not substituted with the alias.

**Example**

The difference between enabled and disabled:

Query:

```sql
SET prefer_column_name_to_alias = 0;
SELECT avg(number) AS number, max(number) FROM numbers(10);
```

Result:

```text
Received exception from server (version 21.5.1):
Code: 184. DB::Exception: Received from localhost:9000. DB::Exception: Aggregate function avg(number) is found inside another aggregate function in query: While processing avg(number) AS number.
```

Query:

```sql
SET prefer_column_name_to_alias = 1;
SELECT avg(number) AS number, max(number) FROM numbers(10);
```

Result:

```text
┌─number─┬─max(number)─┐
│    4.5 │           9 │
└────────┴─────────────┘
```
)", 0) \
    \
    DECLARE(Bool, prefer_global_in_and_join, false, R"(
Enables the replacement of `IN`/`JOIN` operators with `GLOBAL IN`/`GLOBAL JOIN`.

Possible values:

- 0 — Disabled. `IN`/`JOIN` operators are not replaced with `GLOBAL IN`/`GLOBAL JOIN`.
- 1 — Enabled. `IN`/`JOIN` operators are replaced with `GLOBAL IN`/`GLOBAL JOIN`.

**Usage**

Although `SET distributed_product_mode=global` can change the queries behavior for the distributed tables, it's not suitable for local tables or tables from external resources. Here is when the `prefer_global_in_and_join` setting comes into play.

For example, we have query serving nodes that contain local tables, which are not suitable for distribution. We need to scatter their data on the fly during distributed processing with the `GLOBAL` keyword — `GLOBAL IN`/`GLOBAL JOIN`.

Another use case of `prefer_global_in_and_join` is accessing tables created by external engines. This setting helps to reduce the number of calls to external sources while joining such tables: only one call per query.

**See also:**

- [Distributed subqueries](../../sql-reference/operators/in.md/#select-distributed-subqueries) for more information on how to use `GLOBAL IN`/`GLOBAL JOIN`
)", 0) \
    DECLARE(Bool, enable_vertical_final, true, R"(
If enable, remove duplicated rows during FINAL by marking rows as deleted and filtering them later instead of merging rows
)", 0) \
    \
    \
    /** Limits during query execution are part of the settings. \
      * Used to provide a more safe execution of queries from the user interface. \
      * Basically, limits are checked for each block (not every row). That is, the limits can be slightly violated. \
      * Almost all limits apply only to SELECTs. \
      * Almost all limits apply to each stream individually. \
      */ \
    \
    DECLARE(UInt64, max_rows_to_read, 0, R"(
Limit on read rows from the most 'deep' sources. That is, only in the deepest subquery. When reading from a remote server, it is only checked on a remote server.
)", 0) \
    DECLARE(UInt64, max_bytes_to_read, 0, R"(
Limit on read bytes (after decompression) from the most 'deep' sources. That is, only in the deepest subquery. When reading from a remote server, it is only checked on a remote server.
)", 0) \
    DECLARE(OverflowMode, read_overflow_mode, OverflowMode::THROW, R"(
What to do when the limit is exceeded.
)", 0) \
    \
    DECLARE(UInt64, max_rows_to_read_leaf, 0, R"(
Limit on read rows on the leaf nodes for distributed queries. Limit is applied for local reads only, excluding the final merge stage on the root node. Note, the setting is unstable with prefer_localhost_replica=1.
)", 0) \
    DECLARE(UInt64, max_bytes_to_read_leaf, 0, R"(
Limit on read bytes (after decompression) on the leaf nodes for distributed queries. Limit is applied for local reads only, excluding the final merge stage on the root node. Note, the setting is unstable with prefer_localhost_replica=1.
)", 0) \
    DECLARE(OverflowMode, read_overflow_mode_leaf, OverflowMode::THROW, R"(
What to do when the leaf limit is exceeded.
)", 0) \
    \
    DECLARE(UInt64, max_rows_to_group_by, 0, R"(
If aggregation during GROUP BY is generating more than the specified number of rows (unique GROUP BY keys), the behavior will be determined by the 'group_by_overflow_mode' which by default is - throw an exception, but can be also switched to an approximate GROUP BY mode.
)", 0) \
    DECLARE(OverflowModeGroupBy, group_by_overflow_mode, OverflowMode::THROW, R"(
What to do when the limit is exceeded.
)", 0) \
    DECLARE(UInt64, max_bytes_before_external_group_by, 0, R"(
If memory usage during GROUP BY operation is exceeding this threshold in bytes, activate the 'external aggregation' mode (spill data to disk). Recommended value is half of the available system memory.
)", 0) \
    \
    DECLARE(UInt64, max_rows_to_sort, 0, R"(
If more than the specified amount of records have to be processed for ORDER BY operation, the behavior will be determined by the 'sort_overflow_mode' which by default is - throw an exception
)", 0) \
    DECLARE(UInt64, max_bytes_to_sort, 0, R"(
If more than the specified amount of (uncompressed) bytes have to be processed for ORDER BY operation, the behavior will be determined by the 'sort_overflow_mode' which by default is - throw an exception
)", 0) \
    DECLARE(OverflowMode, sort_overflow_mode, OverflowMode::THROW, R"(
What to do when the limit is exceeded.
)", 0) \
    DECLARE(UInt64, prefer_external_sort_block_bytes, DEFAULT_BLOCK_SIZE * 256, R"(
Prefer maximum block bytes for external sort, reduce the memory usage during merging.
)", 0) \
    DECLARE(UInt64, max_bytes_before_external_sort, 0, R"(
If memory usage during ORDER BY operation is exceeding this threshold in bytes, activate the 'external sorting' mode (spill data to disk). Recommended value is half of the available system memory.
)", 0) \
    DECLARE(UInt64, max_bytes_before_remerge_sort, 1000000000, R"(
In case of ORDER BY with LIMIT, when memory usage is higher than specified threshold, perform additional steps of merging blocks before final merge to keep just top LIMIT rows.
)", 0) \
    DECLARE(Float, remerge_sort_lowered_memory_bytes_ratio, 2., R"(
If memory usage after remerge does not reduced by this ratio, remerge will be disabled.
)", 0) \
    \
    DECLARE(UInt64, max_result_rows, 0, R"(
Limit on result size in rows. The query will stop after processing a block of data if the threshold is met, but it will not cut the last block of the result, therefore the result size can be larger than the threshold.
)", 0) \
    DECLARE(UInt64, max_result_bytes, 0, R"(
Limit on result size in bytes (uncompressed).  The query will stop after processing a block of data if the threshold is met, but it will not cut the last block of the result, therefore the result size can be larger than the threshold. Caveats: the result size in memory is taken into account for this threshold. Even if the result size is small, it can reference larger data structures in memory, representing dictionaries of LowCardinality columns, and Arenas of AggregateFunction columns, so the threshold can be exceeded despite the small result size. The setting is fairly low level and should be used with caution.
)", 0) \
    DECLARE(OverflowMode, result_overflow_mode, OverflowMode::THROW, R"(
What to do when the limit is exceeded.
)", 0) \
    \
    /* TODO: Check also when merging and finalizing aggregate functions. */ \
    DECLARE(Seconds, max_execution_time, 0, R"(
If query runtime exceeds the specified number of seconds, the behavior will be determined by the 'timeout_overflow_mode', which by default is - throw an exception. Note that the timeout is checked and the query can stop only in designated places during data processing. It currently cannot stop during merging of aggregation states or during query analysis, and the actual run time will be higher than the value of this setting.
)", 0) \
    DECLARE(OverflowMode, timeout_overflow_mode, OverflowMode::THROW, R"(
What to do when the limit is exceeded.
)", 0) \
    DECLARE(Seconds, max_execution_time_leaf, 0, R"(
Similar semantic to max_execution_time but only apply on leaf node for distributed queries, the time out behavior will be determined by 'timeout_overflow_mode_leaf' which by default is - throw an exception
)", 0) \
    DECLARE(OverflowMode, timeout_overflow_mode_leaf, OverflowMode::THROW, R"(
What to do when the leaf limit is exceeded.
)", 0) \
    \
    DECLARE(UInt64, min_execution_speed, 0, R"(
Minimum number of execution rows per second.
)", 0) \
    DECLARE(UInt64, max_execution_speed, 0, R"(
Maximum number of execution rows per second.
)", 0) \
    DECLARE(UInt64, min_execution_speed_bytes, 0, R"(
Minimum number of execution bytes per second.
)", 0) \
    DECLARE(UInt64, max_execution_speed_bytes, 0, R"(
Maximum number of execution bytes per second.
)", 0) \
    DECLARE(Seconds, timeout_before_checking_execution_speed, 10, R"(
Check that the speed is not too low after the specified time has elapsed.
)", 0) \
    DECLARE(Seconds, max_estimated_execution_time, 0, R"(
Maximum query estimate execution time in seconds.
)", 0) \
    \
    DECLARE(UInt64, max_columns_to_read, 0, R"(
If a query requires reading more than specified number of columns, exception is thrown. Zero value means unlimited. This setting is useful to prevent too complex queries.
)", 0) \
    DECLARE(UInt64, max_temporary_columns, 0, R"(
If a query generates more than the specified number of temporary columns in memory as a result of intermediate calculation, the exception is thrown. Zero value means unlimited. This setting is useful to prevent too complex queries.
)", 0) \
    DECLARE(UInt64, max_temporary_non_const_columns, 0, R"(
Similar to the 'max_temporary_columns' setting but applies only to non-constant columns. This makes sense because constant columns are cheap and it is reasonable to allow more of them.
)", 0) \
    \
    DECLARE(UInt64, max_sessions_for_user, 0, R"(
Maximum number of simultaneous sessions for a user.
)", 0) \
    \
    DECLARE(UInt64, max_subquery_depth, 100, R"(
If a query has more than the specified number of nested subqueries, throw an exception. This allows you to have a sanity check to protect the users of your cluster from going insane with their queries.
)", 0) \
    DECLARE(UInt64, max_analyze_depth, 5000, R"(
Maximum number of analyses performed by interpreter.
)", 0) \
    DECLARE(UInt64, max_ast_depth, 1000, R"(
Maximum depth of query syntax tree. Checked after parsing.
)", 0) \
    DECLARE(UInt64, max_ast_elements, 50000, R"(
Maximum size of query syntax tree in number of nodes. Checked after parsing.
)", 0) \
    DECLARE(UInt64, max_expanded_ast_elements, 500000, R"(
Maximum size of query syntax tree in number of nodes after expansion of aliases and the asterisk.
)", 0) \
    \
    DECLARE(UInt64, readonly, 0, R"(
0 - no read-only restrictions. 1 - only read requests, as well as changing explicitly allowed settings. 2 - only read requests, as well as changing settings, except for the 'readonly' setting.
)", 0) \
    \
    DECLARE(UInt64, max_rows_in_set, 0, R"(
Maximum size of the set (in number of elements) resulting from the execution of the IN section.
)", 0) \
    DECLARE(UInt64, max_bytes_in_set, 0, R"(
Maximum size of the set (in bytes in memory) resulting from the execution of the IN section.
)", 0) \
    DECLARE(OverflowMode, set_overflow_mode, OverflowMode::THROW, R"(
What to do when the limit is exceeded.
)", 0) \
    \
    DECLARE(UInt64, max_rows_in_join, 0, R"(
Maximum size of the hash table for JOIN (in number of rows).
)", 0) \
    DECLARE(UInt64, max_bytes_in_join, 0, R"(
Maximum size of the hash table for JOIN (in number of bytes in memory).
)", 0) \
    DECLARE(OverflowMode, join_overflow_mode, OverflowMode::THROW, R"(
What to do when the limit is exceeded.
)", 0) \
    DECLARE(Bool, join_any_take_last_row, false, R"(
Changes the behaviour of join operations with `ANY` strictness.

:::note
This setting applies only for `JOIN` operations with [Join](../../engines/table-engines/special/join.md) engine tables.
:::

Possible values:

- 0 — If the right table has more than one matching row, only the first one found is joined.
- 1 — If the right table has more than one matching row, only the last one found is joined.

See also:

- [JOIN clause](../../sql-reference/statements/select/join.md/#select-join)
- [Join table engine](../../engines/table-engines/special/join.md)
- [join_default_strictness](#join_default_strictness)
)", IMPORTANT) \
    DECLARE(JoinAlgorithm, join_algorithm, JoinAlgorithm::DEFAULT, R"(
Specifies which [JOIN](../../sql-reference/statements/select/join.md) algorithm is used.

Several algorithms can be specified, and an available one would be chosen for a particular query based on kind/strictness and table engine.

Possible values:

- default

 This is the equivalent of `hash` or `direct`, if possible (same as `direct,hash`)

- grace_hash

 [Grace hash join](https://en.wikipedia.org/wiki/Hash_join#Grace_hash_join) is used.  Grace hash provides an algorithm option that provides performant complex joins while limiting memory use.

 The first phase of a grace join reads the right table and splits it into N buckets depending on the hash value of key columns (initially, N is `grace_hash_join_initial_buckets`). This is done in a way to ensure that each bucket can be processed independently. Rows from the first bucket are added to an in-memory hash table while the others are saved to disk. If the hash table grows beyond the memory limit (e.g., as set by [`max_bytes_in_join`](/docs/en/operations/settings/query-complexity.md/#max_bytes_in_join)), the number of buckets is increased and the assigned bucket for each row. Any rows which don’t belong to the current bucket are flushed and reassigned.

 Supports `INNER/LEFT/RIGHT/FULL ALL/ANY JOIN`.

- hash

 [Hash join algorithm](https://en.wikipedia.org/wiki/Hash_join) is used. The most generic implementation that supports all combinations of kind and strictness and multiple join keys that are combined with `OR` in the `JOIN ON` section.

- parallel_hash

 A variation of `hash` join that splits the data into buckets and builds several hashtables instead of one concurrently to speed up this process.

 When using the `hash` algorithm, the right part of `JOIN` is uploaded into RAM.

- partial_merge

 A variation of the [sort-merge algorithm](https://en.wikipedia.org/wiki/Sort-merge_join), where only the right table is fully sorted.

 The `RIGHT JOIN` and `FULL JOIN` are supported only with `ALL` strictness (`SEMI`, `ANTI`, `ANY`, and `ASOF` are not supported).

 When using the `partial_merge` algorithm, ClickHouse sorts the data and dumps it to the disk. The `partial_merge` algorithm in ClickHouse differs slightly from the classic realization. First, ClickHouse sorts the right table by joining keys in blocks and creates a min-max index for sorted blocks. Then it sorts parts of the left table by the `join key` and joins them over the right table. The min-max index is also used to skip unneeded right table blocks.

- direct

 This algorithm can be applied when the storage for the right table supports key-value requests.

 The `direct` algorithm performs a lookup in the right table using rows from the left table as keys. It's supported only by special storage such as [Dictionary](../../engines/table-engines/special/dictionary.md/#dictionary) or [EmbeddedRocksDB](../../engines/table-engines/integrations/embedded-rocksdb.md) and only the `LEFT` and `INNER` JOINs.

- auto

 When set to `auto`, `hash` join is tried first, and the algorithm is switched on the fly to another algorithm if the memory limit is violated.

- full_sorting_merge

 [Sort-merge algorithm](https://en.wikipedia.org/wiki/Sort-merge_join) with full sorting joined tables before joining.

- prefer_partial_merge

 ClickHouse always tries to use `partial_merge` join if possible, otherwise, it uses `hash`. *Deprecated*, same as `partial_merge,hash`.
)", 0) \
    DECLARE(UInt64, cross_join_min_rows_to_compress, 10000000, R"(
Minimal count of rows to compress block in CROSS JOIN. Zero value means - disable this threshold. This block is compressed when any of the two thresholds (by rows or by bytes) are reached.
)", 0) \
    DECLARE(UInt64, cross_join_min_bytes_to_compress, 1_GiB, R"(
Minimal size of block to compress in CROSS JOIN. Zero value means - disable this threshold. This block is compressed when any of the two thresholds (by rows or by bytes) are reached.
)", 0) \
    DECLARE(UInt64, default_max_bytes_in_join, 1000000000, R"(
Maximum size of right-side table if limit is required but max_bytes_in_join is not set.
)", 0) \
    DECLARE(UInt64, partial_merge_join_left_table_buffer_bytes, 0, R"(
If not 0 group left table blocks in bigger ones for left-side table in partial merge join. It uses up to 2x of specified memory per joining thread.
)", 0) \
    DECLARE(UInt64, partial_merge_join_rows_in_right_blocks, 65536, R"(
Limits sizes of right-hand join data blocks in partial merge join algorithm for [JOIN](../../sql-reference/statements/select/join.md) queries.

ClickHouse server:

1.  Splits right-hand join data into blocks with up to the specified number of rows.
2.  Indexes each block with its minimum and maximum values.
3.  Unloads prepared blocks to disk if it is possible.

Possible values:

- Any positive integer. Recommended range of values: \[1000, 100000\].
)", 0) \
    DECLARE(UInt64, join_on_disk_max_files_to_merge, 64, R"(
Limits the number of files allowed for parallel sorting in MergeJoin operations when they are executed on disk.

The bigger the value of the setting, the more RAM is used and the less disk I/O is needed.

Possible values:

- Any positive integer, starting from 2.
)", 0) \
    DECLARE(UInt64, max_rows_in_set_to_optimize_join, 0, R"(
Maximal size of the set to filter joined tables by each other's row sets before joining.

Possible values:

- 0 — Disable.
- Any positive integer.
)", 0) \
    \
    DECLARE(Bool, compatibility_ignore_collation_in_create_table, true, R"(
Compatibility ignore collation in create table
)", 0) \
    \
    DECLARE(String, temporary_files_codec, "LZ4", R"(
Sets compression codec for temporary files used in sorting and joining operations on disk.

Possible values:

- LZ4 — [LZ4](https://en.wikipedia.org/wiki/LZ4_(compression_algorithm)) compression is applied.
- NONE — No compression is applied.
)", 0) \
    \
    DECLARE(UInt64, max_rows_to_transfer, 0, R"(
Maximum size (in rows) of the transmitted external table obtained when the GLOBAL IN/JOIN section is executed.
)", 0) \
    DECLARE(UInt64, max_bytes_to_transfer, 0, R"(
Maximum size (in uncompressed bytes) of the transmitted external table obtained when the GLOBAL IN/JOIN section is executed.
)", 0) \
    DECLARE(OverflowMode, transfer_overflow_mode, OverflowMode::THROW, R"(
What to do when the limit is exceeded.
)", 0) \
    \
    DECLARE(UInt64, max_rows_in_distinct, 0, R"(
Maximum number of elements during execution of DISTINCT.
)", 0) \
    DECLARE(UInt64, max_bytes_in_distinct, 0, R"(
Maximum total size of the state (in uncompressed bytes) in memory for the execution of DISTINCT.
)", 0) \
    DECLARE(OverflowMode, distinct_overflow_mode, OverflowMode::THROW, R"(
What to do when the limit is exceeded.
)", 0) \
    \
    DECLARE(UInt64, max_memory_usage, 0, R"(
Maximum memory usage for processing of single query. Zero means unlimited.
)", 0) \
    DECLARE(UInt64, memory_overcommit_ratio_denominator, 1_GiB, R"(
It represents the soft memory limit when the hard limit is reached on the global level.
This value is used to compute the overcommit ratio for the query.
Zero means skip the query.
Read more about [memory overcommit](memory-overcommit.md).
)", 0) \
    DECLARE(UInt64, max_memory_usage_for_user, 0, R"(
Maximum memory usage for processing all concurrently running queries for the user. Zero means unlimited.
)", 0) \
    DECLARE(UInt64, memory_overcommit_ratio_denominator_for_user, 1_GiB, R"(
It represents the soft memory limit when the hard limit is reached on the user level.
This value is used to compute the overcommit ratio for the query.
Zero means skip the query.
Read more about [memory overcommit](memory-overcommit.md).
)", 0) \
    DECLARE(UInt64, max_untracked_memory, (4 * 1024 * 1024), R"(
Small allocations and deallocations are grouped in thread local variable and tracked or profiled only when an amount (in absolute value) becomes larger than the specified value. If the value is higher than 'memory_profiler_step' it will be effectively lowered to 'memory_profiler_step'.
)", 0) \
    DECLARE(UInt64, memory_profiler_step, (4 * 1024 * 1024), R"(
Sets the step of memory profiler. Whenever query memory usage becomes larger than every next step in number of bytes the memory profiler will collect the allocating stacktrace and will write it into [trace_log](../../operations/system-tables/trace_log.md#system_tables-trace_log).

Possible values:

- A positive integer number of bytes.

- 0 for turning off the memory profiler.
)", 0) \
    DECLARE(Float, memory_profiler_sample_probability, 0., R"(
Collect random allocations and deallocations and write them into system.trace_log with 'MemorySample' trace_type. The probability is for every alloc/free regardless of the size of the allocation (can be changed with `memory_profiler_sample_min_allocation_size` and `memory_profiler_sample_max_allocation_size`). Note that sampling happens only when the amount of untracked memory exceeds 'max_untracked_memory'. You may want to set 'max_untracked_memory' to 0 for extra fine-grained sampling.
)", 0) \
    DECLARE(UInt64, memory_profiler_sample_min_allocation_size, 0, R"(
Collect random allocations of size greater or equal than the specified value with probability equal to `memory_profiler_sample_probability`. 0 means disabled. You may want to set 'max_untracked_memory' to 0 to make this threshold work as expected.
)", 0) \
    DECLARE(UInt64, memory_profiler_sample_max_allocation_size, 0, R"(
Collect random allocations of size less or equal than the specified value with probability equal to `memory_profiler_sample_probability`. 0 means disabled. You may want to set 'max_untracked_memory' to 0 to make this threshold work as expected.
)", 0) \
    DECLARE(Bool, trace_profile_events, false, R"(
Enables or disables collecting stacktraces on each update of profile events along with the name of profile event and the value of increment and sending them into [trace_log](../../operations/system-tables/trace_log.md#system_tables-trace_log).

Possible values:

- 1 — Tracing of profile events enabled.
- 0 — Tracing of profile events disabled.
)", 0) \
    \
    DECLARE(UInt64, memory_usage_overcommit_max_wait_microseconds, 5'000'000, R"(
Maximum time thread will wait for memory to be freed in the case of memory overcommit on a user level.
If the timeout is reached and memory is not freed, an exception is thrown.
Read more about [memory overcommit](memory-overcommit.md).
)", 0) \
    \
    DECLARE(UInt64, max_network_bandwidth, 0, R"(
Limits the speed of the data exchange over the network in bytes per second. This setting applies to every query.

Possible values:

- Positive integer.
- 0 — Bandwidth control is disabled.
)", 0) \
    DECLARE(UInt64, max_network_bytes, 0, R"(
Limits the data volume (in bytes) that is received or transmitted over the network when executing a query. This setting applies to every individual query.

Possible values:

- Positive integer.
- 0 — Data volume control is disabled.
)", 0) \
    DECLARE(UInt64, max_network_bandwidth_for_user, 0, R"(
Limits the speed of the data exchange over the network in bytes per second. This setting applies to all concurrently running queries performed by a single user.

Possible values:

- Positive integer.
- 0 — Control of the data speed is disabled.
)", 0)\
    DECLARE(UInt64, max_network_bandwidth_for_all_users, 0, R"(
Limits the speed that data is exchanged at over the network in bytes per second. This setting applies to all concurrently running queries on the server.

Possible values:

- Positive integer.
- 0 — Control of the data speed is disabled.
)", 0) \
    \
    DECLARE(UInt64, max_temporary_data_on_disk_size_for_user, 0, R"(
The maximum amount of data consumed by temporary files on disk in bytes for all concurrently running user queries. Zero means unlimited.
)", 0)\
    DECLARE(UInt64, max_temporary_data_on_disk_size_for_query, 0, R"(
The maximum amount of data consumed by temporary files on disk in bytes for all concurrently running queries. Zero means unlimited.
)", 0)\
    \
    DECLARE(UInt64, backup_restore_keeper_max_retries, 1000, R"(
Max retries for [Zoo]Keeper operations in the middle of a BACKUP or RESTORE operation.
Should be big enough so the whole operation won't fail because of a temporary [Zoo]Keeper failure.
)", 0) \
    DECLARE(UInt64, backup_restore_keeper_retry_initial_backoff_ms, 100, R"(
Initial backoff timeout for [Zoo]Keeper operations during backup or restore
)", 0) \
    DECLARE(UInt64, backup_restore_keeper_retry_max_backoff_ms, 5000, R"(
Max backoff timeout for [Zoo]Keeper operations during backup or restore
)", 0) \
    DECLARE(UInt64, backup_restore_failure_after_host_disconnected_for_seconds, 3600, R"(
If a host during a BACKUP ON CLUSTER or RESTORE ON CLUSTER operation doesn't recreate its ephemeral 'alive' node in ZooKeeper for this amount of time then the whole backup or restore is considered as failed.
This value should be bigger than any reasonable time for a host to reconnect to ZooKeeper after a failure.
Zero means unlimited.
)", 0) \
    DECLARE(UInt64, backup_restore_keeper_max_retries_while_initializing, 20, R"(
Max retries for [Zoo]Keeper operations during the initialization of a BACKUP ON CLUSTER or RESTORE ON CLUSTER operation.
)", 0) \
    DECLARE(UInt64, backup_restore_keeper_max_retries_while_handling_error, 20, R"(
Max retries for [Zoo]Keeper operations while handling an error of a BACKUP ON CLUSTER or RESTORE ON CLUSTER operation.
)", 0) \
    DECLARE(UInt64, backup_restore_finish_timeout_after_error_sec, 180, R"(
How long the initiator should wait for other host to react to the 'error' node and stop their work on the current BACKUP ON CLUSTER or RESTORE ON CLUSTER operation.
)", 0) \
    DECLARE(UInt64, backup_restore_keeper_value_max_size, 1048576, R"(
Maximum size of data of a [Zoo]Keeper's node during backup
)", 0) \
    DECLARE(UInt64, backup_restore_batch_size_for_keeper_multi, 1000, R"(
Maximum size of batch for multi request to [Zoo]Keeper during backup or restore
)", 0) \
    DECLARE(UInt64, backup_restore_batch_size_for_keeper_multiread, 10000, R"(
Maximum size of batch for multiread request to [Zoo]Keeper during backup or restore
)", 0) \
    DECLARE(Float, backup_restore_keeper_fault_injection_probability, 0.0f, R"(
Approximate probability of failure for a keeper request during backup or restore. Valid value is in interval [0.0f, 1.0f]
)", 0) \
    DECLARE(UInt64, backup_restore_keeper_fault_injection_seed, 0, R"(
0 - random seed, otherwise the setting value
)", 0) \
    DECLARE(UInt64, backup_restore_s3_retry_attempts, 1000, R"(
Setting for Aws::Client::RetryStrategy, Aws::Client does retries itself, 0 means no retries. It takes place only for backup/restore.
)", 0) \
    DECLARE(UInt64, max_backup_bandwidth, 0, R"(
The maximum read speed in bytes per second for particular backup on server. Zero means unlimited.
)", 0) \
    \
    DECLARE(Bool, log_profile_events, true, R"(
Log query performance statistics into the query_log, query_thread_log and query_views_log.
)", 0) \
    DECLARE(Bool, log_query_settings, true, R"(
Log query settings into the query_log and OpenTelemetry span log.
)", 0) \
    DECLARE(Bool, log_query_threads, false, R"(
Setting up query threads logging.

Query threads log into the [system.query_thread_log](../../operations/system-tables/query_thread_log.md) table. This setting has effect only when [log_queries](#log-queries) is true. Queries’ threads run by ClickHouse with this setup are logged according to the rules in the [query_thread_log](../../operations/server-configuration-parameters/settings.md/#query_thread_log) server configuration parameter.

Possible values:

- 0 — Disabled.
- 1 — Enabled.

**Example**

``` text
log_query_threads=1
```
)", 0) \
    DECLARE(Bool, log_query_views, true, R"(
Setting up query views logging.

When a query run by ClickHouse with this setting enabled has associated views (materialized or live views), they are logged in the [query_views_log](../../operations/server-configuration-parameters/settings.md/#query_views_log) server configuration parameter.

Example:

``` text
log_query_views=1
```
)", 0) \
    DECLARE(String, log_comment, "", R"(
Specifies the value for the `log_comment` field of the [system.query_log](../system-tables/query_log.md) table and comment text for the server log.

It can be used to improve the readability of server logs. Additionally, it helps to select queries related to the test from the `system.query_log` after running [clickhouse-test](../../development/tests.md).

Possible values:

- Any string no longer than [max_query_size](#max_query_size). If the max_query_size is exceeded, the server throws an exception.

**Example**

Query:

``` sql
SET log_comment = 'log_comment test', log_queries = 1;
SELECT 1;
SYSTEM FLUSH LOGS;
SELECT type, query FROM system.query_log WHERE log_comment = 'log_comment test' AND event_date >= yesterday() ORDER BY event_time DESC LIMIT 2;
```

Result:

``` text
┌─type────────┬─query─────┐
│ QueryStart  │ SELECT 1; │
│ QueryFinish │ SELECT 1; │
└─────────────┴───────────┘
```
)", 0) \
    DECLARE(Int64, query_metric_log_interval, -1, R"(
The interval in milliseconds at which the [query_metric_log](../../operations/system-tables/query_metric_log.md) for individual queries is collected.

If set to any negative value, it will take the value `collect_interval_milliseconds` from the [query_metric_log setting](../../operations/server-configuration-parameters/settings.md#query_metric_log) or default to 1000 if not present.

To disable the collection of a single query, set `query_metric_log_interval` to 0.

Default value: -1
    )", 0) \
    DECLARE(LogsLevel, send_logs_level, LogsLevel::fatal, R"(
Send server text logs with specified minimum level to client. Valid values: 'trace', 'debug', 'information', 'warning', 'error', 'fatal', 'none'
)", 0) \
    DECLARE(String, send_logs_source_regexp, "", R"(
Send server text logs with specified regexp to match log source name. Empty means all sources.
)", 0) \
    DECLARE(Bool, enable_optimize_predicate_expression, true, R"(
Turns on predicate pushdown in `SELECT` queries.

Predicate pushdown may significantly reduce network traffic for distributed queries.

Possible values:

- 0 — Disabled.
- 1 — Enabled.

Usage

Consider the following queries:

1.  `SELECT count() FROM test_table WHERE date = '2018-10-10'`
2.  `SELECT count() FROM (SELECT * FROM test_table) WHERE date = '2018-10-10'`

If `enable_optimize_predicate_expression = 1`, then the execution time of these queries is equal because ClickHouse applies `WHERE` to the subquery when processing it.

If `enable_optimize_predicate_expression = 0`, then the execution time of the second query is much longer because the `WHERE` clause applies to all the data after the subquery finishes.
)", 0) \
    DECLARE(Bool, enable_optimize_predicate_expression_to_final_subquery, true, R"(
Allow push predicate to final subquery.
)", 0) \
    DECLARE(Bool, allow_push_predicate_when_subquery_contains_with, true, R"(
Allows push predicate when subquery contains WITH clause
)", 0) \
    \
    DECLARE(UInt64, low_cardinality_max_dictionary_size, 8192, R"(
Sets a maximum size in rows of a shared global dictionary for the [LowCardinality](../../sql-reference/data-types/lowcardinality.md) data type that can be written to a storage file system. This setting prevents issues with RAM in case of unlimited dictionary growth. All the data that can’t be encoded due to maximum dictionary size limitation ClickHouse writes in an ordinary method.

Possible values:

- Any positive integer.
)", 0) \
    DECLARE(Bool, low_cardinality_use_single_dictionary_for_part, false, R"(
Turns on or turns off using of single dictionary for the data part.

By default, the ClickHouse server monitors the size of dictionaries and if a dictionary overflows then the server starts to write the next one. To prohibit creating several dictionaries set `low_cardinality_use_single_dictionary_for_part = 1`.

Possible values:

- 1 — Creating several dictionaries for the data part is prohibited.
- 0 — Creating several dictionaries for the data part is not prohibited.
)", 0) \
    DECLARE(Bool, decimal_check_overflow, true, R"(
Check overflow of decimal arithmetic/comparison operations
)", 0) \
    DECLARE(Bool, allow_custom_error_code_in_throwif, false, R"(
Enable custom error code in function throwIf(). If true, thrown exceptions may have unexpected error codes.
)", 0) \
    \
    DECLARE(Bool, prefer_localhost_replica, true, R"(
Enables/disables preferable using the localhost replica when processing distributed queries.

Possible values:

- 1 — ClickHouse always sends a query to the localhost replica if it exists.
- 0 — ClickHouse uses the balancing strategy specified by the [load_balancing](#load_balancing) setting.

:::note
Disable this setting if you use [max_parallel_replicas](#max_parallel_replicas) without [parallel_replicas_custom_key](#parallel_replicas_custom_key).
If [parallel_replicas_custom_key](#parallel_replicas_custom_key) is set, disable this setting only if it's used on a cluster with multiple shards containing multiple replicas.
If it's used on a cluster with a single shard and multiple replicas, disabling this setting will have negative effects.
:::
)", 0) \
    DECLARE(UInt64, max_fetch_partition_retries_count, 5, R"(
Amount of retries while fetching partition from another host.
)", 0) \
    DECLARE(UInt64, http_max_multipart_form_data_size, 1024 * 1024 * 1024, R"(
Limit on size of multipart/form-data content. This setting cannot be parsed from URL parameters and should be set in a user profile. Note that content is parsed and external tables are created in memory before the start of query execution. And this is the only limit that has an effect on that stage (limits on max memory usage and max execution time have no effect while reading HTTP form data).
)", 0) \
    DECLARE(Bool, calculate_text_stack_trace, true, R"(
Calculate text stack trace in case of exceptions during query execution. This is the default. It requires symbol lookups that may slow down fuzzing tests when a huge amount of wrong queries are executed. In normal cases, you should not disable this option.
)", 0) \
    DECLARE(Bool, enable_job_stack_trace, true, R"(
Output stack trace of a job creator when job results in exception
)", 0) \
    DECLARE(Bool, allow_ddl, true, R"(
If it is set to true, then a user is allowed to executed DDL queries.
)", 0) \
    DECLARE(Bool, parallel_view_processing, false, R"(
Enables pushing to attached views concurrently instead of sequentially.
)", 0) \
    DECLARE(Bool, enable_unaligned_array_join, false, R"(
Allow ARRAY JOIN with multiple arrays that have different sizes. When this settings is enabled, arrays will be resized to the longest one.
)", 0) \
    DECLARE(Bool, optimize_read_in_order, true, R"(
Enables [ORDER BY](../../sql-reference/statements/select/order-by.md/#optimize_read_in_order) optimization in [SELECT](../../sql-reference/statements/select/index.md) queries for reading data from [MergeTree](../../engines/table-engines/mergetree-family/mergetree.md) tables.

Possible values:

- 0 — `ORDER BY` optimization is disabled.
- 1 — `ORDER BY` optimization is enabled.

**See Also**

- [ORDER BY Clause](../../sql-reference/statements/select/order-by.md/#optimize_read_in_order)
)", 0) \
    DECLARE(Bool, read_in_order_use_virtual_row, false, R"(
Use virtual row while reading in order of primary key or its monotonic function fashion. It is useful when searching over multiple parts as only relevant ones are touched.
)", 0) \
    DECLARE(Bool, optimize_read_in_window_order, true, R"(
Enable ORDER BY optimization in window clause for reading data in corresponding order in MergeTree tables.
)", 0) \
    DECLARE(Bool, optimize_aggregation_in_order, false, R"(
Enables [GROUP BY](../../sql-reference/statements/select/group-by.md) optimization in [SELECT](../../sql-reference/statements/select/index.md) queries for aggregating data in corresponding order in [MergeTree](../../engines/table-engines/mergetree-family/mergetree.md) tables.

Possible values:

- 0 — `GROUP BY` optimization is disabled.
- 1 — `GROUP BY` optimization is enabled.

**See Also**

- [GROUP BY optimization](../../sql-reference/statements/select/group-by.md/#aggregation-in-order)
)", 0) \
    DECLARE(Bool, read_in_order_use_buffering, true, R"(
Use buffering before merging while reading in order of primary key. It increases the parallelism of query execution
)", 0) \
    DECLARE(UInt64, aggregation_in_order_max_block_bytes, 50000000, R"(
Maximal size of block in bytes accumulated during aggregation in order of primary key. Lower block size allows to parallelize more final merge stage of aggregation.
)", 0) \
    DECLARE(UInt64, read_in_order_two_level_merge_threshold, 100, R"(
Minimal number of parts to read to run preliminary merge step during multithread reading in order of primary key.
)", 0) \
    DECLARE(Bool, low_cardinality_allow_in_native_format, true, R"(
Allows or restricts using the [LowCardinality](../../sql-reference/data-types/lowcardinality.md) data type with the [Native](../../interfaces/formats.md/#native) format.

If usage of `LowCardinality` is restricted, ClickHouse server converts `LowCardinality`-columns to ordinary ones for `SELECT` queries, and convert ordinary columns to `LowCardinality`-columns for `INSERT` queries.

This setting is required mainly for third-party clients which do not support `LowCardinality` data type.

Possible values:

- 1 — Usage of `LowCardinality` is not restricted.
- 0 — Usage of `LowCardinality` is restricted.
)", 0) \
    DECLARE(Bool, cancel_http_readonly_queries_on_client_close, false, R"(
Cancels HTTP read-only queries (e.g. SELECT) when a client closes the connection without waiting for the response.

Cloud default value: `1`.
)", 0) \
    DECLARE(Bool, external_table_functions_use_nulls, true, R"(
Defines how [mysql](../../sql-reference/table-functions/mysql.md), [postgresql](../../sql-reference/table-functions/postgresql.md) and [odbc](../../sql-reference/table-functions/odbc.md) table functions use Nullable columns.

Possible values:

- 0 — The table function explicitly uses Nullable columns.
- 1 — The table function implicitly uses Nullable columns.

**Usage**

If the setting is set to `0`, the table function does not make Nullable columns and inserts default values instead of NULL. This is also applicable for NULL values inside arrays.
)", 0) \
    DECLARE(Bool, external_table_strict_query, false, R"(
If it is set to true, transforming expression to local filter is forbidden for queries to external tables.
)", 0) \
    \
    DECLARE(Bool, allow_hyperscan, true, R"(
Allow functions that use Hyperscan library. Disable to avoid potentially long compilation times and excessive resource usage.
)", 0) \
    DECLARE(UInt64, max_hyperscan_regexp_length, 0, R"(
Defines the maximum length for each regular expression in the [hyperscan multi-match functions](../../sql-reference/functions/string-search-functions.md/#multimatchanyhaystack-pattern1-pattern2-patternn).

Possible values:

- Positive integer.
- 0 - The length is not limited.

**Example**

Query:

```sql
SELECT multiMatchAny('abcd', ['ab','bcd','c','d']) SETTINGS max_hyperscan_regexp_length = 3;
```

Result:

```text
┌─multiMatchAny('abcd', ['ab', 'bcd', 'c', 'd'])─┐
│                                              1 │
└────────────────────────────────────────────────┘
```

Query:

```sql
SELECT multiMatchAny('abcd', ['ab','bcd','c','d']) SETTINGS max_hyperscan_regexp_length = 2;
```

Result:

```text
Exception: Regexp length too large.
```

**See Also**

- [max_hyperscan_regexp_total_length](#max-hyperscan-regexp-total-length)
)", 0) \
    DECLARE(UInt64, max_hyperscan_regexp_total_length, 0, R"(
Sets the maximum length total of all regular expressions in each [hyperscan multi-match function](../../sql-reference/functions/string-search-functions.md/#multimatchanyhaystack-pattern1-pattern2-patternn).

Possible values:

- Positive integer.
- 0 - The length is not limited.

**Example**

Query:

```sql
SELECT multiMatchAny('abcd', ['a','b','c','d']) SETTINGS max_hyperscan_regexp_total_length = 5;
```

Result:

```text
┌─multiMatchAny('abcd', ['a', 'b', 'c', 'd'])─┐
│                                           1 │
└─────────────────────────────────────────────┘
```

Query:

```sql
SELECT multiMatchAny('abcd', ['ab','bc','c','d']) SETTINGS max_hyperscan_regexp_total_length = 5;
```

Result:

```text
Exception: Total regexp lengths too large.
```

**See Also**

- [max_hyperscan_regexp_length](#max-hyperscan-regexp-length)
)", 0) \
    DECLARE(Bool, reject_expensive_hyperscan_regexps, true, R"(
Reject patterns which will likely be expensive to evaluate with hyperscan (due to NFA state explosion)
)", 0) \
    DECLARE(Bool, allow_simdjson, true, R"(
Allow using simdjson library in 'JSON*' functions if AVX2 instructions are available. If disabled rapidjson will be used.
)", 0) \
    DECLARE(Bool, allow_introspection_functions, false, R"(
Enables or disables [introspection functions](../../sql-reference/functions/introspection.md) for query profiling.

Possible values:

- 1 — Introspection functions enabled.
- 0 — Introspection functions disabled.

**See Also**

- [Sampling Query Profiler](../../operations/optimizing-performance/sampling-query-profiler.md)
- System table [trace_log](../../operations/system-tables/trace_log.md/#system_tables-trace_log)
)", 0) \
    DECLARE(Bool, splitby_max_substrings_includes_remaining_string, false, R"(
Controls whether function [splitBy*()](../../sql-reference/functions/splitting-merging-functions.md) with argument `max_substrings` > 0 will include the remaining string in the last element of the result array.

Possible values:

- `0` - The remaining string will not be included in the last element of the result array.
- `1` - The remaining string will be included in the last element of the result array. This is the behavior of Spark's [`split()`](https://spark.apache.org/docs/3.1.2/api/python/reference/api/pyspark.sql.functions.split.html) function and Python's ['string.split()'](https://docs.python.org/3/library/stdtypes.html#str.split) method.
)", 0) \
    \
    DECLARE(Bool, allow_execute_multiif_columnar, true, R"(
Allow execute multiIf function columnar
)", 0) \
    DECLARE(Bool, formatdatetime_f_prints_single_zero, false, R"(
Formatter '%f' in function 'formatDateTime()' prints a single zero instead of six zeros if the formatted value has no fractional seconds.
)", 0) \
    DECLARE(Bool, formatdatetime_parsedatetime_m_is_month_name, true, R"(
Formatter '%M' in functions 'formatDateTime()' and 'parseDateTime()' print/parse the month name instead of minutes.
)", 0) \
    DECLARE(Bool, parsedatetime_parse_without_leading_zeros, true, R"(
Formatters '%c', '%l' and '%k' in function 'parseDateTime()' parse months and hours without leading zeros.
)", 0) \
    DECLARE(Bool, formatdatetime_format_without_leading_zeros, false, R"(
Formatters '%c', '%l' and '%k' in function 'formatDateTime()' print months and hours without leading zeros.
)", 0) \
    \
    DECLARE(UInt64, max_partitions_per_insert_block, 100, R"(
Limit maximum number of partitions in the single INSERTed block. Zero means unlimited. Throw an exception if the block contains too many partitions. This setting is a safety threshold because using a large number of partitions is a common misconception.
)", 0) \
    DECLARE(Bool, throw_on_max_partitions_per_insert_block, true, R"(
Used with max_partitions_per_insert_block. If true (default), an exception will be thrown when max_partitions_per_insert_block is reached. If false, details of the insert query reaching this limit with the number of partitions will be logged. This can be useful if you're trying to understand the impact on users when changing max_partitions_per_insert_block.
)", 0) \
    DECLARE(Int64, max_partitions_to_read, -1, R"(
Limit the max number of partitions that can be accessed in one query. <= 0 means unlimited.
)", 0) \
    DECLARE(Bool, check_query_single_value_result, true, R"(
Defines the level of detail for the [CHECK TABLE](../../sql-reference/statements/check-table.md/#checking-mergetree-tables) query result for `MergeTree` family engines .

Possible values:

- 0 — the query shows a check status for every individual data part of a table.
- 1 — the query shows the general table check status.
)", 0) \
    DECLARE(Bool, allow_drop_detached, false, R"(
Allow ALTER TABLE ... DROP DETACHED PART[ITION] ... queries
)", 0) \
    DECLARE(UInt64, max_parts_to_move, 1000, "Limit the number of parts that can be moved in one query. Zero means unlimited.", 0) \
    \
    DECLARE(UInt64, max_table_size_to_drop, 50000000000lu, R"(
Restriction on deleting tables in query time. The value 0 means that you can delete all tables without any restrictions.

Cloud default value: 1 TB.

:::note
This query setting overwrites its server setting equivalent, see [max_table_size_to_drop](/docs/en/operations/server-configuration-parameters/settings.md/#max-table-size-to-drop)
:::
)", 0) \
    DECLARE(UInt64, max_partition_size_to_drop, 50000000000lu, R"(
Restriction on dropping partitions in query time. The value 0 means that you can drop partitions without any restrictions.

Cloud default value: 1 TB.

:::note
This query setting overwrites its server setting equivalent, see [max_partition_size_to_drop](/docs/en/operations/server-configuration-parameters/settings.md/#max-partition-size-to-drop)
:::
)", 0) \
    \
    DECLARE(UInt64, postgresql_connection_pool_size, 16, R"(
Connection pool size for PostgreSQL table engine and database engine.
)", 0) \
    DECLARE(UInt64, postgresql_connection_attempt_timeout, 2, R"(
Connection timeout in seconds of a single attempt to connect PostgreSQL end-point.
The value is passed as a `connect_timeout` parameter of the connection URL.
)", 0) \
    DECLARE(UInt64, postgresql_connection_pool_wait_timeout, 5000, R"(
Connection pool push/pop timeout on empty pool for PostgreSQL table engine and database engine. By default it will block on empty pool.
)", 0) \
    DECLARE(UInt64, postgresql_connection_pool_retries, 2, R"(
Connection pool push/pop retries number for PostgreSQL table engine and database engine.
)", 0) \
    DECLARE(Bool, postgresql_connection_pool_auto_close_connection, false, R"(
Close connection before returning connection to the pool.
)", 0) \
    DECLARE(UInt64, glob_expansion_max_elements, 1000, R"(
Maximum number of allowed addresses (For external storages, table functions, etc).
)", 0) \
    DECLARE(UInt64, odbc_bridge_connection_pool_size, 16, R"(
Connection pool size for each connection settings string in ODBC bridge.
)", 0) \
    DECLARE(Bool, odbc_bridge_use_connection_pooling, true, R"(
Use connection pooling in ODBC bridge. If set to false, a new connection is created every time.
)", 0) \
    \
    DECLARE(Seconds, distributed_replica_error_half_life, DBMS_CONNECTION_POOL_WITH_FAILOVER_DEFAULT_DECREASE_ERROR_PERIOD, R"(
- Type: seconds
- Default value: 60 seconds

Controls how fast errors in distributed tables are zeroed. If a replica is unavailable for some time, accumulates 5 errors, and distributed_replica_error_half_life is set to 1 second, then the replica is considered normal 3 seconds after the last error.

See also:

- [load_balancing](#load_balancing-round_robin)
- [Table engine Distributed](../../engines/table-engines/special/distributed.md)
- [distributed_replica_error_cap](#distributed_replica_error_cap)
- [distributed_replica_max_ignored_errors](#distributed_replica_max_ignored_errors)
)", 0) \
    DECLARE(UInt64, distributed_replica_error_cap, DBMS_CONNECTION_POOL_WITH_FAILOVER_MAX_ERROR_COUNT, R"(
- Type: unsigned int
- Default value: 1000

The error count of each replica is capped at this value, preventing a single replica from accumulating too many errors.

See also:

- [load_balancing](#load_balancing-round_robin)
- [Table engine Distributed](../../engines/table-engines/special/distributed.md)
- [distributed_replica_error_half_life](#distributed_replica_error_half_life)
- [distributed_replica_max_ignored_errors](#distributed_replica_max_ignored_errors)
)", 0) \
    DECLARE(UInt64, distributed_replica_max_ignored_errors, 0, R"(
- Type: unsigned int
- Default value: 0

The number of errors that will be ignored while choosing replicas (according to `load_balancing` algorithm).

See also:

- [load_balancing](#load_balancing-round_robin)
- [Table engine Distributed](../../engines/table-engines/special/distributed.md)
- [distributed_replica_error_cap](#distributed_replica_error_cap)
- [distributed_replica_error_half_life](#distributed_replica_error_half_life)
)", 0) \
    \
    DECLARE(UInt64, min_free_disk_space_for_temporary_data, 0, R"(
The minimum disk space to keep while writing temporary data used in external sorting and aggregation.
)", 0) \
    \
    DECLARE(DefaultTableEngine, default_temporary_table_engine, DefaultTableEngine::Memory, R"(
Same as [default_table_engine](#default_table_engine) but for temporary tables.

In this example, any new temporary table that does not specify an `Engine` will use the `Log` table engine:

Query:

```sql
SET default_temporary_table_engine = 'Log';

CREATE TEMPORARY TABLE my_table (
    x UInt32,
    y UInt32
);

SHOW CREATE TEMPORARY TABLE my_table;
```

Result:

```response
┌─statement────────────────────────────────────────────────────────────────┐
│ CREATE TEMPORARY TABLE default.my_table
(
    `x` UInt32,
    `y` UInt32
)
ENGINE = Log
└──────────────────────────────────────────────────────────────────────────┘
```
)", 0) \
    DECLARE(DefaultTableEngine, default_table_engine, DefaultTableEngine::MergeTree, R"(
Default table engine to use when `ENGINE` is not set in a `CREATE` statement.

Possible values:

- a string representing any valid table engine name

Cloud default value: `SharedMergeTree`.

**Example**

Query:

```sql
SET default_table_engine = 'Log';

SELECT name, value, changed FROM system.settings WHERE name = 'default_table_engine';
```

Result:

```response
┌─name─────────────────┬─value─┬─changed─┐
│ default_table_engine │ Log   │       1 │
└──────────────────────┴───────┴─────────┘
```

In this example, any new table that does not specify an `Engine` will use the `Log` table engine:

Query:

```sql
CREATE TABLE my_table (
    x UInt32,
    y UInt32
);

SHOW CREATE TABLE my_table;
```

Result:

```response
┌─statement────────────────────────────────────────────────────────────────┐
│ CREATE TABLE default.my_table
(
    `x` UInt32,
    `y` UInt32
)
ENGINE = Log
└──────────────────────────────────────────────────────────────────────────┘
```
)", 0) \
    DECLARE(Bool, show_table_uuid_in_table_create_query_if_not_nil, false, R"(
Sets the `SHOW TABLE` query display.

Possible values:

- 0 — The query will be displayed without table UUID.
- 1 — The query will be displayed with table UUID.
)", 0) \
    DECLARE(Bool, database_atomic_wait_for_drop_and_detach_synchronously, false, R"(
Adds a modifier `SYNC` to all `DROP` and `DETACH` queries.

Possible values:

- 0 — Queries will be executed with delay.
- 1 — Queries will be executed without delay.
)", 0) \
    DECLARE(Bool, enable_scalar_subquery_optimization, true, R"(
If it is set to true, prevent scalar subqueries from (de)serializing large scalar values and possibly avoid running the same subquery more than once.
)", 0) \
    DECLARE(Bool, optimize_trivial_count_query, true, R"(
Enables or disables the optimization to trivial query `SELECT count() FROM table` using metadata from MergeTree. If you need to use row-level security, disable this setting.

Possible values:

   - 0 — Optimization disabled.
   - 1 — Optimization enabled.

See also:

- [optimize_functions_to_subcolumns](#optimize-functions-to-subcolumns)
)", 0) \
    DECLARE(Bool, optimize_trivial_approximate_count_query, false, R"(
Use an approximate value for trivial count optimization of storages that support such estimation, for example, EmbeddedRocksDB.

Possible values:

   - 0 — Optimization disabled.
   - 1 — Optimization enabled.
)", 0) \
    DECLARE(Bool, optimize_count_from_files, true, R"(
Enables or disables the optimization of counting number of rows from files in different input formats. It applies to table functions/engines `file`/`s3`/`url`/`hdfs`/`azureBlobStorage`.

Possible values:

- 0 — Optimization disabled.
- 1 — Optimization enabled.
)", 0) \
    DECLARE(Bool, use_cache_for_count_from_files, true, R"(
Enables caching of rows number during count from files in table functions `file`/`s3`/`url`/`hdfs`/`azureBlobStorage`.

Enabled by default.
)", 0) \
    DECLARE(Bool, optimize_respect_aliases, true, R"(
If it is set to true, it will respect aliases in WHERE/GROUP BY/ORDER BY, that will help with partition pruning/secondary indexes/optimize_aggregation_in_order/optimize_read_in_order/optimize_trivial_count
)", 0) \
    DECLARE(UInt64, mutations_sync, 0, R"(
Allows to execute `ALTER TABLE ... UPDATE|DELETE|MATERIALIZE INDEX|MATERIALIZE PROJECTION|MATERIALIZE COLUMN` queries ([mutations](../../sql-reference/statements/alter/index.md#mutations)) synchronously.

Possible values:

- 0 - Mutations execute asynchronously.
- 1 - The query waits for all mutations to complete on the current server.
- 2 - The query waits for all mutations to complete on all replicas (if they exist).
)", 0) \
    DECLARE(Bool, enable_lightweight_delete, true, R"(
Enable lightweight DELETE mutations for mergetree tables.
)", 0) ALIAS(allow_experimental_lightweight_delete) \
    DECLARE(UInt64, lightweight_deletes_sync, 2, R"(
The same as [`mutations_sync`](#mutations_sync), but controls only execution of lightweight deletes.

Possible values:

- 0 - Mutations execute asynchronously.
- 1 - The query waits for the lightweight deletes to complete on the current server.
- 2 - The query waits for the lightweight deletes to complete on all replicas (if they exist).

**See Also**

- [Synchronicity of ALTER Queries](../../sql-reference/statements/alter/index.md#synchronicity-of-alter-queries)
- [Mutations](../../sql-reference/statements/alter/index.md#mutations)
)", 0) \
    DECLARE(Bool, apply_deleted_mask, true, R"(
Enables filtering out rows deleted with lightweight DELETE. If disabled, a query will be able to read those rows. This is useful for debugging and \"undelete\" scenarios
)", 0) \
    DECLARE(Bool, optimize_normalize_count_variants, true, R"(
Rewrite aggregate functions that semantically equals to count() as count().
)", 0) \
    DECLARE(Bool, optimize_injective_functions_inside_uniq, true, R"(
Delete injective functions of one argument inside uniq*() functions.
)", 0) \
    DECLARE(Bool, rewrite_count_distinct_if_with_count_distinct_implementation, false, R"(
Allows you to rewrite `countDistcintIf` with [count_distinct_implementation](#count_distinct_implementation) setting.

Possible values:

- true — Allow.
- false — Disallow.
)", 0) \
    DECLARE(Bool, convert_query_to_cnf, false, R"(
When set to `true`, a `SELECT` query will be converted to conjuctive normal form (CNF). There are scenarios where rewriting a query in CNF may execute faster (view this [Github issue](https://github.com/ClickHouse/ClickHouse/issues/11749) for an explanation).

For example, notice how the following `SELECT` query is not modified (the default behavior):

```sql
EXPLAIN SYNTAX
SELECT *
FROM
(
    SELECT number AS x
    FROM numbers(20)
) AS a
WHERE ((x >= 1) AND (x <= 5)) OR ((x >= 10) AND (x <= 15))
SETTINGS convert_query_to_cnf = false;
```

The result is:

```response
┌─explain────────────────────────────────────────────────────────┐
│ SELECT x                                                       │
│ FROM                                                           │
│ (                                                              │
│     SELECT number AS x                                         │
│     FROM numbers(20)                                           │
│     WHERE ((x >= 1) AND (x <= 5)) OR ((x >= 10) AND (x <= 15)) │
│ ) AS a                                                         │
│ WHERE ((x >= 1) AND (x <= 5)) OR ((x >= 10) AND (x <= 15))     │
│ SETTINGS convert_query_to_cnf = 0                              │
└────────────────────────────────────────────────────────────────┘
```

Let's set `convert_query_to_cnf` to `true` and see what changes:

```sql
EXPLAIN SYNTAX
SELECT *
FROM
(
    SELECT number AS x
    FROM numbers(20)
) AS a
WHERE ((x >= 1) AND (x <= 5)) OR ((x >= 10) AND (x <= 15))
SETTINGS convert_query_to_cnf = true;
```

Notice the `WHERE` clause is rewritten in CNF, but the result set is the identical - the Boolean logic is unchanged:

```response
┌─explain───────────────────────────────────────────────────────────────────────────────────────────────────────────────┐
│ SELECT x                                                                                                              │
│ FROM                                                                                                                  │
│ (                                                                                                                     │
│     SELECT number AS x                                                                                                │
│     FROM numbers(20)                                                                                                  │
│     WHERE ((x <= 15) OR (x <= 5)) AND ((x <= 15) OR (x >= 1)) AND ((x >= 10) OR (x <= 5)) AND ((x >= 10) OR (x >= 1)) │
│ ) AS a                                                                                                                │
│ WHERE ((x >= 10) OR (x >= 1)) AND ((x >= 10) OR (x <= 5)) AND ((x <= 15) OR (x >= 1)) AND ((x <= 15) OR (x <= 5))     │
│ SETTINGS convert_query_to_cnf = 1                                                                                     │
└───────────────────────────────────────────────────────────────────────────────────────────────────────────────────────┘
```

Possible values: true, false
)", 0) \
    DECLARE(Bool, optimize_or_like_chain, false, R"(
Optimize multiple OR LIKE into multiMatchAny. This optimization should not be enabled by default, because it defies index analysis in some cases.
)", 0) \
    DECLARE(Bool, optimize_arithmetic_operations_in_aggregate_functions, true, R"(
Move arithmetic operations out of aggregation functions
)", 0) \
    DECLARE(Bool, optimize_redundant_functions_in_order_by, true, R"(
Remove functions from ORDER BY if its argument is also in ORDER BY
)", 0) \
    DECLARE(Bool, optimize_if_chain_to_multiif, false, R"(
Replace if(cond1, then1, if(cond2, ...)) chains to multiIf. Currently it's not beneficial for numeric types.
)", 0) \
    DECLARE(Bool, optimize_multiif_to_if, true, R"(
Replace 'multiIf' with only one condition to 'if'.
)", 0) \
    DECLARE(Bool, optimize_if_transform_strings_to_enum, false, R"(
Replaces string-type arguments in If and Transform to enum. Disabled by default cause it could make inconsistent change in distributed query that would lead to its fail.
)", 0) \
    DECLARE(Bool, optimize_functions_to_subcolumns, true, R"(
Enables or disables optimization by transforming some functions to reading subcolumns. This reduces the amount of data to read.

These functions can be transformed:

- [length](../../sql-reference/functions/array-functions.md/#array_functions-length) to read the [size0](../../sql-reference/data-types/array.md/#array-size) subcolumn.
- [empty](../../sql-reference/functions/array-functions.md/#function-empty) to read the [size0](../../sql-reference/data-types/array.md/#array-size) subcolumn.
- [notEmpty](../../sql-reference/functions/array-functions.md/#function-notempty) to read the [size0](../../sql-reference/data-types/array.md/#array-size) subcolumn.
- [isNull](../../sql-reference/operators/index.md#operator-is-null) to read the [null](../../sql-reference/data-types/nullable.md/#finding-null) subcolumn.
- [isNotNull](../../sql-reference/operators/index.md#is-not-null) to read the [null](../../sql-reference/data-types/nullable.md/#finding-null) subcolumn.
- [count](../../sql-reference/aggregate-functions/reference/count.md) to read the [null](../../sql-reference/data-types/nullable.md/#finding-null) subcolumn.
- [mapKeys](../../sql-reference/functions/tuple-map-functions.md/#mapkeys) to read the [keys](../../sql-reference/data-types/map.md/#map-subcolumns) subcolumn.
- [mapValues](../../sql-reference/functions/tuple-map-functions.md/#mapvalues) to read the [values](../../sql-reference/data-types/map.md/#map-subcolumns) subcolumn.

Possible values:

- 0 — Optimization disabled.
- 1 — Optimization enabled.
)", 0) \
    DECLARE(Bool, optimize_using_constraints, false, R"(
Use [constraints](../../sql-reference/statements/create/table.md#constraints) for query optimization. The default is `false`.

Possible values:

- true, false
)", 0)                                                                                                                                           \
    DECLARE(Bool, optimize_substitute_columns, false, R"(
Use [constraints](../../sql-reference/statements/create/table.md#constraints) for column substitution. The default is `false`.

Possible values:

- true, false
)", 0)                                                                                                                                         \
    DECLARE(Bool, optimize_append_index, false, R"(
Use [constraints](../../sql-reference/statements/create/table.md#constraints) in order to append index condition. The default is `false`.

Possible values:

- true, false
)", 0) \
    DECLARE(Bool, optimize_time_filter_with_preimage, true, R"(
Optimize Date and DateTime predicates by converting functions into equivalent comparisons without conversions (e.g. toYear(col) = 2023 -> col >= '2023-01-01' AND col <= '2023-12-31')
)", 0) \
    DECLARE(Bool, normalize_function_names, true, R"(
Normalize function names to their canonical names
)", 0) \
    DECLARE(Bool, enable_early_constant_folding, true, R"(
Enable query optimization where we analyze function and subqueries results and rewrite query if there are constants there
)", 0) \
    DECLARE(Bool, deduplicate_blocks_in_dependent_materialized_views, false, R"(
Enables or disables the deduplication check for materialized views that receive data from Replicated\* tables.

Possible values:

      0 — Disabled.
      1 — Enabled.

Usage

By default, deduplication is not performed for materialized views but is done upstream, in the source table.
If an INSERTed block is skipped due to deduplication in the source table, there will be no insertion into attached materialized views. This behaviour exists to enable the insertion of highly aggregated data into materialized views, for cases where inserted blocks are the same after materialized view aggregation but derived from different INSERTs into the source table.
At the same time, this behaviour “breaks” `INSERT` idempotency. If an `INSERT` into the main table was successful and `INSERT` into a materialized view failed (e.g. because of communication failure with ClickHouse Keeper) a client will get an error and can retry the operation. However, the materialized view won’t receive the second insert because it will be discarded by deduplication in the main (source) table. The setting `deduplicate_blocks_in_dependent_materialized_views` allows for changing this behaviour. On retry, a materialized view will receive the repeat insert and will perform a deduplication check by itself,
ignoring check result for the source table, and will insert rows lost because of the first failure.
)", 0) \
    DECLARE(Bool, throw_if_deduplication_in_dependent_materialized_views_enabled_with_async_insert, true, R"(
Throw exception on INSERT query when the setting `deduplicate_blocks_in_dependent_materialized_views` is enabled along with `async_insert`. It guarantees correctness, because these features can't work together.
)", 0) \
    DECLARE(Bool, materialized_views_ignore_errors, false, R"(
Allows to ignore errors for MATERIALIZED VIEW, and deliver original block to the table regardless of MVs
)", 0) \
    DECLARE(Bool, ignore_materialized_views_with_dropped_target_table, false, R"(
Ignore MVs with dropped target table during pushing to views
)", 0) \
    DECLARE(Bool, allow_materialized_view_with_bad_select, true, R"(
Allow CREATE MATERIALIZED VIEW with SELECT query that references nonexistent tables or columns. It must still be syntactically valid. Doesn't apply to refreshable MVs. Doesn't apply if the MV schema needs to be inferred from the SELECT query (i.e. if the CREATE has no column list and no TO table). Can be used for creating MV before its source table.
)", 0) \
    DECLARE(Bool, use_compact_format_in_distributed_parts_names, true, R"(
Uses compact format for storing blocks for background (`distributed_foreground_insert`) INSERT into tables with `Distributed` engine.

Possible values:

- 0 — Uses `user[:password]@host:port#default_database` directory format.
- 1 — Uses `[shard{shard_index}[_replica{replica_index}]]` directory format.

:::note
- with `use_compact_format_in_distributed_parts_names=0` changes from cluster definition will not be applied for background INSERT.
- with `use_compact_format_in_distributed_parts_names=1` changing the order of the nodes in the cluster definition, will change the `shard_index`/`replica_index` so be aware.
:::
)", 0) \
    DECLARE(Bool, validate_polygons, true, R"(
Enables or disables throwing an exception in the [pointInPolygon](../../sql-reference/functions/geo/index.md#pointinpolygon) function, if the polygon is self-intersecting or self-tangent.

Possible values:

- 0 — Throwing an exception is disabled. `pointInPolygon` accepts invalid polygons and returns possibly incorrect results for them.
- 1 — Throwing an exception is enabled.
)", 0) \
    DECLARE(UInt64, max_parser_depth, DBMS_DEFAULT_MAX_PARSER_DEPTH, R"(
Limits maximum recursion depth in the recursive descent parser. Allows controlling the stack size.

Possible values:

- Positive integer.
- 0 — Recursion depth is unlimited.
)", 0) \
    DECLARE(UInt64, max_parser_backtracks, DBMS_DEFAULT_MAX_PARSER_BACKTRACKS, R"(
Maximum parser backtracking (how many times it tries different alternatives in the recursive descend parsing process).
)", 0) \
    DECLARE(UInt64, max_recursive_cte_evaluation_depth, DBMS_RECURSIVE_CTE_MAX_EVALUATION_DEPTH, R"(
Maximum limit on recursive CTE evaluation depth
)", 0) \
    DECLARE(Bool, allow_settings_after_format_in_insert, false, R"(
Control whether `SETTINGS` after `FORMAT` in `INSERT` queries is allowed or not. It is not recommended to use this, since this may interpret part of `SETTINGS` as values.

Example:

```sql
INSERT INTO FUNCTION null('foo String') SETTINGS max_threads=1 VALUES ('bar');
```

But the following query will work only with `allow_settings_after_format_in_insert`:

```sql
SET allow_settings_after_format_in_insert=1;
INSERT INTO FUNCTION null('foo String') VALUES ('bar') SETTINGS max_threads=1;
```

Possible values:

- 0 — Disallow.
- 1 — Allow.

:::note
Use this setting only for backward compatibility if your use cases depend on old syntax.
:::
)", 0) \
    DECLARE(Seconds, periodic_live_view_refresh, 60, R"(
Interval after which periodically refreshed live view is forced to refresh.
)", 0) \
    DECLARE(Bool, transform_null_in, false, R"(
Enables equality of [NULL](../../sql-reference/syntax.md/#null-literal) values for [IN](../../sql-reference/operators/in.md) operator.

By default, `NULL` values can’t be compared because `NULL` means undefined value. Thus, comparison `expr = NULL` must always return `false`. With this setting `NULL = NULL` returns `true` for `IN` operator.

Possible values:

- 0 — Comparison of `NULL` values in `IN` operator returns `false`.
- 1 — Comparison of `NULL` values in `IN` operator returns `true`.

**Example**

Consider the `null_in` table:

``` text
┌──idx─┬─────i─┐
│    1 │     1 │
│    2 │  NULL │
│    3 │     3 │
└──────┴───────┘
```

Query:

``` sql
SELECT idx, i FROM null_in WHERE i IN (1, NULL) SETTINGS transform_null_in = 0;
```

Result:

``` text
┌──idx─┬────i─┐
│    1 │    1 │
└──────┴──────┘
```

Query:

``` sql
SELECT idx, i FROM null_in WHERE i IN (1, NULL) SETTINGS transform_null_in = 1;
```

Result:

``` text
┌──idx─┬─────i─┐
│    1 │     1 │
│    2 │  NULL │
└──────┴───────┘
```

**See Also**

- [NULL Processing in IN Operators](../../sql-reference/operators/in.md/#in-null-processing)
)", 0) \
    DECLARE(Bool, allow_nondeterministic_mutations, false, R"(
User-level setting that allows mutations on replicated tables to make use of non-deterministic functions such as `dictGet`.

Given that, for example, dictionaries, can be out of sync across nodes, mutations that pull values from them are disallowed on replicated tables by default. Enabling this setting allows this behavior, making it the user's responsibility to ensure that the data used is in sync across all nodes.

**Example**

``` xml
<profiles>
    <default>
        <allow_nondeterministic_mutations>1</allow_nondeterministic_mutations>

        <!-- ... -->
    </default>

    <!-- ... -->

</profiles>
```
)", 0) \
 DECLARE(Bool, validate_mutation_query, true, R"(
Validate mutation queries before accepting them. Mutations are executed in the background, and running an invalid query will cause mutations to get stuck, requiring manual intervention.

Only change this setting if you encounter a backward-incompatible bug.
)", 0) \
    DECLARE(Seconds, lock_acquire_timeout, DBMS_DEFAULT_LOCK_ACQUIRE_TIMEOUT_SEC, R"(
Defines how many seconds a locking request waits before failing.

Locking timeout is used to protect from deadlocks while executing read/write operations with tables. When the timeout expires and the locking request fails, the ClickHouse server throws an exception "Locking attempt timed out! Possible deadlock avoided. Client should retry." with error code `DEADLOCK_AVOIDED`.

Possible values:

- Positive integer (in seconds).
- 0 — No locking timeout.
)", 0) \
    DECLARE(Bool, materialize_ttl_after_modify, true, R"(
Apply TTL for old data, after ALTER MODIFY TTL query
)", 0) \
    DECLARE(String, function_implementation, "", R"(
Choose function implementation for specific target or variant (experimental). If empty enable all of them.
)", 0) \
    DECLARE(Bool, data_type_default_nullable, false, R"(
Allows data types without explicit modifiers [NULL or NOT NULL](../../sql-reference/statements/create/table.md/#null-modifiers) in column definition will be [Nullable](../../sql-reference/data-types/nullable.md/#data_type-nullable).

Possible values:

- 1 — The data types in column definitions are set to `Nullable` by default.
- 0 — The data types in column definitions are set to not `Nullable` by default.
)", 0) \
    DECLARE(Bool, cast_keep_nullable, false, R"(
Enables or disables keeping of the `Nullable` data type in [CAST](../../sql-reference/functions/type-conversion-functions.md/#castx-t) operations.

When the setting is enabled and the argument of `CAST` function is `Nullable`, the result is also transformed to `Nullable` type. When the setting is disabled, the result always has the destination type exactly.

Possible values:

- 0 — The `CAST` result has exactly the destination type specified.
- 1 — If the argument type is `Nullable`, the `CAST` result is transformed to `Nullable(DestinationDataType)`.

**Examples**

The following query results in the destination data type exactly:

```sql
SET cast_keep_nullable = 0;
SELECT CAST(toNullable(toInt32(0)) AS Int32) as x, toTypeName(x);
```

Result:

```text
┌─x─┬─toTypeName(CAST(toNullable(toInt32(0)), 'Int32'))─┐
│ 0 │ Int32                                             │
└───┴───────────────────────────────────────────────────┘
```

The following query results in the `Nullable` modification on the destination data type:

```sql
SET cast_keep_nullable = 1;
SELECT CAST(toNullable(toInt32(0)) AS Int32) as x, toTypeName(x);
```

Result:

```text
┌─x─┬─toTypeName(CAST(toNullable(toInt32(0)), 'Int32'))─┐
│ 0 │ Nullable(Int32)                                   │
└───┴───────────────────────────────────────────────────┘
```

**See Also**

- [CAST](../../sql-reference/functions/type-conversion-functions.md/#type_conversion_function-cast) function
)", 0) \
    DECLARE(Bool, cast_ipv4_ipv6_default_on_conversion_error, false, R"(
CAST operator into IPv4, CAST operator into IPV6 type, toIPv4, toIPv6 functions will return default value instead of throwing exception on conversion error.
)", 0) \
    DECLARE(Bool, alter_partition_verbose_result, false, R"(
Enables or disables the display of information about the parts to which the manipulation operations with partitions and parts have been successfully applied.
Applicable to [ATTACH PARTITION|PART](../../sql-reference/statements/alter/partition.md/#alter_attach-partition) and to [FREEZE PARTITION](../../sql-reference/statements/alter/partition.md/#alter_freeze-partition).

Possible values:

- 0 — disable verbosity.
- 1 — enable verbosity.

**Example**

```sql
CREATE TABLE test(a Int64, d Date, s String) ENGINE = MergeTree PARTITION BY toYYYYMDECLARE(d) ORDER BY a;
INSERT INTO test VALUES(1, '2021-01-01', '');
INSERT INTO test VALUES(1, '2021-01-01', '');
ALTER TABLE test DETACH PARTITION ID '202101';

ALTER TABLE test ATTACH PARTITION ID '202101' SETTINGS alter_partition_verbose_result = 1;

┌─command_type─────┬─partition_id─┬─part_name────┬─old_part_name─┐
│ ATTACH PARTITION │ 202101       │ 202101_7_7_0 │ 202101_5_5_0  │
│ ATTACH PARTITION │ 202101       │ 202101_8_8_0 │ 202101_6_6_0  │
└──────────────────┴──────────────┴──────────────┴───────────────┘

ALTER TABLE test FREEZE SETTINGS alter_partition_verbose_result = 1;

┌─command_type─┬─partition_id─┬─part_name────┬─backup_name─┬─backup_path───────────────────┬─part_backup_path────────────────────────────────────────────┐
│ FREEZE ALL   │ 202101       │ 202101_7_7_0 │ 8           │ /var/lib/clickhouse/shadow/8/ │ /var/lib/clickhouse/shadow/8/data/default/test/202101_7_7_0 │
│ FREEZE ALL   │ 202101       │ 202101_8_8_0 │ 8           │ /var/lib/clickhouse/shadow/8/ │ /var/lib/clickhouse/shadow/8/data/default/test/202101_8_8_0 │
└──────────────┴──────────────┴──────────────┴─────────────┴───────────────────────────────┴─────────────────────────────────────────────────────────────┘
```
)", 0) \
    DECLARE(Bool, system_events_show_zero_values, false, R"(
Allows to select zero-valued events from [`system.events`](../../operations/system-tables/events.md).

Some monitoring systems require passing all the metrics values to them for each checkpoint, even if the metric value is zero.

Possible values:

- 0 — Disabled.
- 1 — Enabled.

**Examples**

Query

```sql
SELECT * FROM system.events WHERE event='QueryMemoryLimitExceeded';
```

Result

```text
Ok.
```

Query
```sql
SET system_events_show_zero_values = 1;
SELECT * FROM system.events WHERE event='QueryMemoryLimitExceeded';
```

Result

```text
┌─event────────────────────┬─value─┬─description───────────────────────────────────────────┐
│ QueryMemoryLimitExceeded │     0 │ Number of times when memory limit exceeded for query. │
└──────────────────────────┴───────┴───────────────────────────────────────────────────────┘
```
)", 0) \
    DECLARE(MySQLDataTypesSupport, mysql_datatypes_support_level, MySQLDataTypesSupportList{}, R"(
Defines how MySQL types are converted to corresponding ClickHouse types. A comma separated list in any combination of `decimal`, `datetime64`, `date2Date32` or `date2String`.
- `decimal`: convert `NUMERIC` and `DECIMAL` types to `Decimal` when precision allows it.
- `datetime64`: convert `DATETIME` and `TIMESTAMP` types to `DateTime64` instead of `DateTime` when precision is not `0`.
- `date2Date32`: convert `DATE` to `Date32` instead of `Date`. Takes precedence over `date2String`.
- `date2String`: convert `DATE` to `String` instead of `Date`. Overridden by `datetime64`.
)", 0) \
    DECLARE(Bool, optimize_trivial_insert_select, false, R"(
Optimize trivial 'INSERT INTO table SELECT ... FROM TABLES' query
)", 0) \
    DECLARE(Bool, allow_non_metadata_alters, true, R"(
Allow to execute alters which affects not only tables metadata, but also data on disk
)", 0) \
    DECLARE(Bool, enable_global_with_statement, true, R"(
Propagate WITH statements to UNION queries and all subqueries
)", 0) \
    DECLARE(Bool, aggregate_functions_null_for_empty, false, R"(
Enables or disables rewriting all aggregate functions in a query, adding [-OrNull](../../sql-reference/aggregate-functions/combinators.md/#agg-functions-combinator-ornull) suffix to them. Enable it for SQL standard compatibility.
It is implemented via query rewrite (similar to [count_distinct_implementation](#count_distinct_implementation) setting) to get consistent results for distributed queries.

Possible values:

- 0 — Disabled.
- 1 — Enabled.

**Example**

Consider the following query with aggregate functions:
```sql
SELECT SUM(-1), MAX(0) FROM system.one WHERE 0;
```

With `aggregate_functions_null_for_empty = 0` it would produce:
```text
┌─SUM(-1)─┬─MAX(0)─┐
│       0 │      0 │
└─────────┴────────┘
```

With `aggregate_functions_null_for_empty = 1` the result would be:
```text
┌─SUMOrNull(-1)─┬─MAXOrNull(0)─┐
│          NULL │         NULL │
└───────────────┴──────────────┘
```
)", 0) \
    DECLARE(Bool, optimize_syntax_fuse_functions, false, R"(
Enables to fuse aggregate functions with identical argument. It rewrites query contains at least two aggregate functions from [sum](../../sql-reference/aggregate-functions/reference/sum.md/#agg_function-sum), [count](../../sql-reference/aggregate-functions/reference/count.md/#agg_function-count) or [avg](../../sql-reference/aggregate-functions/reference/avg.md/#agg_function-avg) with identical argument to [sumCount](../../sql-reference/aggregate-functions/reference/sumcount.md/#agg_function-sumCount).

Possible values:

- 0 — Functions with identical argument are not fused.
- 1 — Functions with identical argument are fused.

**Example**

Query:

``` sql
CREATE TABLE fuse_tbl(a Int8, b Int8) Engine = Log;
SET optimize_syntax_fuse_functions = 1;
EXPLAIN SYNTAX SELECT sum(a), sum(b), count(b), avg(b) from fuse_tbl FORMAT TSV;
```

Result:

``` text
SELECT
    sum(a),
    sumCount(b).1,
    sumCount(b).2,
    (sumCount(b).1) / (sumCount(b).2)
FROM fuse_tbl
```
)", 0) \
    DECLARE(Bool, flatten_nested, true, R"(
Sets the data format of a [nested](../../sql-reference/data-types/nested-data-structures/index.md) columns.

Possible values:

- 1 — Nested column is flattened to separate arrays.
- 0 — Nested column stays a single array of tuples.

**Usage**

If the setting is set to `0`, it is possible to use an arbitrary level of nesting.

**Examples**

Query:

``` sql
SET flatten_nested = 1;
CREATE TABLE t_nest (`n` Nested(a UInt32, b UInt32)) ENGINE = MergeTree ORDER BY tuple();

SHOW CREATE TABLE t_nest;
```

Result:

``` text
┌─statement───────────────────────────────────────────────────────────────────────────────────────────────────────────────────────────────────────┐
│ CREATE TABLE default.t_nest
(
    `n.a` Array(UInt32),
    `n.b` Array(UInt32)
)
ENGINE = MergeTree
ORDER BY tuple()
SETTINGS index_granularity = 8192 │
└─────────────────────────────────────────────────────────────────────────────────────────────────────────────────────────────────────────────────┘
```

Query:

``` sql
SET flatten_nested = 0;

CREATE TABLE t_nest (`n` Nested(a UInt32, b UInt32)) ENGINE = MergeTree ORDER BY tuple();

SHOW CREATE TABLE t_nest;
```

Result:

``` text
┌─statement──────────────────────────────────────────────────────────────────────────────────────────────────────────────────────────┐
│ CREATE TABLE default.t_nest
(
    `n` Nested(a UInt32, b UInt32)
)
ENGINE = MergeTree
ORDER BY tuple()
SETTINGS index_granularity = 8192 │
└────────────────────────────────────────────────────────────────────────────────────────────────────────────────────────────────────┘
```
)", 0) \
    DECLARE(Bool, asterisk_include_materialized_columns, false, R"(
Include [MATERIALIZED](../../sql-reference/statements/create/table.md#materialized) columns for wildcard query (`SELECT *`).

Possible values:

- 0 - disabled
- 1 - enabled
)", 0) \
    DECLARE(Bool, asterisk_include_alias_columns, false, R"(
Include [ALIAS](../../sql-reference/statements/create/table.md#alias) columns for wildcard query (`SELECT *`).

Possible values:

- 0 - disabled
- 1 - enabled
)", 0) \
    DECLARE(Bool, optimize_skip_merged_partitions, false, R"(
Enables or disables optimization for [OPTIMIZE TABLE ... FINAL](../../sql-reference/statements/optimize.md) query if there is only one part with level > 0 and it doesn't have expired TTL.

- `OPTIMIZE TABLE ... FINAL SETTINGS optimize_skip_merged_partitions=1`

By default, `OPTIMIZE TABLE ... FINAL` query rewrites the one part even if there is only a single part.

Possible values:

- 1 - Enable optimization.
- 0 - Disable optimization.
)", 0) \
    DECLARE(Bool, optimize_on_insert, true, R"(
Enables or disables data transformation before the insertion, as if merge was done on this block (according to table engine).

Possible values:

- 0 — Disabled.
- 1 — Enabled.

**Example**

The difference between enabled and disabled:

Query:

```sql
SET optimize_on_insert = 1;

CREATE TABLE test1 (`FirstTable` UInt32) ENGINE = ReplacingMergeTree ORDER BY FirstTable;

INSERT INTO test1 SELECT number % 2 FROM numbers(5);

SELECT * FROM test1;

SET optimize_on_insert = 0;

CREATE TABLE test2 (`SecondTable` UInt32) ENGINE = ReplacingMergeTree ORDER BY SecondTable;

INSERT INTO test2 SELECT number % 2 FROM numbers(5);

SELECT * FROM test2;
```

Result:

``` text
┌─FirstTable─┐
│          0 │
│          1 │
└────────────┘

┌─SecondTable─┐
│           0 │
│           0 │
│           0 │
│           1 │
│           1 │
└─────────────┘
```

Note that this setting influences [Materialized view](../../sql-reference/statements/create/view.md/#materialized) and [MaterializedMySQL](../../engines/database-engines/materialized-mysql.md) behaviour.
)", 0) \
    DECLARE(Bool, optimize_use_projections, true, R"(
Enables or disables [projection](../../engines/table-engines/mergetree-family/mergetree.md/#projections) optimization when processing `SELECT` queries.

Possible values:

- 0 — Projection optimization disabled.
- 1 — Projection optimization enabled.
)", 0) ALIAS(allow_experimental_projection_optimization) \
    DECLARE(Bool, optimize_use_implicit_projections, true, R"(
Automatically choose implicit projections to perform SELECT query
)", 0) \
    DECLARE(Bool, force_optimize_projection, false, R"(
Enables or disables the obligatory use of [projections](../../engines/table-engines/mergetree-family/mergetree.md/#projections) in `SELECT` queries, when projection optimization is enabled (see [optimize_use_projections](#optimize_use_projections) setting).

Possible values:

- 0 — Projection optimization is not obligatory.
- 1 — Projection optimization is obligatory.
)", 0) \
    DECLARE(String, force_optimize_projection_name, "", R"(
If it is set to a non-empty string, check that this projection is used in the query at least once.

Possible values:

- string: name of projection that used in a query
)", 0) \
    DECLARE(String, preferred_optimize_projection_name, "", R"(
If it is set to a non-empty string, ClickHouse will try to apply specified projection in query.


Possible values:

- string: name of preferred projection
)", 0) \
    DECLARE(Bool, async_socket_for_remote, true, R"(
Enables asynchronous read from socket while executing remote query.

Enabled by default.
)", 0) \
    DECLARE(Bool, async_query_sending_for_remote, true, R"(
Enables asynchronous connection creation and query sending while executing remote query.

Enabled by default.
)", 0) \
    DECLARE(Bool, insert_null_as_default, true, R"(
Enables or disables the insertion of [default values](../../sql-reference/statements/create/table.md/#create-default-values) instead of [NULL](../../sql-reference/syntax.md/#null-literal) into columns with not [nullable](../../sql-reference/data-types/nullable.md/#data_type-nullable) data type.
If column type is not nullable and this setting is disabled, then inserting `NULL` causes an exception. If column type is nullable, then `NULL` values are inserted as is, regardless of this setting.

This setting is applicable to [INSERT ... SELECT](../../sql-reference/statements/insert-into.md/#inserting-the-results-of-select) queries. Note that `SELECT` subqueries may be concatenated with `UNION ALL` clause.

Possible values:

- 0 — Inserting `NULL` into a not nullable column causes an exception.
- 1 — Default column value is inserted instead of `NULL`.
)", 0) \
    DECLARE(Bool, describe_extend_object_types, false, R"(
Deduce concrete type of columns of type Object in DESCRIBE query
)", 0) \
    DECLARE(Bool, describe_include_subcolumns, false, R"(
Enables describing subcolumns for a [DESCRIBE](../../sql-reference/statements/describe-table.md) query. For example, members of a [Tuple](../../sql-reference/data-types/tuple.md) or subcolumns of a [Map](../../sql-reference/data-types/map.md/#map-subcolumns), [Nullable](../../sql-reference/data-types/nullable.md/#finding-null) or an [Array](../../sql-reference/data-types/array.md/#array-size) data type.

Possible values:

- 0 — Subcolumns are not included in `DESCRIBE` queries.
- 1 — Subcolumns are included in `DESCRIBE` queries.

**Example**

See an example for the [DESCRIBE](../../sql-reference/statements/describe-table.md) statement.
)", 0) \
    DECLARE(Bool, describe_include_virtual_columns, false, R"(
If true, virtual columns of table will be included into result of DESCRIBE query
)", 0) \
    DECLARE(Bool, describe_compact_output, false, R"(
If true, include only column names and types into result of DESCRIBE query
)", 0) \
    DECLARE(Bool, apply_mutations_on_fly, false, R"(
If true, mutations (UPDATEs and DELETEs) which are not materialized in data part will be applied on SELECTs. Only available in ClickHouse Cloud.
)", 0) \
    DECLARE(Bool, mutations_execute_nondeterministic_on_initiator, false, R"(
If true constant nondeterministic functions (e.g. function `now()`) are executed on initiator and replaced to literals in `UPDATE` and `DELETE` queries. It helps to keep data in sync on replicas while executing mutations with constant nondeterministic functions. Default value: `false`.
)", 0) \
    DECLARE(Bool, mutations_execute_subqueries_on_initiator, false, R"(
If true scalar subqueries are executed on initiator and replaced to literals in `UPDATE` and `DELETE` queries. Default value: `false`.
)", 0) \
    DECLARE(UInt64, mutations_max_literal_size_to_replace, 16384, R"(
The maximum size of serialized literal in bytes to replace in `UPDATE` and `DELETE` queries. Takes effect only if at least one the two settings above is enabled. Default value: 16384 (16 KiB).
)", 0) \
    \
    DECLARE(Float, create_replicated_merge_tree_fault_injection_probability, 0.0f, R"(
The probability of a fault injection during table creation after creating metadata in ZooKeeper
)", 0) \
    \
    DECLARE(Bool, use_query_cache, false, R"(
If turned on, `SELECT` queries may utilize the [query cache](../query-cache.md). Parameters [enable_reads_from_query_cache](#enable-reads-from-query-cache)
and [enable_writes_to_query_cache](#enable-writes-to-query-cache) control in more detail how the cache is used.

Possible values:

- 0 - Disabled
- 1 - Enabled
)", 0) \
    DECLARE(Bool, enable_writes_to_query_cache, true, R"(
If turned on, results of `SELECT` queries are stored in the [query cache](../query-cache.md).

Possible values:

- 0 - Disabled
- 1 - Enabled
)", 0) \
    DECLARE(Bool, enable_reads_from_query_cache, true, R"(
If turned on, results of `SELECT` queries are retrieved from the [query cache](../query-cache.md).

Possible values:

- 0 - Disabled
- 1 - Enabled
)", 0) \
    DECLARE(QueryCacheNondeterministicFunctionHandling, query_cache_nondeterministic_function_handling, QueryCacheNondeterministicFunctionHandling::Throw, R"(
Controls how the [query cache](../query-cache.md) handles `SELECT` queries with non-deterministic functions like `rand()` or `now()`.

Possible values:

- `'throw'` - Throw an exception and don't cache the query result.
- `'save'` - Cache the query result.
- `'ignore'` - Don't cache the query result and don't throw an exception.
)", 0) \
    DECLARE(QueryCacheSystemTableHandling, query_cache_system_table_handling, QueryCacheSystemTableHandling::Throw, R"(
Controls how the [query cache](../query-cache.md) handles `SELECT` queries against system tables, i.e. tables in databases `system.*` and `information_schema.*`.

Possible values:

- `'throw'` - Throw an exception and don't cache the query result.
- `'save'` - Cache the query result.
- `'ignore'` - Don't cache the query result and don't throw an exception.
)", 0) \
    DECLARE(UInt64, query_cache_max_size_in_bytes, 0, R"(
The maximum amount of memory (in bytes) the current user may allocate in the [query cache](../query-cache.md). 0 means unlimited.

Possible values:

- Positive integer >= 0.
)", 0) \
    DECLARE(UInt64, query_cache_max_entries, 0, R"(
The maximum number of query results the current user may store in the [query cache](../query-cache.md). 0 means unlimited.

Possible values:

- Positive integer >= 0.
)", 0) \
    DECLARE(UInt64, query_cache_min_query_runs, 0, R"(
Minimum number of times a `SELECT` query must run before its result is stored in the [query cache](../query-cache.md).

Possible values:

- Positive integer >= 0.
)", 0) \
    DECLARE(Milliseconds, query_cache_min_query_duration, 0, R"(
Minimum duration in milliseconds a query needs to run for its result to be stored in the [query cache](../query-cache.md).

Possible values:

- Positive integer >= 0.
)", 0) \
    DECLARE(Bool, query_cache_compress_entries, true, R"(
Compress entries in the [query cache](../query-cache.md). Lessens the memory consumption of the query cache at the cost of slower inserts into / reads from it.

Possible values:

- 0 - Disabled
- 1 - Enabled
)", 0) \
    DECLARE(Bool, query_cache_squash_partial_results, true, R"(
Squash partial result blocks to blocks of size [max_block_size](#setting-max_block_size). Reduces performance of inserts into the [query cache](../query-cache.md) but improves the compressability of cache entries (see [query_cache_compress-entries](#query-cache-compress-entries)).

Possible values:

- 0 - Disabled
- 1 - Enabled
)", 0) \
    DECLARE(Seconds, query_cache_ttl, 60, R"(
After this time in seconds entries in the [query cache](../query-cache.md) become stale.

Possible values:

- Positive integer >= 0.
)", 0) \
    DECLARE(Bool, query_cache_share_between_users, false, R"(
If turned on, the result of `SELECT` queries cached in the [query cache](../query-cache.md) can be read by other users.
It is not recommended to enable this setting due to security reasons.

Possible values:

- 0 - Disabled
- 1 - Enabled
)", 0) \
    DECLARE(String, query_cache_tag, "", R"(
A string which acts as a label for [query cache](../query-cache.md) entries.
The same queries with different tags are considered different by the query cache.

Possible values:

- Any string
)", 0) \
    DECLARE(Bool, enable_sharing_sets_for_mutations, true, R"(
Allow sharing set objects build for IN subqueries between different tasks of the same mutation. This reduces memory usage and CPU consumption
)", 0) \
    \
    DECLARE(Bool, optimize_rewrite_sum_if_to_count_if, true, R"(
Rewrite sumIf() and sum(if()) function countIf() function when logically equivalent
)", 0) \
    DECLARE(Bool, optimize_rewrite_aggregate_function_with_if, true, R"(
Rewrite aggregate functions with if expression as argument when logically equivalent.
For example, `avg(if(cond, col, null))` can be rewritten to `avgOrNullIf(cond, col)`. It may improve performance.

:::note
Supported only with the analyzer (`enable_analyzer = 1`).
:::
)", 0) \
    DECLARE(Bool, optimize_rewrite_array_exists_to_has, false, R"(
Rewrite arrayExists() functions to has() when logically equivalent. For example, arrayExists(x -> x = 1, arr) can be rewritten to has(arr, 1)
)", 0) \
    DECLARE(UInt64, insert_shard_id, 0, R"(
If not `0`, specifies the shard of [Distributed](../../engines/table-engines/special/distributed.md/#distributed) table into which the data will be inserted synchronously.

If `insert_shard_id` value is incorrect, the server will throw an exception.

To get the number of shards on `requested_cluster`, you can check server config or use this query:

``` sql
SELECT uniq(shard_num) FROM system.clusters WHERE cluster = 'requested_cluster';
```

Possible values:

- 0 — Disabled.
- Any number from `1` to `shards_num` of corresponding [Distributed](../../engines/table-engines/special/distributed.md/#distributed) table.

**Example**

Query:

```sql
CREATE TABLE x AS system.numbers ENGINE = MergeTree ORDER BY number;
CREATE TABLE x_dist AS x ENGINE = Distributed('test_cluster_two_shards_localhost', currentDatabase(), x);
INSERT INTO x_dist SELECT * FROM numbers(5) SETTINGS insert_shard_id = 1;
SELECT * FROM x_dist ORDER BY number ASC;
```

Result:

``` text
┌─number─┐
│      0 │
│      0 │
│      1 │
│      1 │
│      2 │
│      2 │
│      3 │
│      3 │
│      4 │
│      4 │
└────────┘
```
)", 0) \
    \
    DECLARE(Bool, collect_hash_table_stats_during_aggregation, true, R"(
Enable collecting hash table statistics to optimize memory allocation
)", 0) \
    DECLARE(UInt64, max_size_to_preallocate_for_aggregation, 100'000'000, R"(
For how many elements it is allowed to preallocate space in all hash tables in total before aggregation
)", 0) \
    \
    DECLARE(Bool, collect_hash_table_stats_during_joins, true, R"(
Enable collecting hash table statistics to optimize memory allocation
)", 0) \
    DECLARE(UInt64, max_size_to_preallocate_for_joins, 100'000'000, R"(
For how many elements it is allowed to preallocate space in all hash tables in total before join
)", 0) \
    \
    DECLARE(Bool, kafka_disable_num_consumers_limit, false, R"(
Disable limit on kafka_num_consumers that depends on the number of available CPU cores.
)", 0) \
    DECLARE(Bool, allow_experimental_kafka_offsets_storage_in_keeper, false, R"(
Allow experimental feature to store Kafka related offsets in ClickHouse Keeper. When enabled a ClickHouse Keeper path and replica name can be specified to the Kafka table engine. As a result instead of the regular Kafka engine, a new type of storage engine will be used that stores the committed offsets primarily in ClickHouse Keeper
)", EXPERIMENTAL) \
    DECLARE(Bool, enable_software_prefetch_in_aggregation, true, R"(
Enable use of software prefetch in aggregation
)", 0) \
    DECLARE(Bool, allow_aggregate_partitions_independently, false, R"(
Enable independent aggregation of partitions on separate threads when partition key suits group by key. Beneficial when number of partitions close to number of cores and partitions have roughly the same size
)", 0) \
    DECLARE(Bool, force_aggregate_partitions_independently, false, R"(
Force the use of optimization when it is applicable, but heuristics decided not to use it
)", 0) \
    DECLARE(UInt64, max_number_of_partitions_for_independent_aggregation, 128, R"(
Maximal number of partitions in table to apply optimization
)", 0) \
    DECLARE(Float, min_hit_rate_to_use_consecutive_keys_optimization, 0.5, R"(
Minimal hit rate of a cache which is used for consecutive keys optimization in aggregation to keep it enabled
)", 0) \
    \
    DECLARE(Bool, engine_file_empty_if_not_exists, false, R"(
Allows to select data from a file engine table without file.

Possible values:
- 0 — `SELECT` throws exception.
- 1 — `SELECT` returns empty result.
)", 0) \
    DECLARE(Bool, engine_file_truncate_on_insert, false, R"(
Enables or disables truncate before insert in [File](../../engines/table-engines/special/file.md) engine tables.

Possible values:
- 0 — `INSERT` query appends new data to the end of the file.
- 1 — `INSERT` query replaces existing content of the file with the new data.
)", 0) \
    DECLARE(Bool, engine_file_allow_create_multiple_files, false, R"(
Enables or disables creating a new file on each insert in file engine tables if the format has the suffix (`JSON`, `ORC`, `Parquet`, etc.). If enabled, on each insert a new file will be created with a name following this pattern:

`data.Parquet` -> `data.1.Parquet` -> `data.2.Parquet`, etc.

Possible values:
- 0 — `INSERT` query appends new data to the end of the file.
- 1 — `INSERT` query creates a new file.
)", 0) \
    DECLARE(Bool, engine_file_skip_empty_files, false, R"(
Enables or disables skipping empty files in [File](../../engines/table-engines/special/file.md) engine tables.

Possible values:
- 0 — `SELECT` throws an exception if empty file is not compatible with requested format.
- 1 — `SELECT` returns empty result for empty file.
)", 0) \
    DECLARE(Bool, engine_url_skip_empty_files, false, R"(
Enables or disables skipping empty files in [URL](../../engines/table-engines/special/url.md) engine tables.

Possible values:
- 0 — `SELECT` throws an exception if empty file is not compatible with requested format.
- 1 — `SELECT` returns empty result for empty file.
)", 0) \
    DECLARE(Bool, enable_url_encoding, true, R"(
Allows to enable/disable decoding/encoding path in uri in [URL](../../engines/table-engines/special/url.md) engine tables.

Enabled by default.
)", 0) \
    DECLARE(UInt64, database_replicated_initial_query_timeout_sec, 300, R"(
Sets how long initial DDL query should wait for Replicated database to process previous DDL queue entries in seconds.

Possible values:

- Positive integer.
- 0 — Unlimited.
)", 0) \
    DECLARE(Bool, database_replicated_enforce_synchronous_settings, false, R"(
Enforces synchronous waiting for some queries (see also database_atomic_wait_for_drop_and_detach_synchronously, mutation_sync, alter_sync). Not recommended to enable these settings.
)", 0) \
    DECLARE(UInt64, max_distributed_depth, 5, R"(
Limits the maximum depth of recursive queries for [Distributed](../../engines/table-engines/special/distributed.md) tables.

If the value is exceeded, the server throws an exception.

Possible values:

- Positive integer.
- 0 — Unlimited depth.
)", 0) \
    DECLARE(Bool, database_replicated_always_detach_permanently, false, R"(
Execute DETACH TABLE as DETACH TABLE PERMANENTLY if database engine is Replicated
)", 0) \
    DECLARE(Bool, database_replicated_allow_only_replicated_engine, false, R"(
Allow to create only Replicated tables in database with engine Replicated
)", 0) \
    DECLARE(UInt64, database_replicated_allow_replicated_engine_arguments, 0, R"(
0 - Don't allow to explicitly specify ZooKeeper path and replica name for *MergeTree tables in Replicated databases. 1 - Allow. 2 - Allow, but ignore the specified path and use default one instead. 3 - Allow and don't log a warning.
)", 0) \
    DECLARE(UInt64, database_replicated_allow_explicit_uuid, 0, R"(
0 - Don't allow to explicitly specify UUIDs for tables in Replicated databases. 1 - Allow. 2 - Allow, but ignore the specified UUID and generate a random one instead.
)", 0) \
    DECLARE(Bool, database_replicated_allow_heavy_create, false, R"(
Allow long-running DDL queries (CREATE AS SELECT and POPULATE) in Replicated database engine. Note that it can block DDL queue for a long time.
)", 0) \
    DECLARE(Bool, cloud_mode, false, R"(
Cloud mode
)", 0) \
    DECLARE(UInt64, cloud_mode_engine, 1, R"(
The engine family allowed in Cloud. 0 - allow everything, 1 - rewrite DDLs to use *ReplicatedMergeTree, 2 - rewrite DDLs to use SharedMergeTree. UInt64 to minimize public part
)", 0) \
    DECLARE(UInt64, cloud_mode_database_engine, 1, R"(
The database engine allowed in Cloud. 1 - rewrite DDLs to use Replicated database, 2 - rewrite DDLs to use Shared database
)", 0) \
    DECLARE(DistributedDDLOutputMode, distributed_ddl_output_mode, DistributedDDLOutputMode::THROW, R"(
Sets format of distributed DDL query result.

Possible values:

- `throw` — Returns result set with query execution status for all hosts where query is finished. If query has failed on some hosts, then it will rethrow the first exception. If query is not finished yet on some hosts and [distributed_ddl_task_timeout](#distributed_ddl_task_timeout) exceeded, then it throws `TIMEOUT_EXCEEDED` exception.
- `none` — Is similar to throw, but distributed DDL query returns no result set.
- `null_status_on_timeout` — Returns `NULL` as execution status in some rows of result set instead of throwing `TIMEOUT_EXCEEDED` if query is not finished on the corresponding hosts.
- `never_throw` — Do not throw `TIMEOUT_EXCEEDED` and do not rethrow exceptions if query has failed on some hosts.
- `none_only_active` - similar to `none`, but doesn't wait for inactive replicas of the `Replicated` database. Note: with this mode it's impossible to figure out that the query was not executed on some replica and will be executed in background.
- `null_status_on_timeout_only_active` — similar to `null_status_on_timeout`, but doesn't wait for inactive replicas of the `Replicated` database
- `throw_only_active` — similar to `throw`, but doesn't wait for inactive replicas of the `Replicated` database

Cloud default value: `none`.
)", 0) \
    DECLARE(UInt64, distributed_ddl_entry_format_version, 5, R"(
Compatibility version of distributed DDL (ON CLUSTER) queries
)", 0) \
    \
    DECLARE(UInt64, external_storage_max_read_rows, 0, R"(
Limit maximum number of rows when table with external engine should flush history data. Now supported only for MySQL table engine, database engine, dictionary and MaterializedMySQL. If equal to 0, this setting is disabled
)", 0) \
    DECLARE(UInt64, external_storage_max_read_bytes, 0, R"(
Limit maximum number of bytes when table with external engine should flush history data. Now supported only for MySQL table engine, database engine, dictionary and MaterializedMySQL. If equal to 0, this setting is disabled
)", 0)  \
    DECLARE(UInt64, external_storage_connect_timeout_sec, DBMS_DEFAULT_CONNECT_TIMEOUT_SEC, R"(
Connect timeout in seconds. Now supported only for MySQL
)", 0)  \
    DECLARE(UInt64, external_storage_rw_timeout_sec, DBMS_DEFAULT_RECEIVE_TIMEOUT_SEC, R"(
Read/write timeout in seconds. Now supported only for MySQL
)", 0)  \
    \
    DECLARE(SetOperationMode, union_default_mode, SetOperationMode::Unspecified, R"(
Sets a mode for combining `SELECT` query results. The setting is only used when shared with [UNION](../../sql-reference/statements/select/union.md) without explicitly specifying the `UNION ALL` or `UNION DISTINCT`.

Possible values:

- `'DISTINCT'` — ClickHouse outputs rows as a result of combining queries removing duplicate rows.
- `'ALL'` — ClickHouse outputs all rows as a result of combining queries including duplicate rows.
- `''` — ClickHouse generates an exception when used with `UNION`.

See examples in [UNION](../../sql-reference/statements/select/union.md).
)", 0) \
    DECLARE(SetOperationMode, intersect_default_mode, SetOperationMode::ALL, R"(
Set default mode in INTERSECT query. Possible values: empty string, 'ALL', 'DISTINCT'. If empty, query without mode will throw exception.
)", 0) \
    DECLARE(SetOperationMode, except_default_mode, SetOperationMode::ALL, R"(
Set default mode in EXCEPT query. Possible values: empty string, 'ALL', 'DISTINCT'. If empty, query without mode will throw exception.
)", 0) \
    DECLARE(Bool, optimize_aggregators_of_group_by_keys, true, R"(
Eliminates min/max/any/anyLast aggregators of GROUP BY keys in SELECT section
)", 0) \
    DECLARE(Bool, optimize_injective_functions_in_group_by, true, R"(
Replaces injective functions by it's arguments in GROUP BY section
)", 0) \
    DECLARE(Bool, optimize_group_by_function_keys, true, R"(
Eliminates functions of other keys in GROUP BY section
)", 0) \
    DECLARE(Bool, optimize_group_by_constant_keys, true, R"(
Optimize GROUP BY when all keys in block are constant
)", 0) \
    DECLARE(Bool, legacy_column_name_of_tuple_literal, false, R"(
List all names of element of large tuple literals in their column names instead of hash. This settings exists only for compatibility reasons. It makes sense to set to 'true', while doing rolling update of cluster from version lower than 21.7 to higher.
)", 0) \
    DECLARE(Bool, enable_named_columns_in_function_tuple, false, R"(
Generate named tuples in function tuple() when all names are unique and can be treated as unquoted identifiers.
)", 0) \
    \
    DECLARE(Bool, query_plan_enable_optimizations, true, R"(
Toggles query optimization at the query plan level.

:::note
This is an expert-level setting which should only be used for debugging by developers. The setting may change in future in backward-incompatible ways or be removed.
:::

Possible values:

- 0 - Disable all optimizations at the query plan level
- 1 - Enable optimizations at the query plan level (but individual optimizations may still be disabled via their individual settings)
)", 0) \
    DECLARE(UInt64, query_plan_max_optimizations_to_apply, 10000, R"(
Limits the total number of optimizations applied to query plan, see setting [query_plan_enable_optimizations](#query_plan_enable_optimizations).
Useful to avoid long optimization times for complex queries.
If the actual number of optimizations exceeds this setting, an exception is thrown.

:::note
This is an expert-level setting which should only be used for debugging by developers. The setting may change in future in backward-incompatible ways or be removed.
:::
)", 0) \
    DECLARE(Bool, query_plan_lift_up_array_join, true, R"(
Toggles a query-plan-level optimization which moves ARRAY JOINs up in the execution plan.
Only takes effect if setting [query_plan_enable_optimizations](#query_plan_enable_optimizations) is 1.

:::note
This is an expert-level setting which should only be used for debugging by developers. The setting may change in future in backward-incompatible ways or be removed.
:::

Possible values:

- 0 - Disable
- 1 - Enable
)", 0) \
    DECLARE(Bool, query_plan_push_down_limit, true, R"(
Toggles a query-plan-level optimization which moves LIMITs down in the execution plan.
Only takes effect if setting [query_plan_enable_optimizations](#query_plan_enable_optimizations) is 1.

:::note
This is an expert-level setting which should only be used for debugging by developers. The setting may change in future in backward-incompatible ways or be removed.
:::

Possible values:

- 0 - Disable
- 1 - Enable
)", 0) \
    DECLARE(Bool, query_plan_split_filter, true, R"(
:::note
This is an expert-level setting which should only be used for debugging by developers. The setting may change in future in backward-incompatible ways or be removed.
:::

Toggles a query-plan-level optimization which splits filters into expressions.
Only takes effect if setting [query_plan_enable_optimizations](#query_plan_enable_optimizations) is 1.

Possible values:

- 0 - Disable
- 1 - Enable
)", 0) \
    DECLARE(Bool, query_plan_merge_expressions, true, R"(
Toggles a query-plan-level optimization which merges consecutive filters.
Only takes effect if setting [query_plan_enable_optimizations](#query_plan_enable_optimizations) is 1.

:::note
This is an expert-level setting which should only be used for debugging by developers. The setting may change in future in backward-incompatible ways or be removed.
:::

Possible values:

- 0 - Disable
- 1 - Enable
)", 0) \
    DECLARE(Bool, query_plan_merge_filters, true, R"(
Allow to merge filters in the query plan
)", 0) \
    DECLARE(Bool, query_plan_filter_push_down, true, R"(
Toggles a query-plan-level optimization which moves filters down in the execution plan.
Only takes effect if setting [query_plan_enable_optimizations](#query_plan_enable_optimizations) is 1.

:::note
This is an expert-level setting which should only be used for debugging by developers. The setting may change in future in backward-incompatible ways or be removed.
:::

Possible values:

- 0 - Disable
- 1 - Enable
)", 0) \
    DECLARE(Bool, query_plan_convert_outer_join_to_inner_join, true, R"(
Allow to convert OUTER JOIN to INNER JOIN if filter after JOIN always filters default values
)", 0) \
    DECLARE(Bool, query_plan_optimize_prewhere, true, R"(
Allow to push down filter to PREWHERE expression for supported storages
)", 0) \
    DECLARE(Bool, query_plan_execute_functions_after_sorting, true, R"(
Toggles a query-plan-level optimization which moves expressions after sorting steps.
Only takes effect if setting [query_plan_enable_optimizations](#query_plan_enable_optimizations) is 1.

:::note
This is an expert-level setting which should only be used for debugging by developers. The setting may change in future in backward-incompatible ways or be removed.
:::

Possible values:

- 0 - Disable
- 1 - Enable
)", 0) \
    DECLARE(Bool, query_plan_reuse_storage_ordering_for_window_functions, true, R"(
Toggles a query-plan-level optimization which uses storage sorting when sorting for window functions.
Only takes effect if setting [query_plan_enable_optimizations](#query_plan_enable_optimizations) is 1.

:::note
This is an expert-level setting which should only be used for debugging by developers. The setting may change in future in backward-incompatible ways or be removed.
:::

Possible values:

- 0 - Disable
- 1 - Enable
)", 0) \
    DECLARE(Bool, query_plan_lift_up_union, true, R"(
Toggles a query-plan-level optimization which moves larger subtrees of the query plan into union to enable further optimizations.
Only takes effect if setting [query_plan_enable_optimizations](#query_plan_enable_optimizations) is 1.

:::note
This is an expert-level setting which should only be used for debugging by developers. The setting may change in future in backward-incompatible ways or be removed.
:::

Possible values:

- 0 - Disable
- 1 - Enable
)", 0) \
    DECLARE(Bool, query_plan_read_in_order, true, R"(
Toggles the read in-order optimization query-plan-level optimization.
Only takes effect if setting [query_plan_enable_optimizations](#query_plan_enable_optimizations) is 1.

:::note
This is an expert-level setting which should only be used for debugging by developers. The setting may change in future in backward-incompatible ways or be removed.
:::

Possible values:

- 0 - Disable
- 1 - Enable
)", 0) \
    DECLARE(Bool, query_plan_aggregation_in_order, true, R"(
Toggles the aggregation in-order query-plan-level optimization.
Only takes effect if setting [query_plan_enable_optimizations](#query_plan_enable_optimizations) is 1.

:::note
This is an expert-level setting which should only be used for debugging by developers. The setting may change in future in backward-incompatible ways or be removed.
:::

Possible values:

- 0 - Disable
- 1 - Enable
)", 0) \
    DECLARE(Bool, query_plan_remove_redundant_sorting, true, R"(
Toggles a query-plan-level optimization which removes redundant sorting steps, e.g. in subqueries.
Only takes effect if setting [query_plan_enable_optimizations](#query_plan_enable_optimizations) is 1.

:::note
This is an expert-level setting which should only be used for debugging by developers. The setting may change in future in backward-incompatible ways or be removed.
:::

Possible values:

- 0 - Disable
- 1 - Enable
)", 0) \
    DECLARE(Bool, query_plan_remove_redundant_distinct, true, R"(
Toggles a query-plan-level optimization which removes redundant DISTINCT steps.
Only takes effect if setting [query_plan_enable_optimizations](#query_plan_enable_optimizations) is 1.

:::note
This is an expert-level setting which should only be used for debugging by developers. The setting may change in future in backward-incompatible ways or be removed.
:::

Possible values:

- 0 - Disable
- 1 - Enable
)", 0) \
    DECLARE(Bool, query_plan_enable_multithreading_after_window_functions, true, R"(
Enable multithreading after evaluating window functions to allow parallel stream processing
)", 0) \
    DECLARE(UInt64, regexp_max_matches_per_row, 1000, R"(
Sets the maximum number of matches for a single regular expression per row. Use it to protect against memory overload when using greedy regular expression in the [extractAllGroupsHorizontal](../../sql-reference/functions/string-search-functions.md/#extractallgroups-horizontal) function.

Possible values:

- Positive integer.
)", 0) \
    \
    DECLARE(UInt64, limit, 0, R"(
Sets the maximum number of rows to get from the query result. It adjusts the value set by the [LIMIT](../../sql-reference/statements/select/limit.md/#limit-clause) clause, so that the limit, specified in the query, cannot exceed the limit, set by this setting.

Possible values:

- 0 — The number of rows is not limited.
- Positive integer.
)", 0) \
    DECLARE(UInt64, offset, 0, R"(
Sets the number of rows to skip before starting to return rows from the query. It adjusts the offset set by the [OFFSET](../../sql-reference/statements/select/offset.md/#offset-fetch) clause, so that these two values are summarized.

Possible values:

- 0 — No rows are skipped .
- Positive integer.

**Example**

Input table:

``` sql
CREATE TABLE test (i UInt64) ENGINE = MergeTree() ORDER BY i;
INSERT INTO test SELECT number FROM numbers(500);
```

Query:

``` sql
SET limit = 5;
SET offset = 7;
SELECT * FROM test LIMIT 10 OFFSET 100;
```
Result:

``` text
┌───i─┐
│ 107 │
│ 108 │
│ 109 │
└─────┘
```
)", 0) \
    \
    DECLARE(UInt64, function_range_max_elements_in_block, 500000000, R"(
Sets the safety threshold for data volume generated by function [range](../../sql-reference/functions/array-functions.md/#range). Defines the maximum number of values generated by function per block of data (sum of array sizes for every row in a block).

Possible values:

- Positive integer.

**See Also**

- [max_block_size](#setting-max_block_size)
- [min_insert_block_size_rows](#min-insert-block-size-rows)
)", 0) \
    DECLARE(UInt64, function_sleep_max_microseconds_per_block, 3000000, R"(
Maximum number of microseconds the function `sleep` is allowed to sleep for each block. If a user called it with a larger value, it throws an exception. It is a safety threshold.
)", 0) \
    DECLARE(UInt64, function_visible_width_behavior, 1, R"(
The version of `visibleWidth` behavior. 0 - only count the number of code points; 1 - correctly count zero-width and combining characters, count full-width characters as two, estimate the tab width, count delete characters.
)", 0) \
    DECLARE(ShortCircuitFunctionEvaluation, short_circuit_function_evaluation, ShortCircuitFunctionEvaluation::ENABLE, R"(
Allows calculating the [if](../../sql-reference/functions/conditional-functions.md/#if), [multiIf](../../sql-reference/functions/conditional-functions.md/#multiif), [and](../../sql-reference/functions/logical-functions.md/#logical-and-function), and [or](../../sql-reference/functions/logical-functions.md/#logical-or-function) functions according to a [short scheme](https://en.wikipedia.org/wiki/Short-circuit_evaluation). This helps optimize the execution of complex expressions in these functions and prevent possible exceptions (such as division by zero when it is not expected).

Possible values:

- `enable` — Enables short-circuit function evaluation for functions that are suitable for it (can throw an exception or computationally heavy).
- `force_enable` — Enables short-circuit function evaluation for all functions.
- `disable` — Disables short-circuit function evaluation.
)", 0) \
    \
    DECLARE(LocalFSReadMethod, storage_file_read_method, LocalFSReadMethod::pread, R"(
Method of reading data from storage file, one of: `read`, `pread`, `mmap`. The mmap method does not apply to clickhouse-server (it's intended for clickhouse-local).
)", 0) \
    DECLARE(String, local_filesystem_read_method, "pread_threadpool", R"(
Method of reading data from local filesystem, one of: read, pread, mmap, io_uring, pread_threadpool. The 'io_uring' method is experimental and does not work for Log, TinyLog, StripeLog, File, Set and Join, and other tables with append-able files in presence of concurrent reads and writes.
)", 0) \
    DECLARE(String, remote_filesystem_read_method, "threadpool", R"(
Method of reading data from remote filesystem, one of: read, threadpool.
)", 0) \
    DECLARE(Bool, local_filesystem_read_prefetch, false, R"(
Should use prefetching when reading data from local filesystem.
)", 0) \
    DECLARE(Bool, remote_filesystem_read_prefetch, true, R"(
Should use prefetching when reading data from remote filesystem.
)", 0) \
    DECLARE(Int64, read_priority, 0, R"(
Priority to read data from local filesystem or remote filesystem. Only supported for 'pread_threadpool' method for local filesystem and for `threadpool` method for remote filesystem.
)", 0) \
    DECLARE(UInt64, merge_tree_min_rows_for_concurrent_read_for_remote_filesystem, 0, R"(
The minimum number of lines to read from one file before the [MergeTree](../../engines/table-engines/mergetree-family/mergetree.md) engine can parallelize reading, when reading from remote filesystem. We do not recommend using this setting.

Possible values:

- Positive integer.
)", 0) \
    DECLARE(UInt64, merge_tree_min_bytes_for_concurrent_read_for_remote_filesystem, 0, R"(
The minimum number of bytes to read from one file before [MergeTree](../../engines/table-engines/mergetree-family/mergetree.md) engine can parallelize reading, when reading from remote filesystem. We do not recommend using this setting.

Possible values:

- Positive integer.
)", 0) \
    DECLARE(UInt64, remote_read_min_bytes_for_seek, 4 * DBMS_DEFAULT_BUFFER_SIZE, R"(
Min bytes required for remote read (url, s3) to do seek, instead of read with ignore.
)", 0) \
    DECLARE(UInt64, merge_tree_min_bytes_per_task_for_remote_reading, 2 * DBMS_DEFAULT_BUFFER_SIZE, R"(
Min bytes to read per task.
)", 0) ALIAS(filesystem_prefetch_min_bytes_for_single_read_task) \
    DECLARE(Bool, merge_tree_use_const_size_tasks_for_remote_reading, true, R"(
Whether to use constant size tasks for reading from a remote table.
)", 0) \
    DECLARE(Bool, merge_tree_determine_task_size_by_prewhere_columns, true, R"(
Whether to use only prewhere columns size to determine reading task size.
)", 0) \
    DECLARE(UInt64, merge_tree_min_read_task_size, 8, R"(
Hard lower limit on the task size (even when the number of granules is low and the number of available threads is high we won't allocate smaller tasks
)", 0) \
    DECLARE(UInt64, merge_tree_compact_parts_min_granules_to_multibuffer_read, 16, R"(
Only available in ClickHouse Cloud. Number of granules in stripe of compact part of MergeTree tables to use multibuffer reader, which supports parallel reading and prefetch. In case of reading from remote fs using of multibuffer reader increases number of read request.
)", 0) \
    \
    DECLARE(Bool, async_insert, false, R"(
If true, data from INSERT query is stored in queue and later flushed to table in background. If wait_for_async_insert is false, INSERT query is processed almost instantly, otherwise client will wait until data will be flushed to table
)", 0) \
    DECLARE(Bool, wait_for_async_insert, true, R"(
If true wait for processing of asynchronous insertion
)", 0) \
    DECLARE(Seconds, wait_for_async_insert_timeout, DBMS_DEFAULT_LOCK_ACQUIRE_TIMEOUT_SEC, R"(
Timeout for waiting for processing asynchronous insertion
)", 0) \
    DECLARE(UInt64, async_insert_max_data_size, 10485760, R"(
Maximum size in bytes of unparsed data collected per query before being inserted
)", 0) \
    DECLARE(UInt64, async_insert_max_query_number, 450, R"(
Maximum number of insert queries before being inserted
)", 0) \
    DECLARE(Milliseconds, async_insert_poll_timeout_ms, 10, R"(
Timeout for polling data from asynchronous insert queue
)", 0) \
    DECLARE(Bool, async_insert_use_adaptive_busy_timeout, true, R"(
If it is set to true, use adaptive busy timeout for asynchronous inserts
)", 0) \
    DECLARE(Milliseconds, async_insert_busy_timeout_min_ms, 50, R"(
If auto-adjusting is enabled through async_insert_use_adaptive_busy_timeout, minimum time to wait before dumping collected data per query since the first data appeared. It also serves as the initial value for the adaptive algorithm
)", 0) \
    DECLARE(Milliseconds, async_insert_busy_timeout_max_ms, 200, R"(
Maximum time to wait before dumping collected data per query since the first data appeared.
)", 0) ALIAS(async_insert_busy_timeout_ms) \
    DECLARE(Double, async_insert_busy_timeout_increase_rate, 0.2, R"(
The exponential growth rate at which the adaptive asynchronous insert timeout increases
)", 0) \
    DECLARE(Double, async_insert_busy_timeout_decrease_rate, 0.2, R"(
The exponential growth rate at which the adaptive asynchronous insert timeout decreases
)", 0) \
    \
    DECLARE(UInt64, remote_fs_read_max_backoff_ms, 10000, R"(
Max wait time when trying to read data for remote disk
)", 0) \
    DECLARE(UInt64, remote_fs_read_backoff_max_tries, 5, R"(
Max attempts to read with backoff
)", 0) \
    DECLARE(Bool, enable_filesystem_cache, true, R"(
Use cache for remote filesystem. This setting does not turn on/off cache for disks (must be done via disk config), but allows to bypass cache for some queries if intended
)", 0) \
    DECLARE(String, filesystem_cache_name, "", R"(
Filesystem cache name to use for stateless table engines or data lakes
)", 0) \
    DECLARE(Bool, enable_filesystem_cache_on_write_operations, false, R"(
Write into cache on write operations. To actually work this setting requires be added to disk config too
)", 0) \
    DECLARE(Bool, enable_filesystem_cache_log, false, R"(
Allows to record the filesystem caching log for each query
)", 0) \
    DECLARE(Bool, read_from_filesystem_cache_if_exists_otherwise_bypass_cache, false, R"(
Allow to use the filesystem cache in passive mode - benefit from the existing cache entries, but don't put more entries into the cache. If you set this setting for heavy ad-hoc queries and leave it disabled for short real-time queries, this will allows to avoid cache threshing by too heavy queries and to improve the overall system efficiency.
)", 0) \
    DECLARE(Bool, filesystem_cache_skip_download_if_exceeds_per_query_cache_write_limit, true, R"(
Skip download from remote filesystem if exceeds query cache size
)", 0)  ALIAS(skip_download_if_exceeds_query_cache) \
    DECLARE(UInt64, filesystem_cache_max_download_size, (128UL * 1024 * 1024 * 1024), R"(
Max remote filesystem cache size that can be downloaded by a single query
)", 0) \
    DECLARE(Bool, throw_on_error_from_cache_on_write_operations, false, R"(
Ignore error from cache when caching on write operations (INSERT, merges)
)", 0) \
    DECLARE(UInt64, filesystem_cache_segments_batch_size, 20, R"(
Limit on size of a single batch of file segments that a read buffer can request from cache. Too low value will lead to excessive requests to cache, too large may slow down eviction from cache
)", 0) \
    DECLARE(UInt64, filesystem_cache_reserve_space_wait_lock_timeout_milliseconds, 1000, R"(
Wait time to lock cache for space reservation in filesystem cache
)", 0) \
    DECLARE(Bool, filesystem_cache_prefer_bigger_buffer_size, true, R"(
Prefer bigger buffer size if filesystem cache is enabled to avoid writing small file segments which deteriorate cache performance. On the other hand, enabling this setting might increase memory usage.
)", 0) \
    DECLARE(UInt64, filesystem_cache_boundary_alignment, 0, R"(
Filesystem cache boundary alignment. This setting is applied only for non-disk read (e.g. for cache of remote table engines / table functions, but not for storage configuration of MergeTree tables). Value 0 means no alignment.
)", 0) \
    DECLARE(UInt64, temporary_data_in_cache_reserve_space_wait_lock_timeout_milliseconds, (10 * 60 * 1000), R"(
Wait time to lock cache for space reservation for temporary data in filesystem cache
)", 0) \
    \
    DECLARE(Bool, use_page_cache_for_disks_without_file_cache, false, R"(
Use userspace page cache for remote disks that don't have filesystem cache enabled.
)", 0) \
    DECLARE(Bool, read_from_page_cache_if_exists_otherwise_bypass_cache, false, R"(
Use userspace page cache in passive mode, similar to read_from_filesystem_cache_if_exists_otherwise_bypass_cache.
)", 0) \
    DECLARE(Bool, page_cache_inject_eviction, false, R"(
Userspace page cache will sometimes invalidate some pages at random. Intended for testing.
)", 0) \
    \
    DECLARE(Bool, load_marks_asynchronously, false, R"(
Load MergeTree marks asynchronously
)", 0) \
    DECLARE(Bool, enable_filesystem_read_prefetches_log, false, R"(
Log to system.filesystem prefetch_log during query. Should be used only for testing or debugging, not recommended to be turned on by default
)", 0) \
    DECLARE(Bool, allow_prefetched_read_pool_for_remote_filesystem, true, R"(
Prefer prefetched threadpool if all parts are on remote filesystem
)", 0) \
    DECLARE(Bool, allow_prefetched_read_pool_for_local_filesystem, false, R"(
Prefer prefetched threadpool if all parts are on local filesystem
)", 0) \
    \
    DECLARE(UInt64, prefetch_buffer_size, DBMS_DEFAULT_BUFFER_SIZE, R"(
The maximum size of the prefetch buffer to read from the filesystem.
)", 0) \
    DECLARE(UInt64, filesystem_prefetch_step_bytes, 0, R"(
Prefetch step in bytes. Zero means `auto` - approximately the best prefetch step will be auto deduced, but might not be 100% the best. The actual value might be different because of setting filesystem_prefetch_min_bytes_for_single_read_task
)", 0) \
    DECLARE(UInt64, filesystem_prefetch_step_marks, 0, R"(
Prefetch step in marks. Zero means `auto` - approximately the best prefetch step will be auto deduced, but might not be 100% the best. The actual value might be different because of setting filesystem_prefetch_min_bytes_for_single_read_task
)", 0) \
    DECLARE(UInt64, filesystem_prefetch_max_memory_usage, "1Gi", R"(
Maximum memory usage for prefetches.
)", 0) \
    DECLARE(UInt64, filesystem_prefetches_limit, 200, R"(
Maximum number of prefetches. Zero means unlimited. A setting `filesystem_prefetches_max_memory_usage` is more recommended if you want to limit the number of prefetches
)", 0) \
    \
    DECLARE(UInt64, use_structure_from_insertion_table_in_table_functions, 2, R"(
Use structure from insertion table instead of schema inference from data. Possible values: 0 - disabled, 1 - enabled, 2 - auto
)", 0) \
    \
    DECLARE(UInt64, http_max_tries, 10, R"(
Max attempts to read via http.
)", 0) \
    DECLARE(UInt64, http_retry_initial_backoff_ms, 100, R"(
Min milliseconds for backoff, when retrying read via http
)", 0) \
    DECLARE(UInt64, http_retry_max_backoff_ms, 10000, R"(
Max milliseconds for backoff, when retrying read via http
)", 0) \
    \
    DECLARE(Bool, force_remove_data_recursively_on_drop, false, R"(
Recursively remove data on DROP query. Avoids 'Directory not empty' error, but may silently remove detached data
)", 0) \
    DECLARE(Bool, check_table_dependencies, true, R"(
Check that DDL query (such as DROP TABLE or RENAME) will not break dependencies
)", 0) \
    DECLARE(Bool, check_referential_table_dependencies, false, R"(
Check that DDL query (such as DROP TABLE or RENAME) will not break referential dependencies
)", 0) \
    DECLARE(Bool, use_local_cache_for_remote_storage, true, R"(
Use local cache for remote storage like HDFS or S3, it's used for remote table engine only
)", 0) \
    \
    DECLARE(Bool, allow_unrestricted_reads_from_keeper, false, R"(
Allow unrestricted (without condition on path) reads from system.zookeeper table, can be handy, but is not safe for zookeeper
)", 0) \
    DECLARE(Bool, allow_deprecated_database_ordinary, false, R"(
Allow to create databases with deprecated Ordinary engine
)", 0) \
    DECLARE(Bool, allow_deprecated_syntax_for_merge_tree, false, R"(
Allow to create *MergeTree tables with deprecated engine definition syntax
)", 0) \
    DECLARE(Bool, allow_asynchronous_read_from_io_pool_for_merge_tree, false, R"(
Use background I/O pool to read from MergeTree tables. This setting may increase performance for I/O bound queries
)", 0) \
    DECLARE(UInt64, max_streams_for_merge_tree_reading, 0, R"(
If is not zero, limit the number of reading streams for MergeTree table.
)", 0) \
    \
    DECLARE(Bool, force_grouping_standard_compatibility, true, R"(
Make GROUPING function to return 1 when argument is not used as an aggregation key
)", 0) \
    \
    DECLARE(Bool, schema_inference_use_cache_for_file, true, R"(
Use cache in schema inference while using file table function
)", 0) \
    DECLARE(Bool, schema_inference_use_cache_for_s3, true, R"(
Use cache in schema inference while using s3 table function
)", 0) \
    DECLARE(Bool, schema_inference_use_cache_for_azure, true, R"(
Use cache in schema inference while using azure table function
)", 0) \
    DECLARE(Bool, schema_inference_use_cache_for_hdfs, true, R"(
Use cache in schema inference while using hdfs table function
)", 0) \
    DECLARE(Bool, schema_inference_use_cache_for_url, true, R"(
Use cache in schema inference while using url table function
)", 0) \
    DECLARE(Bool, schema_inference_cache_require_modification_time_for_url, true, R"(
Use schema from cache for URL with last modification time validation (for URLs with Last-Modified header)
)", 0) \
    \
    DECLARE(String, compatibility, "", R"(
The `compatibility` setting causes ClickHouse to use the default settings of a previous version of ClickHouse, where the previous version is provided as the setting.

If settings are set to non-default values, then those settings are honored (only settings that have not been modified are affected by the `compatibility` setting).

This setting takes a ClickHouse version number as a string, like `22.3`, `22.8`. An empty value means that this setting is disabled.

Disabled by default.

:::note
In ClickHouse Cloud the compatibility setting must be set by ClickHouse Cloud support.  Please [open a case](https://clickhouse.cloud/support) to have it set.
:::
)", 0) \
    \
    DECLARE(Map, additional_table_filters, "", R"(
An additional filter expression that is applied after reading
from the specified table.

**Example**

``` sql
INSERT INTO table_1 VALUES (1, 'a'), (2, 'bb'), (3, 'ccc'), (4, 'dddd');
SELECT * FROM table_1;
```
```response
┌─x─┬─y────┐
│ 1 │ a    │
│ 2 │ bb   │
│ 3 │ ccc  │
│ 4 │ dddd │
└───┴──────┘
```
```sql
SELECT *
FROM table_1
SETTINGS additional_table_filters = {'table_1': 'x != 2'}
```
```response
┌─x─┬─y────┐
│ 1 │ a    │
│ 3 │ ccc  │
│ 4 │ dddd │
└───┴──────┘
```
)", 0) \
    DECLARE(String, additional_result_filter, "", R"(
An additional filter expression to apply to the result of `SELECT` query.
This setting is not applied to any subquery.

**Example**

``` sql
INSERT INTO table_1 VALUES (1, 'a'), (2, 'bb'), (3, 'ccc'), (4, 'dddd');
SElECT * FROM table_1;
```
```response
┌─x─┬─y────┐
│ 1 │ a    │
│ 2 │ bb   │
│ 3 │ ccc  │
│ 4 │ dddd │
└───┴──────┘
```
```sql
SELECT *
FROM table_1
SETTINGS additional_result_filter = 'x != 2'
```
```response
┌─x─┬─y────┐
│ 1 │ a    │
│ 3 │ ccc  │
│ 4 │ dddd │
└───┴──────┘
```
)", 0) \
    \
    DECLARE(String, workload, "default", R"(
Name of workload to be used to access resources
)", 0) \
    DECLARE(Milliseconds, storage_system_stack_trace_pipe_read_timeout_ms, 100, R"(
Maximum time to read from a pipe for receiving information from the threads when querying the `system.stack_trace` table. This setting is used for testing purposes and not meant to be changed by users.
)", 0) \
    \
    DECLARE(String, rename_files_after_processing, "", R"(
- **Type:** String

- **Default value:** Empty string

This setting allows to specify renaming pattern for files processed by `file` table function. When option is set, all files read by `file` table function will be renamed according to specified pattern with placeholders, only if files processing was successful.

### Placeholders

- `%a` — Full original filename (e.g., "sample.csv").
- `%f` — Original filename without extension (e.g., "sample").
- `%e` — Original file extension with dot (e.g., ".csv").
- `%t` — Timestamp (in microseconds).
- `%%` — Percentage sign ("%").

### Example
- Option: `--rename_files_after_processing="processed_%f_%t%e"`

- Query: `SELECT * FROM file('sample.csv')`


If reading `sample.csv` is successful, file will be renamed to `processed_sample_1683473210851438.csv`
)", 0) \
    \
    /* CLOUD ONLY */ \
    DECLARE(Bool, read_through_distributed_cache, false, R"(
Only in ClickHouse Cloud. Allow reading from distributed cache
)", 0) \
    DECLARE(Bool, write_through_distributed_cache, false, R"(
Only in ClickHouse Cloud. Allow writing to distributed cache (writing to s3 will also be done by distributed cache)
)", 0) \
    DECLARE(Bool, distributed_cache_throw_on_error, false, R"(
Only in ClickHouse Cloud. Rethrow exception happened during communication with distributed cache or exception received from distributed cache. Otherwise fallback to skipping distributed cache on error
)", 0) \
    DECLARE(DistributedCacheLogMode, distributed_cache_log_mode, DistributedCacheLogMode::LOG_ON_ERROR, R"(
Only in ClickHouse Cloud. Mode for writing to system.distributed_cache_log
)", 0) \
    DECLARE(Bool, distributed_cache_fetch_metrics_only_from_current_az, true, R"(
Only in ClickHouse Cloud. Fetch metrics only from current availability zone in system.distributed_cache_metrics, system.distributed_cache_events
)", 0) \
    DECLARE(UInt64, distributed_cache_connect_max_tries, 100, R"(
Only in ClickHouse Cloud. Number of tries to connect to distributed cache if unsuccessful
)", 0) \
    DECLARE(UInt64, distributed_cache_receive_response_wait_milliseconds, 60000, R"(
Only in ClickHouse Cloud. Wait time in milliseconds to receive data for request from distributed cache
)", 0) \
    DECLARE(UInt64, distributed_cache_receive_timeout_milliseconds, 10000, R"(
Only in ClickHouse Cloud. Wait time in milliseconds to receive any kind of response from distributed cache
)", 0) \
    DECLARE(UInt64, distributed_cache_wait_connection_from_pool_milliseconds, 100, R"(
Only in ClickHouse Cloud. Wait time in milliseconds to receive connection from connection pool if distributed_cache_pool_behaviour_on_limit is wait
)", 0) \
    DECLARE(Bool, distributed_cache_bypass_connection_pool, false, R"(
Only in ClickHouse Cloud. Allow to bypass distributed cache connection pool
)", 0) \
    DECLARE(DistributedCachePoolBehaviourOnLimit, distributed_cache_pool_behaviour_on_limit, DistributedCachePoolBehaviourOnLimit::ALLOCATE_NEW_BYPASSING_POOL, R"(
Only in ClickHouse Cloud. Identifies behaviour of distributed cache connection on pool limit reached
)", 0) \
    DECLARE(UInt64, distributed_cache_read_alignment, 0, R"(
Only in ClickHouse Cloud. A setting for testing purposes, do not change it
)", 0) \
    DECLARE(UInt64, distributed_cache_max_unacked_inflight_packets, DistributedCache::MAX_UNACKED_INFLIGHT_PACKETS, R"(
Only in ClickHouse Cloud. A maximum number of unacknowledged in-flight packets in a single distributed cache read request
)", 0) \
    DECLARE(UInt64, distributed_cache_data_packet_ack_window, DistributedCache::ACK_DATA_PACKET_WINDOW, R"(
Only in ClickHouse Cloud. A window for sending ACK for DataPacket sequence in a single distributed cache read request
)", 0) \
    DECLARE(Bool, distributed_cache_discard_connection_if_unread_data, true, R"(
Only in ClickHouse Cloud. Discard connection if some data is unread.
)", 0) \
    DECLARE(Bool, filesystem_cache_enable_background_download_for_metadata_files_in_packed_storage, true, R"(
Only in ClickHouse Cloud. Wait time to lock cache for space reservation in filesystem cache
)", 0) \
    DECLARE(Bool, filesystem_cache_enable_background_download_during_fetch, true, R"(
Only in ClickHouse Cloud. Wait time to lock cache for space reservation in filesystem cache
)", 0) \
    \
    DECLARE(Bool, parallelize_output_from_storages, true, R"(
Parallelize output for reading step from storage. It allows parallelization of  query processing right after reading from storage if possible
)", 0) \
    DECLARE(String, insert_deduplication_token, "", R"(
The setting allows a user to provide own deduplication semantic in MergeTree/ReplicatedMergeTree
For example, by providing a unique value for the setting in each INSERT statement,
user can avoid the same inserted data being deduplicated.


Possible values:

- Any string

`insert_deduplication_token` is used for deduplication _only_ when not empty.

For the replicated tables by default the only 100 of the most recent inserts for each partition are deduplicated (see [replicated_deduplication_window](merge-tree-settings.md/#replicated-deduplication-window), [replicated_deduplication_window_seconds](merge-tree-settings.md/#replicated-deduplication-window-seconds)).
For not replicated tables see [non_replicated_deduplication_window](merge-tree-settings.md/#non-replicated-deduplication-window).

:::note
`insert_deduplication_token` works on a partition level (the same as `insert_deduplication` checksum). Multiple partitions can have the same `insert_deduplication_token`.
:::

Example:

```sql
CREATE TABLE test_table
( A Int64 )
ENGINE = MergeTree
ORDER BY A
SETTINGS non_replicated_deduplication_window = 100;

INSERT INTO test_table SETTINGS insert_deduplication_token = 'test' VALUES (1);

-- the next insert won't be deduplicated because insert_deduplication_token is different
INSERT INTO test_table SETTINGS insert_deduplication_token = 'test1' VALUES (1);

-- the next insert will be deduplicated because insert_deduplication_token
-- is the same as one of the previous
INSERT INTO test_table SETTINGS insert_deduplication_token = 'test' VALUES (2);

SELECT * FROM test_table

┌─A─┐
│ 1 │
└───┘
┌─A─┐
│ 1 │
└───┘
```
)", 0) \
    DECLARE(Bool, count_distinct_optimization, false, R"(
Rewrite count distinct to subquery of group by
)", 0) \
    DECLARE(Bool, throw_if_no_data_to_insert, true, R"(
Allows or forbids empty INSERTs, enabled by default (throws an error on an empty insert). Only applies to INSERTs using [`clickhouse-client`](/docs/en/interfaces/cli) or using the [gRPC interface](/docs/en/interfaces/grpc).
)", 0) \
    DECLARE(Bool, compatibility_ignore_auto_increment_in_create_table, false, R"(
Ignore AUTO_INCREMENT keyword in column declaration if true, otherwise return error. It simplifies migration from MySQL
)", 0) \
    DECLARE(Bool, multiple_joins_try_to_keep_original_names, false, R"(
Do not add aliases to top level expression list on multiple joins rewrite
)", 0) \
    DECLARE(Bool, optimize_sorting_by_input_stream_properties, true, R"(
Optimize sorting by sorting properties of input stream
)", 0) \
    DECLARE(UInt64, keeper_max_retries, 10, R"(
Max retries for general keeper operations
)", 0) \
    DECLARE(UInt64, keeper_retry_initial_backoff_ms, 100, R"(
Initial backoff timeout for general keeper operations
)", 0) \
    DECLARE(UInt64, keeper_retry_max_backoff_ms, 5000, R"(
Max backoff timeout for general keeper operations
)", 0) \
    DECLARE(UInt64, insert_keeper_max_retries, 20, R"(
The setting sets the maximum number of retries for ClickHouse Keeper (or ZooKeeper) requests during insert into replicated MergeTree. Only Keeper requests which failed due to network error, Keeper session timeout, or request timeout are considered for retries.

Possible values:

- Positive integer.
- 0 — Retries are disabled

Cloud default value: `20`.

Keeper request retries are done after some timeout. The timeout is controlled by the following settings: `insert_keeper_retry_initial_backoff_ms`, `insert_keeper_retry_max_backoff_ms`.
The first retry is done after `insert_keeper_retry_initial_backoff_ms` timeout. The consequent timeouts will be calculated as follows:
```
timeout = min(insert_keeper_retry_max_backoff_ms, latest_timeout * 2)
```

For example, if `insert_keeper_retry_initial_backoff_ms=100`, `insert_keeper_retry_max_backoff_ms=10000` and `insert_keeper_max_retries=8` then timeouts will be `100, 200, 400, 800, 1600, 3200, 6400, 10000`.

Apart from fault tolerance, the retries aim to provide a better user experience - they allow to avoid returning an error during INSERT execution if Keeper is restarted, for example, due to an upgrade.
)", 0) \
    DECLARE(UInt64, insert_keeper_retry_initial_backoff_ms, 100, R"(
Initial timeout(in milliseconds) to retry a failed Keeper request during INSERT query execution

Possible values:

- Positive integer.
- 0 — No timeout
)", 0) \
    DECLARE(UInt64, insert_keeper_retry_max_backoff_ms, 10000, R"(
Maximum timeout (in milliseconds) to retry a failed Keeper request during INSERT query execution

Possible values:

- Positive integer.
- 0 — Maximum timeout is not limited
)", 0) \
    DECLARE(Float, insert_keeper_fault_injection_probability, 0.0f, R"(
Approximate probability of failure for a keeper request during insert. Valid value is in interval [0.0f, 1.0f]
)", 0) \
    DECLARE(UInt64, insert_keeper_fault_injection_seed, 0, R"(
0 - random seed, otherwise the setting value
)", 0) \
    DECLARE(Bool, force_aggregation_in_order, false, R"(
The setting is used by the server itself to support distributed queries. Do not change it manually, because it will break normal operations. (Forces use of aggregation in order on remote nodes during distributed aggregation).
)", IMPORTANT) \
    DECLARE(UInt64, http_max_request_param_data_size, 10_MiB, R"(
Limit on size of request data used as a query parameter in predefined HTTP requests.
)", 0) \
    DECLARE(Bool, function_json_value_return_type_allow_nullable, false, R"(
Control whether allow to return `NULL` when value is not exist for JSON_VALUE function.

```sql
SELECT JSON_VALUE('{"hello":"world"}', '$.b') settings function_json_value_return_type_allow_nullable=true;

┌─JSON_VALUE('{"hello":"world"}', '$.b')─┐
│ ᴺᵁᴸᴸ                                   │
└────────────────────────────────────────┘

1 row in set. Elapsed: 0.001 sec.
```

Possible values:

- true — Allow.
- false — Disallow.
)", 0) \
    DECLARE(Bool, function_json_value_return_type_allow_complex, false, R"(
Control whether allow to return complex type (such as: struct, array, map) for json_value function.

```sql
SELECT JSON_VALUE('{"hello":{"world":"!"}}', '$.hello') settings function_json_value_return_type_allow_complex=true

┌─JSON_VALUE('{"hello":{"world":"!"}}', '$.hello')─┐
│ {"world":"!"}                                    │
└──────────────────────────────────────────────────┘

1 row in set. Elapsed: 0.001 sec.
```

Possible values:

- true — Allow.
- false — Disallow.
)", 0) \
    DECLARE(Bool, use_with_fill_by_sorting_prefix, true, R"(
Columns preceding WITH FILL columns in ORDER BY clause form sorting prefix. Rows with different values in sorting prefix are filled independently
)", 0) \
    DECLARE(Bool, optimize_uniq_to_count, true, R"(
Rewrite uniq and its variants(except uniqUpTo) to count if subquery has distinct or group by clause.
)", 0) \
    DECLARE(Bool, use_variant_as_common_type, false, R"(
Allows to use `Variant` type as a result type for [if](../../sql-reference/functions/conditional-functions.md/#if)/[multiIf](../../sql-reference/functions/conditional-functions.md/#multiif)/[array](../../sql-reference/functions/array-functions.md)/[map](../../sql-reference/functions/tuple-map-functions.md) functions when there is no common type for argument types.

Example:

```sql
SET use_variant_as_common_type = 1;
SELECT toTypeName(if(number % 2, number, range(number))) as variant_type FROM numbers(1);
SELECT if(number % 2, number, range(number)) as variant FROM numbers(5);
```

```text
┌─variant_type───────────────────┐
│ Variant(Array(UInt64), UInt64) │
└────────────────────────────────┘
┌─variant───┐
│ []        │
│ 1         │
│ [0,1]     │
│ 3         │
│ [0,1,2,3] │
└───────────┘
```

```sql
SET use_variant_as_common_type = 1;
SELECT toTypeName(multiIf((number % 4) = 0, 42, (number % 4) = 1, [1, 2, 3], (number % 4) = 2, 'Hello, World!', NULL)) AS variant_type FROM numbers(1);
SELECT multiIf((number % 4) = 0, 42, (number % 4) = 1, [1, 2, 3], (number % 4) = 2, 'Hello, World!', NULL) AS variant FROM numbers(4);
```

```text
─variant_type─────────────────────────┐
│ Variant(Array(UInt8), String, UInt8) │
└──────────────────────────────────────┘

┌─variant───────┐
│ 42            │
│ [1,2,3]       │
│ Hello, World! │
│ ᴺᵁᴸᴸ          │
└───────────────┘
```

```sql
SET use_variant_as_common_type = 1;
SELECT toTypeName(array(range(number), number, 'str_' || toString(number))) as array_of_variants_type from numbers(1);
SELECT array(range(number), number, 'str_' || toString(number)) as array_of_variants FROM numbers(3);
```

```text
┌─array_of_variants_type────────────────────────┐
│ Array(Variant(Array(UInt64), String, UInt64)) │
└───────────────────────────────────────────────┘

┌─array_of_variants─┐
│ [[],0,'str_0']    │
│ [[0],1,'str_1']   │
│ [[0,1],2,'str_2'] │
└───────────────────┘
```

```sql
SET use_variant_as_common_type = 1;
SELECT toTypeName(map('a', range(number), 'b', number, 'c', 'str_' || toString(number))) as map_of_variants_type from numbers(1);
SELECT map('a', range(number), 'b', number, 'c', 'str_' || toString(number)) as map_of_variants FROM numbers(3);
```

```text
┌─map_of_variants_type────────────────────────────────┐
│ Map(String, Variant(Array(UInt64), String, UInt64)) │
└─────────────────────────────────────────────────────┘

┌─map_of_variants───────────────┐
│ {'a':[],'b':0,'c':'str_0'}    │
│ {'a':[0],'b':1,'c':'str_1'}   │
│ {'a':[0,1],'b':2,'c':'str_2'} │
└───────────────────────────────┘
```
)", 0) \
    DECLARE(Bool, enable_order_by_all, true, R"(
Enables or disables sorting with `ORDER BY ALL` syntax, see [ORDER BY](../../sql-reference/statements/select/order-by.md).

Possible values:

- 0 — Disable ORDER BY ALL.
- 1 — Enable ORDER BY ALL.

**Example**

Query:

```sql
CREATE TABLE TAB(C1 Int, C2 Int, ALL Int) ENGINE=Memory();

INSERT INTO TAB VALUES (10, 20, 30), (20, 20, 10), (30, 10, 20);

SELECT * FROM TAB ORDER BY ALL; -- returns an error that ALL is ambiguous

SELECT * FROM TAB ORDER BY ALL SETTINGS enable_order_by_all = 0;
```

Result:

```text
┌─C1─┬─C2─┬─ALL─┐
│ 20 │ 20 │  10 │
│ 30 │ 10 │  20 │
│ 10 │ 20 │  30 │
└────┴────┴─────┘
```
)", 0) \
    DECLARE(Float, ignore_drop_queries_probability, 0, R"(
If enabled, server will ignore all DROP table queries with specified probability (for Memory and JOIN engines it will replcase DROP to TRUNCATE). Used for testing purposes
)", 0) \
    DECLARE(Bool, traverse_shadow_remote_data_paths, false, R"(
Traverse frozen data (shadow directory) in addition to actual table data when query system.remote_data_paths
)", 0) \
    DECLARE(Bool, geo_distance_returns_float64_on_float64_arguments, true, R"(
If all four arguments to `geoDistance`, `greatCircleDistance`, `greatCircleAngle` functions are Float64, return Float64 and use double precision for internal calculations. In previous ClickHouse versions, the functions always returned Float32.
)", 0) \
    DECLARE(Bool, allow_get_client_http_header, false, R"(
Allow to use the function `getClientHTTPHeader` which lets to obtain a value of an the current HTTP request's header. It is not enabled by default for security reasons, because some headers, such as `Cookie`, could contain sensitive info. Note that the `X-ClickHouse-*` and `Authentication` headers are always restricted and cannot be obtained with this function.
)", 0) \
    DECLARE(Bool, cast_string_to_dynamic_use_inference, false, R"(
Use types inference during String to Dynamic conversion
)", 0) \
    DECLARE(Bool, enable_blob_storage_log, true, R"(
Write information about blob storage operations to system.blob_storage_log table
)", 0) \
    DECLARE(Bool, use_json_alias_for_old_object_type, false, R"(
When enabled, `JSON` data type alias will be used to create an old [Object('json')](../../sql-reference/data-types/json.md) type instead of the new [JSON](../../sql-reference/data-types/newjson.md) type.
)", 0) \
    DECLARE(Bool, allow_create_index_without_type, false, R"(
Allow CREATE INDEX query without TYPE. Query will be ignored. Made for SQL compatibility tests.
)", 0) \
    DECLARE(Bool, create_index_ignore_unique, false, R"(
Ignore UNIQUE keyword in CREATE UNIQUE INDEX. Made for SQL compatibility tests.
)", 0) \
    DECLARE(Bool, print_pretty_type_names, true, R"(
Allows to print deep-nested type names in a pretty way with indents in `DESCRIBE` query and in `toTypeName()` function.

Example:

```sql
CREATE TABLE test (a Tuple(b String, c Tuple(d Nullable(UInt64), e Array(UInt32), f Array(Tuple(g String, h Map(String, Array(Tuple(i String, j UInt64))))), k Date), l Nullable(String))) ENGINE=Memory;
DESCRIBE TABLE test FORMAT TSVRaw SETTINGS print_pretty_type_names=1;
```

```
a   Tuple(
    b String,
    c Tuple(
        d Nullable(UInt64),
        e Array(UInt32),
        f Array(Tuple(
            g String,
            h Map(
                String,
                Array(Tuple(
                    i String,
                    j UInt64
                ))
            )
        )),
        k Date
    ),
    l Nullable(String)
)
```
)", 0) \
    DECLARE(Bool, create_table_empty_primary_key_by_default, false, R"(
Allow to create *MergeTree tables with empty primary key when ORDER BY and PRIMARY KEY not specified
)", 0) \
    DECLARE(Bool, allow_named_collection_override_by_default, true, R"(
Allow named collections' fields override by default.
)", 0) \
    DECLARE(SQLSecurityType, default_normal_view_sql_security, SQLSecurityType::INVOKER, R"(
Allows to set default `SQL SECURITY` option while creating a normal view. [More about SQL security](../../sql-reference/statements/create/view.md#sql_security).

The default value is `INVOKER`.
)", 0) \
    DECLARE(SQLSecurityType, default_materialized_view_sql_security, SQLSecurityType::DEFINER, R"(
Allows to set a default value for SQL SECURITY option when creating a materialized view. [More about SQL security](../../sql-reference/statements/create/view.md#sql_security).

The default value is `DEFINER`.
)", 0) \
    DECLARE(String, default_view_definer, "CURRENT_USER", R"(
Allows to set default `DEFINER` option while creating a view. [More about SQL security](../../sql-reference/statements/create/view.md#sql_security).

The default value is `CURRENT_USER`.
)", 0) \
    DECLARE(UInt64, cache_warmer_threads, 4, R"(
Only available in ClickHouse Cloud. Number of background threads for speculatively downloading new data parts into file cache, when cache_populated_by_fetch is enabled. Zero to disable.
)", 0) \
    DECLARE(Int64, ignore_cold_parts_seconds, 0, R"(
Only available in ClickHouse Cloud. Exclude new data parts from SELECT queries until they're either pre-warmed (see cache_populated_by_fetch) or this many seconds old. Only for Replicated-/SharedMergeTree.
)", 0) \
    DECLARE(Bool, short_circuit_function_evaluation_for_nulls, true, R"(
Allows to execute functions with Nullable arguments only on rows with non-NULL values in all arguments when ratio of NULL values in arguments exceeds short_circuit_function_evaluation_for_nulls_threshold. Applies only to functions that return NULL value for rows with at least one NULL value in arguments.
)", 0) \
    DECLARE(Double, short_circuit_function_evaluation_for_nulls_threshold, 1.0, R"(
Ratio threshold of NULL values to execute functions with Nullable arguments only on rows with non-NULL values in all arguments. Applies when setting short_circuit_function_evaluation_for_nulls is enabled.
When the ratio of rows containing NULL values to the total number of rows exceeds this threshold, these rows containing NULL values will not be evaluated.
)", 0) \
    DECLARE(Int64, prefer_warmed_unmerged_parts_seconds, 0, R"(
Only available in ClickHouse Cloud. If a merged part is less than this many seconds old and is not pre-warmed (see cache_populated_by_fetch), but all its source parts are available and pre-warmed, SELECT queries will read from those parts instead. Only for ReplicatedMergeTree. Note that this only checks whether CacheWarmer processed the part; if the part was fetched into cache by something else, it'll still be considered cold until CacheWarmer gets to it; if it was warmed, then evicted from cache, it'll still be considered warm.
)", 0) \
    DECLARE(Bool, iceberg_engine_ignore_schema_evolution, false, R"(
Allow to ignore schema evolution in Iceberg table engine and read all data using schema specified by the user on table creation or latest schema parsed from metadata on table creation.

:::note
Enabling this setting can lead to incorrect result as in case of evolved schema all data files will be read using the same schema.
:::
)", 0) \
    DECLARE(Bool, allow_deprecated_error_prone_window_functions, false, R"(
Allow usage of deprecated error prone window functions (neighbor, runningAccumulate, runningDifferenceStartingWithFirstValue, runningDifference)
)", 0) \
    DECLARE(Bool, allow_deprecated_snowflake_conversion_functions, false, R"(
Functions `snowflakeToDateTime`, `snowflakeToDateTime64`, `dateTimeToSnowflake`, and `dateTime64ToSnowflake` are deprecated and disabled by default.
Please use functions `snowflakeIDToDateTime`, `snowflakeIDToDateTime64`, `dateTimeToSnowflakeID`, and `dateTime64ToSnowflakeID` instead.

To re-enable the deprecated functions (e.g., during a transition period), please set this setting to `true`.
)", 0) \
    DECLARE(Bool, optimize_distinct_in_order, true, R"(
Enable DISTINCT optimization if some columns in DISTINCT form a prefix of sorting. For example, prefix of sorting key in merge tree or ORDER BY statement
)", 0) \
    DECLARE(Bool, keeper_map_strict_mode, false, R"(
Enforce additional checks during operations on KeeperMap. E.g. throw an exception on an insert for already existing key
)", 0) \
    DECLARE(UInt64, extract_key_value_pairs_max_pairs_per_row, 1000, R"(
Max number of pairs that can be produced by the `extractKeyValuePairs` function. Used as a safeguard against consuming too much memory.
)", 0) ALIAS(extract_kvp_max_pairs_per_row) \
    DECLARE(Bool, restore_replace_external_engines_to_null, false, R"(
For testing purposes. Replaces all external engines to Null to not initiate external connections.
)", 0) \
    DECLARE(Bool, restore_replace_external_table_functions_to_null, false, R"(
For testing purposes. Replaces all external table functions to Null to not initiate external connections.
)", 0) \
    DECLARE(Bool, restore_replace_external_dictionary_source_to_null, false, R"(
Replace external dictionary sources to Null on restore. Useful for testing purposes
)", 0) \
        /* Parallel replicas */ \
    DECLARE(UInt64, allow_experimental_parallel_reading_from_replicas, 0, R"(
Use up to `max_parallel_replicas` the number of replicas from each shard for SELECT query execution. Reading is parallelized and coordinated dynamically. 0 - disabled, 1 - enabled, silently disable them in case of failure, 2 - enabled, throw an exception in case of failure
)", BETA) ALIAS(enable_parallel_replicas) \
    DECLARE(NonZeroUInt64, max_parallel_replicas, 1, R"(
The maximum number of replicas for each shard when executing a query.

Possible values:

- Positive integer.

**Additional Info**

This options will produce different results depending on the settings used.

:::note
This setting will produce incorrect results when joins or subqueries are involved, and all tables don't meet certain requirements. See [Distributed Subqueries and max_parallel_replicas](../../sql-reference/operators/in.md/#max_parallel_replica-subqueries) for more details.
:::

### Parallel processing using `SAMPLE` key

A query may be processed faster if it is executed on several servers in parallel. But the query performance may degrade in the following cases:

- The position of the sampling key in the partitioning key does not allow efficient range scans.
- Adding a sampling key to the table makes filtering by other columns less efficient.
- The sampling key is an expression that is expensive to calculate.
- The cluster latency distribution has a long tail, so that querying more servers increases the query overall latency.

### Parallel processing using [parallel_replicas_custom_key](#parallel_replicas_custom_key)

This setting is useful for any replicated table.
)", 0) \
    DECLARE(ParallelReplicasMode, parallel_replicas_mode, ParallelReplicasMode::READ_TASKS, R"(
Type of filter to use with custom key for parallel replicas. default - use modulo operation on the custom key, range - use range filter on custom key using all possible values for the value type of custom key.
)", BETA) \
    DECLARE(UInt64, parallel_replicas_count, 0, R"(
This is internal setting that should not be used directly and represents an implementation detail of the 'parallel replicas' mode. This setting will be automatically set up by the initiator server for distributed queries to the number of parallel replicas participating in query processing.
)", BETA) \
    DECLARE(UInt64, parallel_replica_offset, 0, R"(
This is internal setting that should not be used directly and represents an implementation detail of the 'parallel replicas' mode. This setting will be automatically set up by the initiator server for distributed queries to the index of the replica participating in query processing among parallel replicas.
)", BETA) \
    DECLARE(String, parallel_replicas_custom_key, "", R"(
An arbitrary integer expression that can be used to split work between replicas for a specific table.
The value can be any integer expression.

Simple expressions using primary keys are preferred.

If the setting is used on a cluster that consists of a single shard with multiple replicas, those replicas will be converted into virtual shards.
Otherwise, it will behave same as for `SAMPLE` key, it will use multiple replicas of each shard.
)", BETA) \
    DECLARE(UInt64, parallel_replicas_custom_key_range_lower, 0, R"(
Allows the filter type `range` to split the work evenly between replicas based on the custom range `[parallel_replicas_custom_key_range_lower, INT_MAX]`.

When used in conjunction with [parallel_replicas_custom_key_range_upper](#parallel_replicas_custom_key_range_upper), it lets the filter evenly split the work over replicas for the range `[parallel_replicas_custom_key_range_lower, parallel_replicas_custom_key_range_upper]`.

Note: This setting will not cause any additional data to be filtered during query processing, rather it changes the points at which the range filter breaks up the range `[0, INT_MAX]` for parallel processing.
)", BETA) \
    DECLARE(UInt64, parallel_replicas_custom_key_range_upper, 0, R"(
Allows the filter type `range` to split the work evenly between replicas based on the custom range `[0, parallel_replicas_custom_key_range_upper]`. A value of 0 disables the upper bound, setting it the max value of the custom key expression.

When used in conjunction with [parallel_replicas_custom_key_range_lower](#parallel_replicas_custom_key_range_lower), it lets the filter evenly split the work over replicas for the range `[parallel_replicas_custom_key_range_lower, parallel_replicas_custom_key_range_upper]`.

Note: This setting will not cause any additional data to be filtered during query processing, rather it changes the points at which the range filter breaks up the range `[0, INT_MAX]` for parallel processing
)", BETA) \
    DECLARE(String, cluster_for_parallel_replicas, "", R"(
Cluster for a shard in which current server is located
)", BETA) \
    DECLARE(Bool, parallel_replicas_allow_in_with_subquery, true, R"(
If true, subquery for IN will be executed on every follower replica.
)", BETA) \
    DECLARE(Float, parallel_replicas_single_task_marks_count_multiplier, 2, R"(
A multiplier which will be added during calculation for minimal number of marks to retrieve from coordinator. This will be applied only for remote replicas.
)", BETA) \
    DECLARE(Bool, parallel_replicas_for_non_replicated_merge_tree, false, R"(
If true, ClickHouse will use parallel replicas algorithm also for non-replicated MergeTree tables
)", BETA) \
    DECLARE(UInt64, parallel_replicas_min_number_of_rows_per_replica, 0, R"(
Limit the number of replicas used in a query to (estimated rows to read / min_number_of_rows_per_replica). The max is still limited by 'max_parallel_replicas'
)", BETA) \
    DECLARE(Bool, parallel_replicas_prefer_local_join, true, R"(
If true, and JOIN can be executed with parallel replicas algorithm, and all storages of right JOIN part are *MergeTree, local JOIN will be used instead of GLOBAL JOIN.
)", BETA) \
    DECLARE(UInt64, parallel_replicas_mark_segment_size, 0, R"(
Parts virtually divided into segments to be distributed between replicas for parallel reading. This setting controls the size of these segments. Not recommended to change until you're absolutely sure in what you're doing. Value should be in range [128; 16384]
)", BETA) \
    DECLARE(Bool, parallel_replicas_local_plan, true, R"(
Build local plan for local replica
)", BETA) \
    \
    DECLARE(Bool, allow_experimental_analyzer, true, R"(
Allow new query analyzer.
)", IMPORTANT) ALIAS(enable_analyzer) \
    DECLARE(Bool, analyzer_compatibility_join_using_top_level_identifier, false, R"(
Force to resolve identifier in JOIN USING from projection (for example, in `SELECT a + 1 AS b FROM t1 JOIN t2 USING (b)` join will be performed by `t1.a + 1 = t2.b`, rather then `t1.b = t2.b`).
)", 0) \
    \
    DECLARE(Timezone, session_timezone, "", R"(
Sets the implicit time zone of the current session or query.
The implicit time zone is the time zone applied to values of type DateTime/DateTime64 which have no explicitly specified time zone.
The setting takes precedence over the globally configured (server-level) implicit time zone.
A value of '' (empty string) means that the implicit time zone of the current session or query is equal to the [server time zone](../server-configuration-parameters/settings.md#timezone).

You can use functions `timeZone()` and `serverTimeZone()` to get the session time zone and server time zone.

Possible values:

-    Any time zone name from `system.time_zones`, e.g. `Europe/Berlin`, `UTC` or `Zulu`

Examples:

```sql
SELECT timeZone(), serverTimeZone() FORMAT CSV

"Europe/Berlin","Europe/Berlin"
```

```sql
SELECT timeZone(), serverTimeZone() SETTINGS session_timezone = 'Asia/Novosibirsk' FORMAT CSV

"Asia/Novosibirsk","Europe/Berlin"
```

Assign session time zone 'America/Denver' to the inner DateTime without explicitly specified time zone:

```sql
SELECT toDateTime64(toDateTime64('1999-12-12 23:23:23.123', 3), 3, 'Europe/Zurich') SETTINGS session_timezone = 'America/Denver' FORMAT TSV

1999-12-13 07:23:23.123
```

:::warning
Not all functions that parse DateTime/DateTime64 respect `session_timezone`. This can lead to subtle errors.
See the following example and explanation.
:::

```sql
CREATE TABLE test_tz (`d` DateTime('UTC')) ENGINE = Memory AS SELECT toDateTime('2000-01-01 00:00:00', 'UTC');

SELECT *, timeZone() FROM test_tz WHERE d = toDateTime('2000-01-01 00:00:00') SETTINGS session_timezone = 'Asia/Novosibirsk'
0 rows in set.

SELECT *, timeZone() FROM test_tz WHERE d = '2000-01-01 00:00:00' SETTINGS session_timezone = 'Asia/Novosibirsk'
┌───────────────────d─┬─timeZone()───────┐
│ 2000-01-01 00:00:00 │ Asia/Novosibirsk │
└─────────────────────┴──────────────────┘
```

This happens due to different parsing pipelines:

- `toDateTime()` without explicitly given time zone used in the first `SELECT` query honors setting `session_timezone` and the global time zone.
- In the second query, a DateTime is parsed from a String, and inherits the type and time zone of the existing column`d`. Thus, setting `session_timezone` and the global time zone are not honored.

**See also**

- [timezone](../server-configuration-parameters/settings.md#timezone)
)", BETA) \
DECLARE(Bool, create_if_not_exists, false, R"(
Enable `IF NOT EXISTS` for `CREATE` statement by default. If either this setting or `IF NOT EXISTS` is specified and a table with the provided name already exists, no exception will be thrown.
)", 0) \
    DECLARE(Bool, enforce_strict_identifier_format, false, R"(
If enabled, only allow identifiers containing alphanumeric characters and underscores.
)", 0) \
    DECLARE(Bool, mongodb_throw_on_unsupported_query, true, R"(
If enabled, MongoDB tables will return an error when a MongoDB query cannot be built. Otherwise, ClickHouse reads the full table and processes it locally. This option does not apply to the legacy implementation or when 'allow_experimental_analyzer=0'.
)", 0) \
    DECLARE(Bool, implicit_select, false, R"(
Allow writing simple SELECT queries without the leading SELECT keyword, which makes it simple for calculator-style usage, e.g. `1 + 2` becomes a valid query.

In `clickhouse-local` it is enabled by default and can be explicitly disabled.
)", 0) \
<<<<<<< HEAD
    DECLARE(Bool, optimize_extract_common_expressions, false, R"(
Allow extracting common expressions from disjunctions in WHERE and ON expressions. A logical expression like `(A AND B) OR (A AND C)` can be rewritten to `A AND (B OR C)`, which might help to utilize:
- indices in simple filtering expressions
- cross to inner join optimization
=======
    DECLARE(Bool, push_external_roles_in_interserver_queries, true, R"(
Enable pushing user roles from originator to other nodes while performing a query.
>>>>>>> cc3c7e74
)", 0) \
    \
    \
    /* ####################################################### */ \
    /* ########### START OF EXPERIMENTAL FEATURES ############ */ \
    /* ## ADD PRODUCTION / BETA FEATURES BEFORE THIS BLOCK  ## */ \
    /* ####################################################### */ \
    \
    DECLARE(Bool, allow_experimental_materialized_postgresql_table, false, R"(
Allows to use the MaterializedPostgreSQL table engine. Disabled by default, because this feature is experimental
)", EXPERIMENTAL) \
    DECLARE(Bool, allow_experimental_funnel_functions, false, R"(
Enable experimental functions for funnel analysis.
)", EXPERIMENTAL) \
    DECLARE(Bool, allow_experimental_nlp_functions, false, R"(
Enable experimental functions for natural language processing.
)", EXPERIMENTAL) \
    DECLARE(Bool, allow_experimental_hash_functions, false, R"(
Enable experimental hash functions
)", EXPERIMENTAL) \
    DECLARE(Bool, allow_experimental_object_type, false, R"(
Allow the obsolete Object data type
)", EXPERIMENTAL) \
    DECLARE(Bool, allow_experimental_bfloat16_type, false, R"(
Allow BFloat16 data type (under development).
)", EXPERIMENTAL) \
    DECLARE(Bool, allow_experimental_time_series_table, false, R"(
Allows creation of tables with the [TimeSeries](../../engines/table-engines/integrations/time-series.md) table engine.

Possible values:

- 0 — the [TimeSeries](../../engines/table-engines/integrations/time-series.md) table engine is disabled.
- 1 — the [TimeSeries](../../engines/table-engines/integrations/time-series.md) table engine is enabled.
)", EXPERIMENTAL) \
    DECLARE(Bool, allow_experimental_vector_similarity_index, false, R"(
Allow experimental vector similarity index
)", EXPERIMENTAL) \
    DECLARE(Bool, allow_experimental_variant_type, false, R"(
Allows creation of experimental [Variant](../../sql-reference/data-types/variant.md).
)", EXPERIMENTAL) \
    DECLARE(Bool, allow_experimental_dynamic_type, false, R"(
Allow Dynamic data type
)", EXPERIMENTAL) \
    DECLARE(Bool, allow_experimental_json_type, false, R"(
Allow JSON data type
)", EXPERIMENTAL) \
    DECLARE(Bool, allow_experimental_codecs, false, R"(
If it is set to true, allow to specify experimental compression codecs (but we don't have those yet and this option does nothing).
)", EXPERIMENTAL) \
    DECLARE(Bool, allow_experimental_shared_set_join, true, R"(
Only in ClickHouse Cloud. Allow to create ShareSet and SharedJoin
)", EXPERIMENTAL) \
    DECLARE(UInt64, max_limit_for_ann_queries, 1'000'000, R"(
SELECT queries with LIMIT bigger than this setting cannot use vector similarity indexes. Helps to prevent memory overflows in vector similarity indexes.
)", EXPERIMENTAL) \
    DECLARE(UInt64, hnsw_candidate_list_size_for_search, 256, R"(
The size of the dynamic candidate list when searching the vector similarity index, also known as 'ef_search'.
)", EXPERIMENTAL) \
    DECLARE(Bool, throw_on_unsupported_query_inside_transaction, true, R"(
Throw exception if unsupported query is used inside transaction
)", EXPERIMENTAL) \
    DECLARE(TransactionsWaitCSNMode, wait_changes_become_visible_after_commit_mode, TransactionsWaitCSNMode::WAIT_UNKNOWN, R"(
Wait for committed changes to become actually visible in the latest snapshot
)", EXPERIMENTAL) \
    DECLARE(Bool, implicit_transaction, false, R"(
If enabled and not already inside a transaction, wraps the query inside a full transaction (begin + commit or rollback)
)", EXPERIMENTAL) \
    DECLARE(UInt64, grace_hash_join_initial_buckets, 1, R"(
Initial number of grace hash join buckets
)", EXPERIMENTAL) \
    DECLARE(UInt64, grace_hash_join_max_buckets, 1024, R"(
Limit on the number of grace hash join buckets
)", EXPERIMENTAL) \
    DECLARE(UInt64, join_to_sort_minimum_perkey_rows, 40, R"(
The lower limit of per-key average rows in the right table to determine whether to rerange the right table by key in left or inner join. This setting ensures that the optimization is not applied for sparse table keys
)", EXPERIMENTAL) \
    DECLARE(UInt64, join_to_sort_maximum_table_rows, 10000, R"(
The maximum number of rows in the right table to determine whether to rerange the right table by key in left or inner join.
)", EXPERIMENTAL) \
    DECLARE(Bool, allow_experimental_join_right_table_sorting, false, R"(
If it is set to true, and the conditions of `join_to_sort_minimum_perkey_rows` and `join_to_sort_maximum_table_rows` are met, rerange the right table by key to improve the performance in left or inner hash join.
)", EXPERIMENTAL) \
    DECLARE(Bool, use_hive_partitioning, false, R"(
When enabled, ClickHouse will detect Hive-style partitioning in path (`/name=value/`) in file-like table engines [File](../../engines/table-engines/special/file.md#hive-style-partitioning)/[S3](../../engines/table-engines/integrations/s3.md#hive-style-partitioning)/[URL](../../engines/table-engines/special/url.md#hive-style-partitioning)/[HDFS](../../engines/table-engines/integrations/hdfs.md#hive-style-partitioning)/[AzureBlobStorage](../../engines/table-engines/integrations/azureBlobStorage.md#hive-style-partitioning) and will allow to use partition columns as virtual columns in the query. These virtual columns will have the same names as in the partitioned path, but starting with `_`.
)", EXPERIMENTAL)\
    \
    DECLARE(Bool, allow_statistics_optimize, false, R"(
Allows using statistics to optimize queries
)", EXPERIMENTAL) ALIAS(allow_statistic_optimize) \
    DECLARE(Bool, allow_experimental_statistics, false, R"(
Allows defining columns with [statistics](../../engines/table-engines/mergetree-family/mergetree.md#table_engine-mergetree-creating-a-table) and [manipulate statistics](../../engines/table-engines/mergetree-family/mergetree.md#column-statistics).
)", EXPERIMENTAL) ALIAS(allow_experimental_statistic) \
    \
    DECLARE(Bool, allow_archive_path_syntax, true, R"(
File/S3 engines/table function will parse paths with '::' as '\\<archive\\> :: \\<file\\>' if archive has correct extension
)", EXPERIMENTAL) \
    \
    DECLARE(Bool, allow_experimental_inverted_index, false, R"(
If it is set to true, allow to use experimental inverted index.
)", EXPERIMENTAL) \
    DECLARE(Bool, allow_experimental_full_text_index, false, R"(
If it is set to true, allow to use experimental full-text index.
)", EXPERIMENTAL) \
    \
    DECLARE(Bool, allow_experimental_join_condition, false, R"(
Support join with inequal conditions which involve columns from both left and right table. e.g. t1.y < t2.y.
)", EXPERIMENTAL) \
    \
    DECLARE(Bool, allow_experimental_live_view, false, R"(
Allows creation of a deprecated LIVE VIEW.

Possible values:

- 0 — Working with live views is disabled.
- 1 — Working with live views is enabled.
)", EXPERIMENTAL) \
    DECLARE(Seconds, live_view_heartbeat_interval, 15, R"(
The heartbeat interval in seconds to indicate live query is alive.
)", EXPERIMENTAL) \
    DECLARE(UInt64, max_live_view_insert_blocks_before_refresh, 64, R"(
Limit maximum number of inserted blocks after which mergeable blocks are dropped and query is re-executed.
)", EXPERIMENTAL) \
    \
    DECLARE(Bool, allow_experimental_window_view, false, R"(
Enable WINDOW VIEW. Not mature enough.
)", EXPERIMENTAL) \
    DECLARE(Seconds, window_view_clean_interval, 60, R"(
The clean interval of window view in seconds to free outdated data.
)", EXPERIMENTAL) \
    DECLARE(Seconds, window_view_heartbeat_interval, 15, R"(
The heartbeat interval in seconds to indicate watch query is alive.
)", EXPERIMENTAL) \
    DECLARE(Seconds, wait_for_window_view_fire_signal_timeout, 10, R"(
Timeout for waiting for window view fire signal in event time processing
)", EXPERIMENTAL) \
    \
    DECLARE(Bool, stop_refreshable_materialized_views_on_startup, false, R"(
On server startup, prevent scheduling of refreshable materialized views, as if with SYSTEM STOP VIEWS. You can manually start them with SYSTEM START VIEWS or SYSTEM START VIEW \\<name\\> afterwards. Also applies to newly created views. Has no effect on non-refreshable materialized views.
)", EXPERIMENTAL) \
    \
    DECLARE(Bool, allow_experimental_database_materialized_mysql, false, R"(
Allow to create database with Engine=MaterializedMySQL(...).
)", EXPERIMENTAL) \
    DECLARE(Bool, allow_experimental_database_materialized_postgresql, false, R"(
Allow to create database with Engine=MaterializedPostgreSQL(...).
)", EXPERIMENTAL) \
    \
    /** Experimental feature for moving data between shards. */ \
    DECLARE(Bool, allow_experimental_query_deduplication, false, R"(
Experimental data deduplication for SELECT queries based on part UUIDs
)", EXPERIMENTAL) \
    \
    /* ####################################################### */ \
    /* ############ END OF EXPERIMENTAL FEATURES ############# */ \
    /* ####################################################### */ \

// End of COMMON_SETTINGS
// Please add settings related to formats in Core/FormatFactorySettings.h, move obsolete settings to OBSOLETE_SETTINGS and obsolete format settings to OBSOLETE_FORMAT_SETTINGS.

#define OBSOLETE_SETTINGS(M, ALIAS) \
    /** Obsolete settings which are kept around for compatibility reasons. They have no effect anymore. */ \
    MAKE_OBSOLETE(M, Bool, update_insert_deduplication_token_in_dependent_materialized_views, 0) \
    MAKE_OBSOLETE(M, UInt64, max_memory_usage_for_all_queries, 0) \
    MAKE_OBSOLETE(M, UInt64, multiple_joins_rewriter_version, 0) \
    MAKE_OBSOLETE(M, Bool, enable_debug_queries, false) \
    MAKE_OBSOLETE(M, Bool, allow_experimental_database_atomic, true) \
    MAKE_OBSOLETE(M, Bool, allow_experimental_bigint_types, true) \
    MAKE_OBSOLETE(M, Bool, allow_experimental_window_functions, true) \
    MAKE_OBSOLETE(M, Bool, allow_experimental_geo_types, true) \
    MAKE_OBSOLETE(M, Bool, allow_experimental_query_cache, true) \
    MAKE_OBSOLETE(M, Bool, allow_experimental_alter_materialized_view_structure, true) \
    MAKE_OBSOLETE(M, Bool, allow_experimental_shared_merge_tree, true) \
    MAKE_OBSOLETE(M, Bool, allow_experimental_database_replicated, true) \
    MAKE_OBSOLETE(M, Bool, allow_experimental_refreshable_materialized_view, true) \
    \
    MAKE_OBSOLETE(M, Milliseconds, async_insert_stale_timeout_ms, 0) \
    MAKE_OBSOLETE(M, StreamingHandleErrorMode, handle_kafka_error_mode, StreamingHandleErrorMode::DEFAULT) \
    MAKE_OBSOLETE(M, Bool, database_replicated_ddl_output, true) \
    MAKE_OBSOLETE(M, UInt64, replication_alter_columns_timeout, 60) \
    MAKE_OBSOLETE(M, UInt64, odbc_max_field_size, 0) \
    MAKE_OBSOLETE(M, Bool, allow_experimental_map_type, true) \
    MAKE_OBSOLETE(M, UInt64, merge_tree_clear_old_temporary_directories_interval_seconds, 60) \
    MAKE_OBSOLETE(M, UInt64, merge_tree_clear_old_parts_interval_seconds, 1) \
    MAKE_OBSOLETE(M, UInt64, partial_merge_join_optimizations, 0) \
    MAKE_OBSOLETE(M, MaxThreads, max_alter_threads, 0) \
    MAKE_OBSOLETE(M, Bool, use_mysql_types_in_show_columns, false) \
    MAKE_OBSOLETE(M, Bool, s3queue_allow_experimental_sharded_mode, false) \
    MAKE_OBSOLETE(M, LightweightMutationProjectionMode, lightweight_mutation_projection_mode, LightweightMutationProjectionMode::THROW) \
    /* moved to config.xml: see also src/Core/ServerSettings.h */ \
    MAKE_DEPRECATED_BY_SERVER_CONFIG(M, UInt64, background_buffer_flush_schedule_pool_size, 16) \
    MAKE_DEPRECATED_BY_SERVER_CONFIG(M, UInt64, background_pool_size, 16) \
    MAKE_DEPRECATED_BY_SERVER_CONFIG(M, Float, background_merges_mutations_concurrency_ratio, 2) \
    MAKE_DEPRECATED_BY_SERVER_CONFIG(M, UInt64, background_move_pool_size, 8) \
    MAKE_DEPRECATED_BY_SERVER_CONFIG(M, UInt64, background_fetches_pool_size, 8) \
    MAKE_DEPRECATED_BY_SERVER_CONFIG(M, UInt64, background_common_pool_size, 8) \
    MAKE_DEPRECATED_BY_SERVER_CONFIG(M, UInt64, background_schedule_pool_size, 128) \
    MAKE_DEPRECATED_BY_SERVER_CONFIG(M, UInt64, background_message_broker_schedule_pool_size, 16) \
    MAKE_DEPRECATED_BY_SERVER_CONFIG(M, UInt64, background_distributed_schedule_pool_size, 16) \
    MAKE_DEPRECATED_BY_SERVER_CONFIG(M, UInt64, max_remote_read_network_bandwidth_for_server, 0) \
    MAKE_DEPRECATED_BY_SERVER_CONFIG(M, UInt64, max_remote_write_network_bandwidth_for_server, 0) \
    MAKE_DEPRECATED_BY_SERVER_CONFIG(M, UInt64, async_insert_threads, 16) \
    MAKE_DEPRECATED_BY_SERVER_CONFIG(M, UInt64, max_replicated_fetches_network_bandwidth_for_server, 0) \
    MAKE_DEPRECATED_BY_SERVER_CONFIG(M, UInt64, max_replicated_sends_network_bandwidth_for_server, 0) \
    MAKE_DEPRECATED_BY_SERVER_CONFIG(M, UInt64, max_entries_for_hash_table_stats, 10'000) \
    /* ---- */ \
    MAKE_OBSOLETE(M, DefaultDatabaseEngine, default_database_engine, DefaultDatabaseEngine::Atomic) \
    MAKE_OBSOLETE(M, UInt64, max_pipeline_depth, 0) \
    MAKE_OBSOLETE(M, Seconds, temporary_live_view_timeout, 1) \
    MAKE_OBSOLETE(M, Milliseconds, async_insert_cleanup_timeout_ms, 1000) \
    MAKE_OBSOLETE(M, Bool, optimize_fuse_sum_count_avg, 0) \
    MAKE_OBSOLETE(M, Seconds, drain_timeout, 3) \
    MAKE_OBSOLETE(M, UInt64, backup_threads, 16) \
    MAKE_OBSOLETE(M, UInt64, restore_threads, 16) \
    MAKE_OBSOLETE(M, Bool, optimize_duplicate_order_by_and_distinct, false) \
    MAKE_OBSOLETE(M, UInt64, parallel_replicas_min_number_of_granules_to_enable, 0) \
    MAKE_OBSOLETE(M, ParallelReplicasCustomKeyFilterType, parallel_replicas_custom_key_filter_type, ParallelReplicasCustomKeyFilterType::DEFAULT) \
    MAKE_OBSOLETE(M, Bool, query_plan_optimize_projection, true) \
    MAKE_OBSOLETE(M, Bool, query_cache_store_results_of_queries_with_nondeterministic_functions, false) \
    MAKE_OBSOLETE(M, Bool, allow_experimental_annoy_index, false) \
    MAKE_OBSOLETE(M, UInt64, max_threads_for_annoy_index_creation, 4) \
    MAKE_OBSOLETE(M, Int64, annoy_index_search_k_nodes, -1) \
    MAKE_OBSOLETE(M, Bool, allow_experimental_usearch_index, false) \
    MAKE_OBSOLETE(M, Bool, optimize_move_functions_out_of_any, false) \
    MAKE_OBSOLETE(M, Bool, allow_experimental_undrop_table_query, true) \
    MAKE_OBSOLETE(M, Bool, allow_experimental_s3queue, true) \
    MAKE_OBSOLETE(M, Bool, query_plan_optimize_primary_key, true) \
    MAKE_OBSOLETE(M, Bool, optimize_monotonous_functions_in_order_by, false) \
    MAKE_OBSOLETE(M, UInt64, http_max_chunk_size, 100_GiB) \
    MAKE_OBSOLETE(M, Bool, enable_deflate_qpl_codec, false) \

    /** The section above is for obsolete settings. Do not add anything there. */
#endif /// __CLION_IDE__

#define LIST_OF_SETTINGS(M, ALIAS)     \
    COMMON_SETTINGS(M, ALIAS)          \
    OBSOLETE_SETTINGS(M, ALIAS)        \
    FORMAT_FACTORY_SETTINGS(M, ALIAS)  \
    OBSOLETE_FORMAT_SETTINGS(M, ALIAS) \

// clang-format on

DECLARE_SETTINGS_TRAITS_ALLOW_CUSTOM_SETTINGS(SettingsTraits, LIST_OF_SETTINGS)
IMPLEMENT_SETTINGS_TRAITS(SettingsTraits, LIST_OF_SETTINGS)

/** Settings of query execution.
  * These settings go to users.xml.
  */
struct SettingsImpl : public BaseSettings<SettingsTraits>, public IHints<2>
{
    SettingsImpl() = default;

    /** Set multiple settings from "profile" (in server configuration file (users.xml), profiles contain groups of multiple settings).
        * The profile can also be set using the `set` functions, like the profile setting.
        */
    void setProfile(const String & profile_name, const Poco::Util::AbstractConfiguration & config);

    /// Load settings from configuration file, at "path" prefix in configuration.
    void loadSettingsFromConfig(const String & path, const Poco::Util::AbstractConfiguration & config);

    /// Dumps profile events to column of type Map(String, String)
    void dumpToMapColumn(IColumn * column, bool changed_only = true);

    /// Check that there is no user-level settings at the top level in config.
    /// This is a common source of mistake (user don't know where to write user-level setting).
    static void checkNoSettingNamesAtTopLevel(const Poco::Util::AbstractConfiguration & config, const String & config_path);

    std::vector<String> getAllRegisteredNames() const override;

    void set(std::string_view name, const Field & value) override;

private:
    void applyCompatibilitySetting(const String & compatibility);

    std::unordered_set<std::string_view> settings_changed_by_compatibility_setting;
};

/** Set the settings from the profile (in the server configuration, many settings can be listed in one profile).
    * The profile can also be set using the `set` functions, like the `profile` setting.
    */
void SettingsImpl::setProfile(const String & profile_name, const Poco::Util::AbstractConfiguration & config)
{
    String elem = "profiles." + profile_name;

    if (!config.has(elem))
        throw Exception(ErrorCodes::THERE_IS_NO_PROFILE, "There is no profile '{}' in configuration file.", profile_name);

    Poco::Util::AbstractConfiguration::Keys config_keys;
    config.keys(elem, config_keys);

    for (const std::string & key : config_keys)
    {
        if (key == "constraints")
            continue;
        if (key == "profile" || key.starts_with("profile["))   /// Inheritance of profiles from the current one.
            setProfile(config.getString(elem + "." + key), config);
        else
            set(key, config.getString(elem + "." + key));
    }
}

void SettingsImpl::loadSettingsFromConfig(const String & path, const Poco::Util::AbstractConfiguration & config)
{
    if (!config.has(path))
        throw Exception(ErrorCodes::NO_ELEMENTS_IN_CONFIG, "There is no path '{}' in configuration file.", path);

    Poco::Util::AbstractConfiguration::Keys config_keys;
    config.keys(path, config_keys);

    for (const std::string & key : config_keys)
    {
        set(key, config.getString(path + "." + key));
    }
}

void SettingsImpl::dumpToMapColumn(IColumn * column, bool changed_only)
{
    /// Convert ptr and make simple check
    auto * column_map = column ? &typeid_cast<ColumnMap &>(*column) : nullptr;
    if (!column_map)
        return;

    auto & offsets = column_map->getNestedColumn().getOffsets();
    auto & tuple_column = column_map->getNestedData();
    auto & key_column = tuple_column.getColumn(0);
    auto & value_column = tuple_column.getColumn(1);

    size_t size = 0;
    for (const auto & setting : all(changed_only ? SKIP_UNCHANGED : SKIP_NONE))
    {
        auto name = setting.getName();
        key_column.insertData(name.data(), name.size());
        value_column.insert(setting.getValueString());
        size++;
    }

    offsets.push_back(offsets.back() + size);
}

void SettingsImpl::checkNoSettingNamesAtTopLevel(const Poco::Util::AbstractConfiguration & config, const String & config_path)
{
    if (config.getBool("skip_check_for_incorrect_settings", false))
        return;

    SettingsImpl settings;
    for (const auto & setting : settings.all())
    {
        const auto & name = setting.getName();
        bool should_skip_check = name == "max_table_size_to_drop" || name == "max_partition_size_to_drop";
        if (config.has(name) && (setting.getTier() != SettingsTierType::OBSOLETE) && !should_skip_check)
        {
            throw Exception(ErrorCodes::UNKNOWN_ELEMENT_IN_CONFIG, "A setting '{}' appeared at top level in config {}."
                " But it is user-level setting that should be located in users.xml inside <profiles> section for specific profile."
                " You can add it to <profiles><default> if you want to change default value of this setting."
                " You can also disable the check - specify <skip_check_for_incorrect_settings>1</skip_check_for_incorrect_settings>"
                " in the main configuration file.",
                name, config_path);
        }
    }
}

std::vector<String> SettingsImpl::getAllRegisteredNames() const
{
    std::vector<String> all_settings;
    for (const auto & setting_field : all())
        all_settings.push_back(setting_field.getName());
    return all_settings;
}

void SettingsImpl::set(std::string_view name, const Field & value)
{
    if (name == "compatibility")
    {
        if (value.getType() != Field::Types::Which::String)
            throw Exception(ErrorCodes::BAD_ARGUMENTS, "Unexpected type of value for setting 'compatibility'. Expected String, got {}", value.getTypeName());
        applyCompatibilitySetting(value.safeGet<String>());
    }
    /// If we change setting that was changed by compatibility setting before
    /// we should remove it from settings_changed_by_compatibility_setting,
    /// otherwise the next time we will change compatibility setting
    /// this setting will be changed too (and we don't want it).
    else if (settings_changed_by_compatibility_setting.contains(name))
        settings_changed_by_compatibility_setting.erase(name);

    BaseSettings::set(name, value);
}

void SettingsImpl::applyCompatibilitySetting(const String & compatibility_value)
{
    /// First, revert all changes applied by previous compatibility setting
    for (const auto & setting_name : settings_changed_by_compatibility_setting)
        resetToDefault(setting_name);

    settings_changed_by_compatibility_setting.clear();
    /// If setting value is empty, we don't need to change settings
    if (compatibility_value.empty())
        return;

    ClickHouseVersion version(compatibility_value);
    const auto & settings_changes_history = getSettingsChangesHistory();
    /// Iterate through ClickHouse version in descending order and apply reversed
    /// changes for each version that is higher that version from compatibility setting
    for (auto it = settings_changes_history.rbegin(); it != settings_changes_history.rend(); ++it)
    {
        if (version >= it->first)
            break;

        /// Apply reversed changes from this version.
        for (const auto & change : it->second)
        {
            /// In case the alias is being used (e.g. use enable_analyzer) we must change the original setting
            auto final_name = SettingsTraits::resolveName(change.name);

            /// If this setting was changed manually, we don't change it
            if (isChanged(final_name) && !settings_changed_by_compatibility_setting.contains(final_name))
                continue;

            BaseSettings::set(final_name, change.previous_value);
            settings_changed_by_compatibility_setting.insert(final_name);
        }
    }
}

#define INITIALIZE_SETTING_EXTERN(TYPE, NAME, DEFAULT, DESCRIPTION, FLAGS) \
    Settings ## TYPE NAME = & SettingsImpl :: NAME;

namespace Setting
{
    LIST_OF_SETTINGS(INITIALIZE_SETTING_EXTERN, SKIP_ALIAS)
}

#undef INITIALIZE_SETTING_EXTERN

Settings::Settings()
    : impl(std::make_unique<SettingsImpl>())
{}

Settings::Settings(const Settings & settings)
    : impl(std::make_unique<SettingsImpl>(*settings.impl))
{}

Settings::Settings(Settings && settings) noexcept
    : impl(std::make_unique<SettingsImpl>(std::move(*settings.impl)))
{}

Settings::~Settings() = default;

Settings & Settings::operator=(const Settings & other)
{
    *impl = *other.impl;
    return *this;
}

bool Settings::operator==(const Settings & other) const
{
    return *impl == *other.impl;
}

COMMON_SETTINGS_SUPPORTED_TYPES(Settings, IMPLEMENT_SETTING_SUBSCRIPT_OPERATOR)

bool Settings::has(std::string_view name) const
{
    return impl->has(name);
}

bool Settings::isChanged(std::string_view name) const
{
    return impl->isChanged(name);
}

SettingsTierType Settings::getTier(std::string_view name) const
{
    return impl->getTier(name);
}

bool Settings::tryGet(std::string_view name, Field & value) const
{
    return impl->tryGet(name, value);
}

Field Settings::get(std::string_view name) const
{
    return impl->get(name);
}

void Settings::set(std::string_view name, const Field & value)
{
    impl->set(name, value);
}

void Settings::setDefaultValue(std::string_view name)
{
    impl->resetToDefault(name);
}

std::vector<String> Settings::getHints(const String & name) const
{
    return impl->getHints(name);
}

String Settings::toString() const
{
    return impl->toString();
}

SettingsChanges Settings::changes() const
{
    return impl->changes();
}

void Settings::applyChanges(const SettingsChanges & changes)
{
    impl->applyChanges(changes);
}

std::vector<std::string_view> Settings::getAllRegisteredNames() const
{
    std::vector<std::string_view> setting_names;
    for (const auto & setting : impl->all())
    {
        setting_names.emplace_back(setting.getName());
    }
    return setting_names;
}

std::vector<std::string_view> Settings::getChangedAndObsoleteNames() const
{
    std::vector<std::string_view> setting_names;
    for (const auto & setting : impl->allChanged())
    {
        if (setting.getTier() == SettingsTierType::OBSOLETE)
            setting_names.emplace_back(setting.getName());
    }
    return setting_names;
}

std::vector<std::string_view> Settings::getUnchangedNames() const
{
    std::vector<std::string_view> setting_names;
    for (const auto & setting : impl->allUnchanged())
    {
        setting_names.emplace_back(setting.getName());
    }
    return setting_names;
}

void Settings::dumpToSystemSettingsColumns(MutableColumnsAndConstraints & params) const
{
    MutableColumns & res_columns = params.res_columns;

    const auto fill_data_for_setting = [&](std::string_view setting_name, const auto & setting)
    {
        res_columns[1]->insert(setting.getValueString());
        res_columns[2]->insert(setting.isValueChanged());

        /// Trim starting/ending newline.
        std::string_view doc = setting.getDescription();
        if (!doc.empty() && doc[0] == '\n')
            doc = doc.substr(1);
        if (!doc.empty() && doc[doc.length() - 1] == '\n')
            doc = doc.substr(0, doc.length() - 1);

        res_columns[3]->insert(doc);

        Field min, max;
        SettingConstraintWritability writability = SettingConstraintWritability::WRITABLE;
        params.constraints.get(*this, setting_name, min, max, writability);

        /// These two columns can accept strings only.
        if (!min.isNull())
            min = Settings::valueToStringUtil(setting_name, min);
        if (!max.isNull())
            max = Settings::valueToStringUtil(setting_name, max);

        res_columns[4]->insert(min);
        res_columns[5]->insert(max);
        res_columns[6]->insert(writability == SettingConstraintWritability::CONST);
        res_columns[7]->insert(setting.getTypeName());
        res_columns[8]->insert(setting.getDefaultValueString());
        res_columns[10]->insert(setting.getTier() == SettingsTierType::OBSOLETE);
        res_columns[11]->insert(setting.getTier());
    };

    const auto & settings_to_aliases = SettingsImpl::Traits::settingsToAliases();
    for (const auto & setting : impl->all())
    {
        const auto & setting_name = setting.getName();
        res_columns[0]->insert(setting_name);

        fill_data_for_setting(setting_name, setting);
        res_columns[9]->insert("");

        if (auto it = settings_to_aliases.find(setting_name); it != settings_to_aliases.end())
        {
            for (const auto alias : it->second)
            {
                res_columns[0]->insert(alias);
                fill_data_for_setting(alias, setting);
                res_columns[9]->insert(setting_name);
            }
        }
    }
}

void Settings::dumpToMapColumn(IColumn * column, bool changed_only) const
{
    impl->dumpToMapColumn(column, changed_only);
}

NameToNameMap Settings::toNameToNameMap() const
{
    NameToNameMap query_parameters;
    for (const auto & param : *impl)
    {
        std::string value;
        ReadBufferFromOwnString buf(param.getValueString());
        readQuoted(value, buf);
        query_parameters.emplace(param.getName(), value);
    }
    return query_parameters;
}

void Settings::write(WriteBuffer & out, SettingsWriteFormat format) const
{
    impl->write(out, format);
}

void Settings::read(ReadBuffer & in, SettingsWriteFormat format)
{
    impl->read(in, format);
}

void Settings::addToProgramOptions(boost::program_options::options_description & options)
{
    addProgramOptions(*impl, options);
}

void Settings::addToProgramOptions(std::string_view setting_name, boost::program_options::options_description & options)
{
    const auto & accessor = SettingsImpl::Traits::Accessor::instance();
    size_t index = accessor.find(setting_name);
    chassert(index != static_cast<size_t>(-1));
    auto on_program_option = boost::function1<void, const std::string &>(
            [this, setting_name](const std::string & value)
            {
                this->set(setting_name, value);
            });
    options.add(boost::shared_ptr<boost::program_options::option_description>(new boost::program_options::option_description(
            setting_name.data(), boost::program_options::value<std::string>()->composing()->notifier(on_program_option), accessor.getDescription(index)))); // NOLINT
}

void Settings::addToProgramOptionsAsMultitokens(boost::program_options::options_description & options) const
{
    addProgramOptionsAsMultitokens(*impl, options);
}

void Settings::addToClientOptions(Poco::Util::LayeredConfiguration &config, const boost::program_options::variables_map &options, bool repeated_settings) const
{
    for (const auto & setting : impl->all())
    {
        const auto & name = setting.getName();
        if (options.count(name))
        {
            if (repeated_settings)
                config.setString(name, options[name].as<Strings>().back());
            else
                config.setString(name, options[name].as<String>());
        }
    }
}

Field Settings::castValueUtil(std::string_view name, const Field & value)
{
    return SettingsImpl::castValueUtil(name, value);
}

String Settings::valueToStringUtil(std::string_view name, const Field & value)
{
    return SettingsImpl::valueToStringUtil(name, value);
}

Field Settings::stringToValueUtil(std::string_view name, const String & str)
{
    return SettingsImpl::stringToValueUtil(name, str);
}

bool Settings::hasBuiltin(std::string_view name)
{
    return SettingsImpl::hasBuiltin(name);
}

std::string_view Settings::resolveName(std::string_view name)
{
    return SettingsImpl::Traits::resolveName(name);
}

void Settings::checkNoSettingNamesAtTopLevel(const Poco::Util::AbstractConfiguration & config, const String & config_path)
{
    SettingsImpl::checkNoSettingNamesAtTopLevel(config, config_path);
}

}<|MERGE_RESOLUTION|>--- conflicted
+++ resolved
@@ -5735,15 +5735,13 @@
 
 In `clickhouse-local` it is enabled by default and can be explicitly disabled.
 )", 0) \
-<<<<<<< HEAD
     DECLARE(Bool, optimize_extract_common_expressions, false, R"(
 Allow extracting common expressions from disjunctions in WHERE and ON expressions. A logical expression like `(A AND B) OR (A AND C)` can be rewritten to `A AND (B OR C)`, which might help to utilize:
 - indices in simple filtering expressions
 - cross to inner join optimization
-=======
+)", 0) \
     DECLARE(Bool, push_external_roles_in_interserver_queries, true, R"(
 Enable pushing user roles from originator to other nodes while performing a query.
->>>>>>> cc3c7e74
 )", 0) \
     \
     \
