--- conflicted
+++ resolved
@@ -4825,13 +4825,8 @@
     DECLARE(Bool, enable_sharing_sets_for_mutations, true, R"(
 Allow sharing set objects build for IN subqueries between different tasks of the same mutation. This reduces memory usage and CPU consumption
 )", 0) \
-<<<<<<< HEAD
     DECLARE(Bool, use_query_condition_cache, true, R"(
-Enable the query condition cache. The cache stores ranges of granules in data parts which satisfy the condition in `WHERE` clause,
-=======
-    DECLARE(Bool, use_query_condition_cache, false, R"(
 Enable the [query condition cache](/operations/query-condition-cache). The cache stores ranges of granules in data parts which do not satisfy the condition in the `WHERE` clause,
->>>>>>> 646e1b1d
 and reuse this information as an ephemeral index for subsequent queries.
 
 Possible values:
