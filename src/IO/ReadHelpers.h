--- conflicted
+++ resolved
@@ -455,12 +455,8 @@
 
 void readStringUntilEOF(String & s, ReadBuffer & buf);
 
-<<<<<<< HEAD
-// Doesn't read the EOL itself.
-=======
 // Reads the line until EOL, unescaping backslash escape sequences.
 // Buffer pointer is left at EOL, don't forget to advance it.
->>>>>>> 6d6ea424
 void readEscapedStringUntilEOL(String & s, ReadBuffer & buf);
 
 
