--- conflicted
+++ resolved
@@ -2645,7 +2645,7 @@
               * See `queue.processEntry` function.
               */
             throw;
-        }
+        } 
         catch (...)
         {
             tryLogCurrentException(log, __PRETTY_FUNCTION__);
@@ -3914,16 +3914,12 @@
                     ReplicatedMergeTreeMergePredicate can_merge = queue.getMergePredicate(zookeeper);
 
                     FutureMergedMutatedPart future_merged_part;
-<<<<<<< HEAD
+
+                    if (storage_settings.get()->assign_part_uuids)
+                        future_merged_part.uuid = UUIDHelpers::generateV4();
+
                     SelectPartsDecision select_decision = merger_mutator.selectAllPartsToMergeWithinPartition(
                         future_merged_part, disk_space, can_merge, partition_id, true, metadata_snapshot, nullptr, &query_context);
-=======
-                    if (storage_settings.get()->assign_part_uuids)
-                        future_merged_part.uuid = UUIDHelpers::generateV4();
-
-                    bool selected = merger_mutator.selectAllPartsToMergeWithinPartition(
-                        future_merged_part, disk_space, can_merge, partition_id, true, nullptr);
->>>>>>> 2f9f4d4a
 
                     if (select_decision != SelectPartsDecision::SELECTED)
                         break;
