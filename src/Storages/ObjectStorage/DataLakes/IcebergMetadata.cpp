#include "config.h"

#if USE_AVRO

#include <Common/logger_useful.h>
#include <Core/Settings.h>
#include <Columns/ColumnString.h>
#include <Columns/ColumnTuple.h>
#include <Columns/IColumn.h>
#include <DataTypes/DataTypeArray.h>
#include <DataTypes/DataTypeDate.h>
#include <DataTypes/DataTypeDateTime64.h>
#include <DataTypes/DataTypeFactory.h>
#include <DataTypes/DataTypeFixedString.h>
#include <DataTypes/DataTypeMap.h>
#include <DataTypes/DataTypeNullable.h>
#include <DataTypes/DataTypeString.h>
#include <DataTypes/DataTypeTuple.h>
#include <DataTypes/DataTypeUUID.h>
#include <DataTypes/DataTypesDecimal.h>
#include <DataTypes/DataTypesNumber.h>
#include <Formats/FormatFactory.h>
#include <IO/ReadBufferFromString.h>
#include <IO/ReadBufferFromFileBase.h>
#include <IO/ReadHelpers.h>
#include <Processors/Formats/Impl/AvroRowInputFormat.h>
#include <Storages/ObjectStorage/DataLakes/IcebergMetadata.h>
#include <Storages/ObjectStorage/DataLakes/Common.h>
#include <Storages/ObjectStorage/StorageObjectStorageSource.h>

#include <Poco/JSON/Array.h>
#include <Poco/JSON/Object.h>
#include <Poco/JSON/Parser.h>

#include <filesystem>
#    include <sstream>


namespace DB
{
namespace Setting
{
    extern const SettingsBool iceberg_engine_ignore_schema_evolution;
}

namespace ErrorCodes
{
extern const int FILE_DOESNT_EXIST;
extern const int ILLEGAL_COLUMN;
extern const int BAD_ARGUMENTS;
extern const int UNSUPPORTED_METHOD;
extern const int LOGICAL_ERROR;
}

IcebergMetadata::IcebergMetadata(
    ObjectStoragePtr object_storage_,
    ConfigurationObserverPtr configuration_,
    DB::ContextPtr context_,
    Int32 metadata_version_,
    Int32 format_version_,
    String manifest_list_file_,
    Int32 current_schema_id_,
    IcebergSchemaProcessor schema_processor_)
    : WithContext(context_)
    , object_storage(object_storage_)
    , configuration(configuration_)
    , metadata_version(metadata_version_)
    , format_version(format_version_)
    , manifest_list_file(std::move(manifest_list_file_))
    , current_schema_id(current_schema_id_)
    , schema_processor(schema_processor_)
    , schema(*schema_processor.getClickhouseTableSchemaById(current_schema_id))
    , log(getLogger("IcebergMetadata"))
{
}

namespace
{

enum class ManifestEntryStatus : uint8_t
{
    EXISTING = 0,
    ADDED = 1,
    DELETED = 2,
};

enum class DataFileContent : uint8_t
{
    DATA = 0,
    POSITION_DELETES = 1,
    EQUALITY_DELETES = 2,
};

std::pair<size_t, size_t> parse_decimal(const String & type_name)
{
    ReadBufferFromString buf(std::string_view(type_name.begin() + 8, type_name.end() - 1));
    size_t precision;
    size_t scale;
    readIntText(precision, buf);
    skipWhitespaceIfAny(buf);
    assertChar(',', buf);
    skipWhitespaceIfAny(buf);
    tryReadIntText(scale, buf);
    return {precision, scale};
}

bool operator==(const Poco::JSON::Object & first, const Poco::JSON::Object & second)
{
    std::stringstream first_string_stream; // STYLE_CHECK_ALLOW_STD_STRING_STREAM
    std::stringstream second_string_stream; // STYLE_CHECK_ALLOW_STD_STRING_STREAM
    first.stringify(first_string_stream);
    if (!first_string_stream)
    {
        throw Exception(ErrorCodes::LOGICAL_ERROR, "JSON Parsing failed");
    }
    second.stringify(second_string_stream);
    if (!second_string_stream)
    {
        throw Exception(ErrorCodes::LOGICAL_ERROR, "JSON Parsing failed");
    }
    return first_string_stream.str() == second_string_stream.str();
}
}

DataTypePtr IcebergSchemaProcessor::getSimpleType(const String & type_name)
{
    if (type_name == "boolean")
        return DataTypeFactory::instance().get("Bool");
    if (type_name == "int")
        return std::make_shared<DataTypeInt32>();
    if (type_name == "long")
        return std::make_shared<DataTypeInt64>();
    if (type_name == "float")
        return std::make_shared<DataTypeFloat32>();
    if (type_name == "double")
        return std::make_shared<DataTypeFloat64>();
    if (type_name == "date")
        return std::make_shared<DataTypeDate>();
    if (type_name == "time")
        return std::make_shared<DataTypeInt64>();
    if (type_name == "timestamp")
        return std::make_shared<DataTypeDateTime64>(6);
    if (type_name == "timestamptz")
        return std::make_shared<DataTypeDateTime64>(6, "UTC");
    if (type_name == "string" || type_name == "binary")
        return std::make_shared<DataTypeString>();
    if (type_name == "uuid")
        return std::make_shared<DataTypeUUID>();

    if (type_name.starts_with("fixed[") && type_name.ends_with(']'))
    {
        ReadBufferFromString buf(std::string_view(type_name.begin() + 6, type_name.end() - 1));
        size_t n;
        readIntText(n, buf);
        return std::make_shared<DataTypeFixedString>(n);
    }

    if (type_name.starts_with("decimal(") && type_name.ends_with(')'))
    {
        ReadBufferFromString buf(std::string_view(type_name.begin() + 8, type_name.end() - 1));
        auto [precision, scale] = parse_decimal(type_name);
        return createDecimal<DataTypeDecimal>(precision, scale);
    }

    throw Exception(ErrorCodes::BAD_ARGUMENTS, "Unknown Iceberg type: {}", type_name);
}

DataTypePtr IcebergSchemaProcessor::getComplexTypeFromObject(const Poco::JSON::Object::Ptr & type)
{
    String type_name = type->getValue<String>("type");
    if (type_name == "list")
    {
        bool element_required = type->getValue<bool>("element-required");
        auto element_type = getFieldType(type, "element", element_required);
        return std::make_shared<DataTypeArray>(element_type);
    }

    if (type_name == "map")
    {
        auto key_type = getFieldType(type, "key", true);
        auto value_required = type->getValue<bool>("value-required");
        auto value_type = getFieldType(type, "value", value_required);
        return std::make_shared<DataTypeMap>(key_type, value_type);
    }

    if (type_name == "struct")
    {
        DataTypes element_types;
        Names element_names;
        auto fields = type->get("fields").extract<Poco::JSON::Array::Ptr>();
        element_types.reserve(fields->size());
        element_names.reserve(fields->size());
        for (size_t i = 0; i != fields->size(); ++i)
        {
            auto field = fields->getObject(static_cast<Int32>(i));
            element_names.push_back(field->getValue<String>("name"));
            auto required = field->getValue<bool>("required");
            element_types.push_back(getFieldType(field, "type", required));
        }

        return std::make_shared<DataTypeTuple>(element_types, element_names);
    }

    throw Exception(ErrorCodes::BAD_ARGUMENTS, "Unknown Iceberg type: {}", type_name);
}

DataTypePtr IcebergSchemaProcessor::getFieldType(const Poco::JSON::Object::Ptr & field, const String & type_key, bool required)
{
    if (field->isObject(type_key))
        return getComplexTypeFromObject(field->getObject(type_key));

    auto type = field->get(type_key);
    if (type.isString())
    {
        const String & type_name = type.extract<String>();
        auto data_type = getSimpleType(type_name);
        return required ? data_type : makeNullable(data_type);
    }

    throw Exception(ErrorCodes::BAD_ARGUMENTS, "Unexpected 'type' field: {}", type.toString());

}


/**
* Iceberg allows only three types of primitive type conversion:
* int -> long
* float -> double
* decimal(P, S) -> decimal(P', S) where P' > P
* This function checks if `old_type` and `new_type` satisfy to one of these conditions.
**/
bool IcebergSchemaProcessor::allowPrimitiveTypeConversion(const String & old_type, const String & new_type)
{
    bool allowed_type_conversion = (old_type == new_type);
    allowed_type_conversion |= (old_type == "int") && (new_type == "long");
    allowed_type_conversion |= (old_type == "float") && (new_type == "double");
    if (old_type.starts_with("decimal(") && old_type.ends_with(')') && new_type.starts_with("decimal(") && new_type.ends_with(")"))
    {
        auto [old_precision, old_scale] = parse_decimal(old_type);
        auto [new_precision, new_scale] = parse_decimal(new_type);
        allowed_type_conversion |= (old_precision <= new_precision) && (old_scale == new_scale);
    }
    return allowed_type_conversion;
}

Int32 parseTableSchema(const Poco::JSON::Object::Ptr & metadata_object, IcebergSchemaProcessor & schema_processor)
{
    Int32 format_version = metadata_object->getValue<Int32>("format-version");
    if (format_version == 2)
    {
        auto fields = metadata_object->get("schemas").extract<Poco::JSON::Array::Ptr>();
        for (size_t i = 0; i != fields->size(); ++i)
        {
            auto field = fields->getObject(static_cast<UInt32>(i));
            schema_processor.addIcebergTableSchema(field);
        }
        return metadata_object->getValue<int>("current-schema-id");
    }
    else
    {
        auto schema = metadata_object->getObject("schema");
        schema_processor.addIcebergTableSchema(schema);
        return schema->getValue<Int32>("schema-id");
    }
}

std::shared_ptr<ActionsDAG>
IcebergSchemaProcessor::getSchemaTransformationDag(const Poco::JSON::Object::Ptr & old_schema, const Poco::JSON::Object::Ptr & new_schema)
{
    std::map<size_t, std::pair<Poco::JSON::Object::Ptr, const ActionsDAG::Node *>> old_schema_entries;
    auto old_schema_fields = old_schema->get("fields").extract<Poco::JSON::Array::Ptr>();
    std::shared_ptr<ActionsDAG> dag = std::make_shared<ActionsDAG>();
    auto & outputs = dag->getOutputs();
    for (size_t i = 0; i != old_schema_fields->size(); ++i)
    {
        auto field = old_schema_fields->getObject(static_cast<UInt32>(i));
        size_t id = field->getValue<size_t>("id");
        auto name = field->getValue<String>("name");
        bool required = field->getValue<bool>("required");
        old_schema_entries[id] = {field, &dag->addInput(name, getFieldType(field, "type", required))};
    }
    auto new_schema_fields = new_schema->get("fields").extract<Poco::JSON::Array::Ptr>();
    for (size_t i = 0; i != new_schema_fields->size(); ++i)
    {
        auto field = new_schema_fields->getObject(static_cast<UInt32>(i));
        size_t id = field->getValue<size_t>("id");
        auto name = field->getValue<String>("name");
        bool required = field->getValue<bool>("required");
        auto type = getFieldType(field, "type", required);
        if (old_schema_entries.contains(id))
        {
            auto [old_json, old_node] = old_schema_entries.find(id)->second;
            if (field->isObject("type"))
            {
                if (!(*old_json == *field))
                {
                    throw Exception(
                        ErrorCodes::UNSUPPORTED_METHOD,
                        "Schema evolution is not supported for complex types yet, field id is {}, old schema id is {}, new schema id is {}",
                        id,
                        current_old_id,
                        current_new_id);
                }
                else
                {
                    outputs.push_back(old_node);
                }
            }
            else
            {
                if (old_json->isObject("type"))
                {
                    throw Exception(
                        ErrorCodes::UNSUPPORTED_METHOD,
                        "Can't cast primitive type to the complex type, field id is {}, old schema id is {}, new schema id is {}",
                        id,
                        current_old_id,
                        current_new_id);
                }
                String old_type = old_json->getValue<String>("type");
                String new_type = field->getValue<String>("type");

                const ActionsDAG::Node * node = old_node;
                if (old_type == new_type)
                {
                    if (old_json->getValue<String>("name") != name)
                    {
                        node = &dag->addAlias(*old_node, name);
                    }
                }
                else if (allowPrimitiveTypeConversion(old_type, new_type))
                {
                    node = &dag->addCast(*old_node, getSimpleType(new_type), name);
                }
                outputs.push_back(node);
            }
        }
        else
        {
            if (field->isObject("type"))
            {
                throw Exception(
                    ErrorCodes::UNSUPPORTED_METHOD,
                    "Adding a default column with id {} and complex type is not supported yet, old schema id is {}, new schema id is {}",
                    id,
                    current_old_id,
                    current_new_id);
            }
            if (!type->isNullable())
            {
                throw Exception(
                    ErrorCodes::BAD_ARGUMENTS,
                    "Canßnot add a column with id {} with required values to the table during schema evolution, old schema id is {}, new "
                    "schema id is {}",
                    id,
                    current_old_id,
                    current_new_id);
            }
            ColumnPtr default_type_column = type->createColumnConstWithDefaultValue(0);
            const auto & constant = dag->addColumn({default_type_column, type, name});
            outputs.push_back(&constant);
        }
    }
    return dag;
}

std::shared_ptr<const ActionsDAG> IcebergSchemaProcessor::getSchemaTransformationDagByIds(Int32 old_id, Int32 new_id)
{
    current_old_id = old_id;
    current_new_id = new_id;
    SCOPE_EXIT({
        current_old_id = -1;
        current_new_id = -1;
    });
    Poco::JSON::Object::Ptr old_schema, new_schema;
    if (transform_dags_by_ids.contains({old_id, new_id}))
    {
        return transform_dags_by_ids.at({old_id, new_id});
    }
    try
    {
        old_schema = iceberg_table_schemas_by_ids.at(old_id);
    }
    catch (std::exception &)
    {
        throw Exception(ErrorCodes::BAD_ARGUMENTS, "Schema with schema-id {} is unknown", old_id);
    }
    if (old_id == new_id)
    {
        return nullptr;
    }
    try
    {
        new_schema = iceberg_table_schemas_by_ids.at(new_id);
    }
    catch (std::exception &)
    {
        throw Exception(ErrorCodes::BAD_ARGUMENTS, "Schema with schema-id {} is unknown", new_id);
    }
    return transform_dags_by_ids[{old_id, new_id}] = getSchemaTransformationDag(old_schema, new_schema);
}

void IcebergSchemaProcessor::addIcebergTableSchema(Poco::JSON::Object::Ptr schema_ptr)
{
    Int32 schema_id = schema_ptr->getValue<Int32>("schema-id");
    if (iceberg_table_schemas_by_ids.contains(schema_id))
    {
        chassert(clickhouse_table_schemas_by_ids.contains(schema_id) > 0);
        chassert(*iceberg_table_schemas_by_ids.at(schema_id) == *schema_ptr);
    }
    else
    {
        iceberg_table_schemas_by_ids[schema_id] = schema_ptr;
        auto fields = schema_ptr->get("fields").extract<Poco::JSON::Array::Ptr>();
        auto clickhouse_schema = std::make_shared<NamesAndTypesList>();
        for (size_t i = 0; i != fields->size(); ++i)
        {
            auto field = fields->getObject(static_cast<UInt32>(i));
            auto name = field->getValue<String>("name");
            bool required = field->getValue<bool>("required");
            clickhouse_schema->push_back(NameAndTypePair{name, getFieldType(field, "type", required)});
        }
        clickhouse_table_schemas_by_ids[schema_id] = clickhouse_schema;
    }
}

std::shared_ptr<NamesAndTypesList> IcebergSchemaProcessor::getClickhouseTableSchemaById(Int32 id)
{
    try
    {
        return clickhouse_table_schemas_by_ids.at(id);
    }
    catch (std::exception &)
    {
        throw Exception(ErrorCodes::BAD_ARGUMENTS, "Schema with id {} is unknown", id);
    }
}

MutableColumns parseAvro(avro::DataFileReaderBase & file_reader, const Block & header, const FormatSettings & settings)
{
    auto deserializer = std::make_unique<AvroDeserializer>(header, file_reader.dataSchema(), true, true, settings);
    MutableColumns columns = header.cloneEmptyColumns();

    file_reader.init();
    RowReadExtension ext;
    while (file_reader.hasMore())
    {
        file_reader.decr();
        deserializer->deserializeRow(columns, file_reader.decoder(), ext);
    }
    return columns;
}

/**
 * Each version of table metadata is stored in a `metadata` directory and
 * has one of 2 formats:
 *   1) v<V>.metadata.json, where V - metadata version.
 *   2) <V>-<random-uuid>.metadata.json, where V - metadata version
 */
std::pair<Int32, String> getMetadataFileAndVersion(
    ObjectStoragePtr object_storage,
    const StorageObjectStorage::Configuration & configuration)
{
    const auto metadata_files = listFiles(*object_storage, configuration, "metadata", ".metadata.json");
    if (metadata_files.empty())
    {
        throw Exception(
            ErrorCodes::FILE_DOESNT_EXIST,
            "The metadata file for Iceberg table with path {} doesn't exist",
            configuration.getPath());
    }

    std::vector<std::pair<UInt32, String>> metadata_files_with_versions;
    metadata_files_with_versions.reserve(metadata_files.size());
    for (const auto & path : metadata_files)
    {
        String file_name(path.begin() + path.find_last_of('/') + 1, path.end());
        String version_str;
        /// v<V>.metadata.json
        if (file_name.starts_with('v'))
            version_str = String(file_name.begin() + 1, file_name.begin() + file_name.find_first_of('.'));
        /// <V>-<random-uuid>.metadata.json
        else
            version_str = String(file_name.begin(), file_name.begin() + file_name.find_first_of('-'));

        if (!std::all_of(version_str.begin(), version_str.end(), isdigit))
            throw Exception(ErrorCodes::BAD_ARGUMENTS, "Bad metadata file name: {}. Expected vN.metadata.json where N is a number", file_name);
        metadata_files_with_versions.emplace_back(std::stoi(version_str), path);
    }

    /// Get the latest version of metadata file: v<V>.metadata.json
    return *std::max_element(metadata_files_with_versions.begin(), metadata_files_with_versions.end());
}


DataLakeMetadataPtr
IcebergMetadata::create(ObjectStoragePtr object_storage, ConfigurationObserverPtr configuration, ContextPtr local_context)
{
<<<<<<< HEAD
    const auto [metadata_version, metadata_file_path] = getMetadataFileAndVersion(object_storage, *configuration);
    auto read_settings = local_context->getReadSettings();
    auto buf = object_storage->readObject(StoredObject(metadata_file_path), read_settings);
=======
    auto configuration_ptr = configuration.lock();

    const auto [metadata_version, metadata_file_path] = getMetadataFileAndVersion(object_storage, *configuration_ptr);

    auto log = getLogger("IcebergMetadata");
    LOG_DEBUG(log, "Parse metadata {}", metadata_file_path);

    StorageObjectStorageSource::ObjectInfo object_info(metadata_file_path);
    auto buf = StorageObjectStorageSource::createReadBuffer(object_info, object_storage, local_context, log);

>>>>>>> 2d9d3b5a
    String json_str;
    readJSONObjectPossiblyInvalid(json_str, *buf);

    Poco::JSON::Parser parser; /// For some reason base/base/JSON.h can not parse this json file
    Poco::Dynamic::Var json = parser.parse(json_str);
    const Poco::JSON::Object::Ptr & object = json.extract<Poco::JSON::Object::Ptr>();

    IcebergSchemaProcessor schema_processor;

    auto schema_id = parseTableSchema(object, schema_processor);

    auto snapshots = object->get("snapshots").extract<Poco::JSON::Array::Ptr>();

    String manifest_list_file;
<<<<<<< HEAD
    const auto path = object->getValue<String>("manifest-list");
    manifest_list_file = std::filesystem::path(configuration->getPath()) / "metadata" / std::filesystem::path(path).filename();

    Int32 format_version = object->getValue<Int32>("format-version");

    return std::make_unique<IcebergMetadata>(
        object_storage, configuration, local_context, metadata_version, format_version, manifest_list_file, schema_id, schema_processor);
=======
    for (size_t i = 0; i < snapshots->size(); ++i)
    {
        const auto snapshot = snapshots->getObject(static_cast<UInt32>(i));
        if (snapshot->getValue<Int64>("snapshot-id") == current_snapshot_id)
        {
            const auto path = snapshot->getValue<String>("manifest-list");
            manifest_list_file = std::filesystem::path(configuration_ptr->getPath()) / "metadata" / std::filesystem::path(path).filename();
            break;
        }
    }

    return std::make_unique<IcebergMetadata>(
        object_storage, configuration_ptr, local_context, metadata_version, format_version, manifest_list_file, schema_id, schema);
>>>>>>> 2d9d3b5a
}

/**
 * Manifest file has the following format: '/iceberg_data/db/table_name/metadata/c87bfec7-d36c-4075-ad04-600b6b0f2020-m0.avro'
 *
 * `manifest file` is different in format version V1 and V2 and has the following contents:
 *                        v1     v2
 * status                 req    req
 * snapshot_id            req    opt
 * sequence_number               opt
 * file_sequence_number          opt
 * data_file              req    req
 * Example format version V1:
 * ┌─status─┬─────────snapshot_id─┬─data_file───────────────────────────────────────────────────────────────────────────────────────────────────────────────────────────────────────────────────────────────────────────────────────────────────────────────────────────────────────────────┐
 * │      1 │ 2819310504515118887 │ ('/iceberg_data/db/table_name/data/00000-1-3edca534-15a0-4f74-8a28-4733e0bf1270-00001.parquet','PARQUET',(),100,1070,67108864,[(1,233),(2,210)],[(1,100),(2,100)],[(1,0),(2,0)],[],[(1,'\0'),(2,'0')],[(1,'c'),(2,'99')],NULL,[4],0) │
 * └────────┴─────────────────────┴─────────────────────────────────────────────────────────────────────────────────────────────────────────────────────────────────────────────────────────────────────────────────────────────────────────────────────────────────────────────────────────┘
 * Example format version V2:
 * ┌─status─┬─────────snapshot_id─┬─sequence_number─┬─file_sequence_number─┬─data_file───────────────────────────────────────────────────────────────────────────────────────────────────────────────────────────────────────────────────────────────────────────────────────────────────────────────────────────────────────────┐
 * │      1 │ 5887006101709926452 │            ᴺᵁᴸᴸ │                 ᴺᵁᴸᴸ │ (0,'/iceberg_data/db/table_name/data/00000-1-c8045c90-8799-4eac-b957-79a0484e223c-00001.parquet','PARQUET',(),100,1070,[(1,233),(2,210)],[(1,100),(2,100)],[(1,0),(2,0)],[],[(1,'\0'),(2,'0')],[(1,'c'),(2,'99')],NULL,[4],[],0) │
 * └────────┴─────────────────────┴─────────────────┴──────────────────────┴─────────────────────────────────────────────────────────────────────────────────────────────────────────────────────────────────────────────────────────────────────────────────────────────────────────────────────────────────────────────────────┘
 * In case of partitioned data we'll have extra directory partition=value:
 * ─status─┬─────────snapshot_id─┬─data_file──────────────────────────────────────────────────────────────────────────────────────────────────────────────────────────────────────────────────────────────────────────────────────────────────────────────────────────────────────────────────┐
 * │      1 │ 2252246380142525104 │ ('/iceberg_data/db/table_name/data/a=0/00000-1-c9535a00-2f4f-405c-bcfa-6d4f9f477235-00001.parquet','PARQUET',(0),1,631,67108864,[(1,46),(2,48)],[(1,1),(2,1)],[(1,0),(2,0)],[],[(1,'\0\0\0\0\0\0\0\0'),(2,'1')],[(1,'\0\0\0\0\0\0\0\0'),(2,'1')],NULL,[4],0) │
 * │      1 │ 2252246380142525104 │ ('/iceberg_data/db/table_name/data/a=1/00000-1-c9535a00-2f4f-405c-bcfa-6d4f9f477235-00002.parquet','PARQUET',(1),1,631,67108864,[(1,46),(2,48)],[(1,1),(2,1)],[(1,0),(2,0)],[],[(1,'\0\0\0\0\0\0\0'),(2,'2')],[(1,'\0\0\0\0\0\0\0'),(2,'2')],NULL,[4],0) │
 * │      1 │ 2252246380142525104 │ ('/iceberg_data/db/table_name/data/a=2/00000-1-c9535a00-2f4f-405c-bcfa-6d4f9f477235-00003.parquet','PARQUET',(2),1,631,67108864,[(1,46),(2,48)],[(1,1),(2,1)],[(1,0),(2,0)],[],[(1,'\0\0\0\0\0\0\0'),(2,'3')],[(1,'\0\0\0\0\0\0\0'),(2,'3')],NULL,[4],0) │
 * └────────┴─────────────────────┴────────────────────────────────────────────────────────────────────────────────────────────────────────────────────────────────────────────────────────────────────────────────────────────────────────────────────────────────────────────────────────────┘
 */
DataFileInfos IcebergMetadata::getDataFileInfos() const
{
<<<<<<< HEAD
    if (!data_file_infos.empty())
        return data_file_infos;
=======
    auto configuration_ptr = configuration.lock();
    if (!data_files.empty())
        return data_files;
>>>>>>> 2d9d3b5a

    Strings manifest_files;
    if (manifest_list_file.empty())
        return data_file_infos;

    LOG_TEST(log, "Collect manifest files from manifest list {}", manifest_list_file);

    auto context = getContext();
    StorageObjectStorageSource::ObjectInfo object_info(manifest_list_file);
    auto manifest_list_buf = StorageObjectStorageSource::createReadBuffer(object_info, object_storage, context, log);
    auto manifest_list_file_reader = std::make_unique<avro::DataFileReaderBase>(std::make_unique<AvroInputStreamReadBufferAdapter>(*manifest_list_buf));

    auto data_type = AvroSchemaReader::avroNodeToDataType(manifest_list_file_reader->dataSchema().root()->leafAt(0));
    Block header{{data_type->createColumn(), data_type, "manifest_path"}};
    auto columns = parseAvro(*manifest_list_file_reader, header, getFormatSettings(context));
    auto & col = columns.at(0);

    if (col->getDataType() != TypeIndex::String)
    {
        throw Exception(
            ErrorCodes::ILLEGAL_COLUMN,
            "The parsed column from Avro file of `manifest_path` field should be String type, got {}",
            col->getFamilyName());
    }

    const auto * col_str = typeid_cast<ColumnString *>(col.get());
    for (size_t i = 0; i < col_str->size(); ++i)
    {
        const auto file_path = col_str->getDataAt(i).toView();
        const auto filename = std::filesystem::path(file_path).filename();
        manifest_files.emplace_back(std::filesystem::path(configuration_ptr->getPath()) / "metadata" / filename);
    }

    std::map<String, Int32> files;
    LOG_TEST(log, "Collect data files");
    for (const auto & manifest_file : manifest_files)
    {
        LOG_TEST(log, "Process manifest file {}", manifest_file);

        StorageObjectStorageSource::ObjectInfo manifest_object_info(manifest_file);
        auto buffer = StorageObjectStorageSource::createReadBuffer(manifest_object_info, object_storage, context, log);
        auto manifest_file_reader = std::make_unique<avro::DataFileReaderBase>(std::make_unique<AvroInputStreamReadBufferAdapter>(*buffer));

        /// Manifest file should always have table schema in avro file metadata. By now we don't support tables with evolved schema,
        /// so we should check if all manifest files have the same schema as in table metadata.
        auto avro_metadata = manifest_file_reader->metadata();
        std::vector<uint8_t> schema_json = avro_metadata["schema"];
        String schema_json_string = String(reinterpret_cast<char *>(schema_json.data()), schema_json.size());
        Poco::JSON::Parser parser;
        Poco::Dynamic::Var json = parser.parse(schema_json_string);
        Poco::JSON::Object::Ptr schema_object = json.extract<Poco::JSON::Object::Ptr>();
        Int32 schema_object_id = schema_object->getValue<int>("schema-id");
        avro::NodePtr root_node = manifest_file_reader->dataSchema().root();
        size_t leaves_num = root_node->leaves();
        size_t expected_min_num = format_version == 1 ? 3 : 2;
        if (leaves_num < expected_min_num)
        {
            throw Exception(
                ErrorCodes::BAD_ARGUMENTS,
                "Unexpected number of columns {}. Expected at least {}",
                root_node->leaves(), expected_min_num);
        }

        avro::NodePtr status_node = root_node->leafAt(0);
        if (status_node->type() != avro::Type::AVRO_INT)
        {
            throw Exception(
                ErrorCodes::ILLEGAL_COLUMN,
                "The parsed column from Avro file of `status` field should be Int type, got {}",
                magic_enum::enum_name(status_node->type()));
        }

        avro::NodePtr data_file_node = root_node->leafAt(static_cast<int>(leaves_num) - 1);
        if (data_file_node->type() != avro::Type::AVRO_RECORD)
        {
            throw Exception(
                ErrorCodes::ILLEGAL_COLUMN,
                "The parsed column from Avro file of `data_file` field should be Tuple type, got {}",
                magic_enum::enum_name(data_file_node->type()));
        }

        auto status_col_data_type = AvroSchemaReader::avroNodeToDataType(status_node);
        auto data_col_data_type = AvroSchemaReader::avroNodeToDataType(data_file_node);
        Block manifest_file_header
            = {{status_col_data_type->createColumn(), status_col_data_type, "status"},
               {data_col_data_type->createColumn(), data_col_data_type, "data_file"}};

        columns = parseAvro(*manifest_file_reader, manifest_file_header, getFormatSettings(getContext()));
        if (columns.size() != 2)
            throw Exception(ErrorCodes::ILLEGAL_COLUMN, "Unexpected number of columns. Expected 2, got {}", columns.size());

        if (columns.at(0)->getDataType() != TypeIndex::Int32)
        {
            throw Exception(
                ErrorCodes::ILLEGAL_COLUMN,
                "The parsed column from Avro file of `status` field should be Int32 type, got {}",
                columns.at(0)->getFamilyName());
        }
        if (columns.at(1)->getDataType() != TypeIndex::Tuple)
        {
            throw Exception(
                ErrorCodes::ILLEGAL_COLUMN,
                "The parsed column from Avro file of `file_path` field should be Tuple type, got {}",
                columns.at(1)->getFamilyName());
        }

        const auto * status_int_column = assert_cast<ColumnInt32 *>(columns.at(0).get());
        const auto & data_file_tuple_type = assert_cast<const DataTypeTuple &>(*data_col_data_type.get());
        const auto * data_file_tuple_column = assert_cast<ColumnTuple *>(columns.at(1).get());

        if (status_int_column->size() != data_file_tuple_column->size())
        {
            throw Exception(
                ErrorCodes::ILLEGAL_COLUMN,
                "The parsed column from Avro file of `file_path` and `status` have different rows number: {} and {}",
                status_int_column->size(),
                data_file_tuple_column->size());
        }

        ColumnPtr file_path_column = data_file_tuple_column->getColumnPtr(data_file_tuple_type.getPositionByName("file_path"));

        if (file_path_column->getDataType() != TypeIndex::String)
        {
            throw Exception(
                ErrorCodes::ILLEGAL_COLUMN,
                "The parsed column from Avro file of `file_path` field should be String type, got {}",
                file_path_column->getFamilyName());
        }

        const auto * file_path_string_column = assert_cast<const ColumnString *>(file_path_column.get());

        ColumnPtr content_column;
        const ColumnInt32 * content_int_column = nullptr;
        if (format_version == 2)
        {
            content_column = data_file_tuple_column->getColumnPtr(data_file_tuple_type.getPositionByName("content"));
            if (content_column->getDataType() != TypeIndex::Int32)
            {
                throw Exception(
                    ErrorCodes::ILLEGAL_COLUMN,
                    "The parsed column from Avro file of `content` field should be Int type, got {}",
                    content_column->getFamilyName());
            }

            content_int_column = assert_cast<const ColumnInt32 *>(content_column.get());
        }

        for (size_t i = 0; i < data_file_tuple_column->size(); ++i)
        {
            if (format_version == 2)
            {
                Int32 content_type = content_int_column->getElement(i);
                if (DataFileContent(content_type) != DataFileContent::DATA)
                    throw Exception(ErrorCodes::UNSUPPORTED_METHOD, "Cannot read Iceberg table: positional and equality deletes are not supported");
            }

            const auto status = status_int_column->getInt(i);
            const auto data_path = std::string(file_path_string_column->getDataAt(i).toView());
            const auto pos = data_path.find(configuration_ptr->getPath());
            if (pos == std::string::npos)
                throw Exception(ErrorCodes::BAD_ARGUMENTS, "Expected to find {} in data path: {}", configuration_ptr->getPath(), data_path);

            const auto file_path = data_path.substr(pos);

            if (ManifestEntryStatus(status) == ManifestEntryStatus::DELETED)
            {
                LOG_TEST(log, "Processing delete file for path: {}", file_path);
                chassert(files.contains(file_path) == 0);
            }
            else
            {
                LOG_TEST(log, "Processing data file for path: {}", file_path);
                files[file_path] = schema_object_id;
            }
        }

        schema_processor.addIcebergTableSchema(schema_object);
    }


    for (const auto & [file_path, schema_object_id] : files)
    {
        data_file_infos.emplace_back(
            file_path,
            schema_processor.getClickhouseTableSchemaById(schema_object_id),
            schema_processor.getSchemaTransformationDagByIds(schema_object_id, current_schema_id));
    }

    return data_file_infos;
}

}

#endif<|MERGE_RESOLUTION|>--- conflicted
+++ resolved
@@ -33,8 +33,7 @@
 #include <Poco/JSON/Parser.h>
 
 #include <filesystem>
-#    include <sstream>
-
+#include <sstream>
 
 namespace DB
 {
@@ -91,7 +90,7 @@
     EQUALITY_DELETES = 2,
 };
 
-std::pair<size_t, size_t> parse_decimal(const String & type_name)
+std::pair<size_t, size_t> parseDecimal(const String & type_name)
 {
     ReadBufferFromString buf(std::string_view(type_name.begin() + 8, type_name.end() - 1));
     size_t precision;
@@ -158,7 +157,7 @@
     if (type_name.starts_with("decimal(") && type_name.ends_with(')'))
     {
         ReadBufferFromString buf(std::string_view(type_name.begin() + 8, type_name.end() - 1));
-        auto [precision, scale] = parse_decimal(type_name);
+        auto [precision, scale] = parseDecimal(type_name);
         return createDecimal<DataTypeDecimal>(precision, scale);
     }
 
@@ -236,8 +235,8 @@
     allowed_type_conversion |= (old_type == "float") && (new_type == "double");
     if (old_type.starts_with("decimal(") && old_type.ends_with(')') && new_type.starts_with("decimal(") && new_type.ends_with(")"))
     {
-        auto [old_precision, old_scale] = parse_decimal(old_type);
-        auto [new_precision, new_scale] = parse_decimal(new_type);
+        auto [old_precision, old_scale] = parseDecimal(old_type);
+        auto [new_precision, new_scale] = parseDecimal(new_type);
         allowed_type_conversion |= (old_precision <= new_precision) && (old_scale == new_scale);
     }
     return allowed_type_conversion;
@@ -496,11 +495,6 @@
 DataLakeMetadataPtr
 IcebergMetadata::create(ObjectStoragePtr object_storage, ConfigurationObserverPtr configuration, ContextPtr local_context)
 {
-<<<<<<< HEAD
-    const auto [metadata_version, metadata_file_path] = getMetadataFileAndVersion(object_storage, *configuration);
-    auto read_settings = local_context->getReadSettings();
-    auto buf = object_storage->readObject(StoredObject(metadata_file_path), read_settings);
-=======
     auto configuration_ptr = configuration.lock();
 
     const auto [metadata_version, metadata_file_path] = getMetadataFileAndVersion(object_storage, *configuration_ptr);
@@ -511,7 +505,6 @@
     StorageObjectStorageSource::ObjectInfo object_info(metadata_file_path);
     auto buf = StorageObjectStorageSource::createReadBuffer(object_info, object_storage, local_context, log);
 
->>>>>>> 2d9d3b5a
     String json_str;
     readJSONObjectPossiblyInvalid(json_str, *buf);
 
@@ -521,20 +514,14 @@
 
     IcebergSchemaProcessor schema_processor;
 
+    auto format_version = object->getValue<int>("format-version");
     auto schema_id = parseTableSchema(object, schema_processor);
 
     auto snapshots = object->get("snapshots").extract<Poco::JSON::Array::Ptr>();
 
     String manifest_list_file;
-<<<<<<< HEAD
-    const auto path = object->getValue<String>("manifest-list");
-    manifest_list_file = std::filesystem::path(configuration->getPath()) / "metadata" / std::filesystem::path(path).filename();
-
-    Int32 format_version = object->getValue<Int32>("format-version");
-
-    return std::make_unique<IcebergMetadata>(
-        object_storage, configuration, local_context, metadata_version, format_version, manifest_list_file, schema_id, schema_processor);
-=======
+    auto current_snapshot_id = object->getValue<Int64>("current-snapshot-id");
+
     for (size_t i = 0; i < snapshots->size(); ++i)
     {
         const auto snapshot = snapshots->getObject(static_cast<UInt32>(i));
@@ -547,8 +534,7 @@
     }
 
     return std::make_unique<IcebergMetadata>(
-        object_storage, configuration_ptr, local_context, metadata_version, format_version, manifest_list_file, schema_id, schema);
->>>>>>> 2d9d3b5a
+        object_storage, configuration_ptr, local_context, metadata_version, format_version, manifest_list_file, schema_id, schema_processor);
 }
 
 /**
@@ -576,20 +562,15 @@
  * │      1 │ 2252246380142525104 │ ('/iceberg_data/db/table_name/data/a=2/00000-1-c9535a00-2f4f-405c-bcfa-6d4f9f477235-00003.parquet','PARQUET',(2),1,631,67108864,[(1,46),(2,48)],[(1,1),(2,1)],[(1,0),(2,0)],[],[(1,'\0\0\0\0\0\0\0'),(2,'3')],[(1,'\0\0\0\0\0\0\0'),(2,'3')],NULL,[4],0) │
  * └────────┴─────────────────────┴────────────────────────────────────────────────────────────────────────────────────────────────────────────────────────────────────────────────────────────────────────────────────────────────────────────────────────────────────────────────────────────┘
  */
-DataFileInfos IcebergMetadata::getDataFileInfos() const
-{
-<<<<<<< HEAD
-    if (!data_file_infos.empty())
-        return data_file_infos;
-=======
-    auto configuration_ptr = configuration.lock();
+Strings IcebergMetadata::getDataFiles() const
+{
     if (!data_files.empty())
         return data_files;
->>>>>>> 2d9d3b5a
-
+
+    auto configuration_ptr = configuration.lock();
     Strings manifest_files;
     if (manifest_list_file.empty())
-        return data_file_infos;
+        return data_files;
 
     LOG_TEST(log, "Collect manifest files from manifest list {}", manifest_list_file);
 
@@ -765,16 +746,13 @@
         schema_processor.addIcebergTableSchema(schema_object);
     }
 
-
     for (const auto & [file_path, schema_object_id] : files)
     {
-        data_file_infos.emplace_back(
-            file_path,
-            schema_processor.getClickhouseTableSchemaById(schema_object_id),
-            schema_processor.getSchemaTransformationDagByIds(schema_object_id, current_schema_id));
-    }
-
-    return data_file_infos;
+        data_files.emplace_back(file_path);
+        initial_schemas[file_path] = schema_processor.getClickhouseTableSchemaById(schema_object_id);
+        schema_transformers[file_path] = schema_processor.getSchemaTransformationDagByIds(schema_object_id, current_schema_id);
+    }
+    return data_files;
 }
 
 }
