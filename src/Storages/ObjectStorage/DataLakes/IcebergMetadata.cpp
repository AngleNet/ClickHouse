#include "config.h"

#if USE_AVRO

#include <Common/logger_useful.h>
#include <Core/Settings.h>
#include <Columns/ColumnString.h>
#include <Columns/ColumnTuple.h>
#include <Columns/IColumn.h>
#include <DataTypes/DataTypeArray.h>
#include <DataTypes/DataTypeDate.h>
#include <DataTypes/DataTypeDateTime64.h>
#include <DataTypes/DataTypeFactory.h>
#include <DataTypes/DataTypeFixedString.h>
#include <DataTypes/DataTypeMap.h>
#include <DataTypes/DataTypeNullable.h>
#include <DataTypes/DataTypeString.h>
#include <DataTypes/DataTypeTuple.h>
#include <DataTypes/DataTypeUUID.h>
#include <DataTypes/DataTypesDecimal.h>
#include <DataTypes/DataTypesNumber.h>
#include <Formats/FormatFactory.h>
#include <IO/ReadBufferFromString.h>
#include <IO/ReadBufferFromFileBase.h>
#include <IO/ReadHelpers.h>
#include <Processors/Formats/Impl/AvroRowInputFormat.h>
#include <Storages/ObjectStorage/DataLakes/IcebergMetadata.h>
#include <Storages/ObjectStorage/DataLakes/Common.h>
#include <Storages/ObjectStorage/StorageObjectStorageSource.h>

#include <Poco/JSON/Array.h>
#include <Poco/JSON/Object.h>
#include <Poco/JSON/Parser.h>

#include <filesystem>
#    include <sstream>


namespace DB
{
namespace Setting
{
    extern const SettingsBool iceberg_engine_ignore_schema_evolution;
}

namespace ErrorCodes
{
extern const int FILE_DOESNT_EXIST;
extern const int ILLEGAL_COLUMN;
extern const int BAD_ARGUMENTS;
extern const int UNSUPPORTED_METHOD;
extern const int LOGICAL_ERROR;
}

IcebergMetadata::IcebergMetadata(
    ObjectStoragePtr object_storage_,
    ConfigurationPtr configuration_,
    DB::ContextPtr context_,
    Int32 metadata_version_,
    Int32 format_version_,
    String manifest_list_file_,
    Int32 current_schema_id_,
    IcebergSchemaProcessor schema_processor_)
    : WithContext(context_)
    , object_storage(object_storage_)
    , configuration(configuration_)
    , metadata_version(metadata_version_)
    , format_version(format_version_)
    , manifest_list_file(std::move(manifest_list_file_))
    , current_schema_id(current_schema_id_)
    , schema_processor(schema_processor_)
    , schema(*schema_processor.getClickhouseTableSchemaById(current_schema_id))
    , log(getLogger("IcebergMetadata"))
{
}

namespace
{

enum class ManifestEntryStatus : uint8_t
{
    EXISTING = 0,
    ADDED = 1,
    DELETED = 2,
};

enum class DataFileContent : uint8_t
{
    DATA = 0,
    POSITION_DELETES = 1,
    EQUALITY_DELETES = 2,
};

std::pair<size_t, size_t> parse_decimal(const String & type_name)
{
    ReadBufferFromString buf(std::string_view(type_name.begin() + 8, type_name.end() - 1));
    size_t precision;
    size_t scale;
    readIntText(precision, buf);
    skipWhitespaceIfAny(buf);
    assertChar(',', buf);
    skipWhitespaceIfAny(buf);
    tryReadIntText(scale, buf);
    return {precision, scale};
}

bool operator==(const Poco::JSON::Object & first, const Poco::JSON::Object & second)
{
    std::stringstream first_string_stream; // STYLE_CHECK_ALLOW_STD_STRING_STREAM
    std::stringstream second_string_stream; // STYLE_CHECK_ALLOW_STD_STRING_STREAM
    first.stringify(first_string_stream);
    if (!first_string_stream)
    {
        throw Exception(ErrorCodes::LOGICAL_ERROR, "JSON Parsing failed");
    }
    second.stringify(second_string_stream);
    if (!second_string_stream)
    {
        throw Exception(ErrorCodes::LOGICAL_ERROR, "JSON Parsing failed");
    }
    return first_string_stream.str() == second_string_stream.str();
}
}

DataTypePtr IcebergSchemaProcessor::getSimpleType(const String & type_name)
{
    if (type_name == "boolean")
        return DataTypeFactory::instance().get("Bool");
    if (type_name == "int")
        return std::make_shared<DataTypeInt32>();
    if (type_name == "long")
        return std::make_shared<DataTypeInt64>();
    if (type_name == "float")
        return std::make_shared<DataTypeFloat32>();
    if (type_name == "double")
        return std::make_shared<DataTypeFloat64>();
    if (type_name == "date")
        return std::make_shared<DataTypeDate>();
    if (type_name == "time")
        return std::make_shared<DataTypeInt64>();
    if (type_name == "timestamp")
        return std::make_shared<DataTypeDateTime64>(6);
    if (type_name == "timestamptz")
        return std::make_shared<DataTypeDateTime64>(6, "UTC");
    if (type_name == "string" || type_name == "binary")
        return std::make_shared<DataTypeString>();
    if (type_name == "uuid")
        return std::make_shared<DataTypeUUID>();

    if (type_name.starts_with("fixed[") && type_name.ends_with(']'))
    {
        ReadBufferFromString buf(std::string_view(type_name.begin() + 6, type_name.end() - 1));
        size_t n;
        readIntText(n, buf);
        return std::make_shared<DataTypeFixedString>(n);
    }

    if (type_name.starts_with("decimal(") && type_name.ends_with(')'))
    {
        ReadBufferFromString buf(std::string_view(type_name.begin() + 8, type_name.end() - 1));
        auto [precision, scale] = parse_decimal(type_name);
        return createDecimal<DataTypeDecimal>(precision, scale);
    }

    throw Exception(ErrorCodes::BAD_ARGUMENTS, "Unknown Iceberg type: {}", type_name);
}

DataTypePtr IcebergSchemaProcessor::getComplexTypeFromObject(const Poco::JSON::Object::Ptr & type)
{
    String type_name = type->getValue<String>("type");
    if (type_name == "list")
    {
        bool element_required = type->getValue<bool>("element-required");
        auto element_type = getFieldType(type, "element", element_required);
        return std::make_shared<DataTypeArray>(element_type);
    }

    if (type_name == "map")
    {
        auto key_type = getFieldType(type, "key", true);
        auto value_required = type->getValue<bool>("value-required");
        auto value_type = getFieldType(type, "value", value_required);
        return std::make_shared<DataTypeMap>(key_type, value_type);
    }

    if (type_name == "struct")
    {
        DataTypes element_types;
        Names element_names;
        auto fields = type->get("fields").extract<Poco::JSON::Array::Ptr>();
        element_types.reserve(fields->size());
        element_names.reserve(fields->size());
        for (size_t i = 0; i != fields->size(); ++i)
        {
            auto field = fields->getObject(static_cast<Int32>(i));
            element_names.push_back(field->getValue<String>("name"));
            auto required = field->getValue<bool>("required");
            element_types.push_back(getFieldType(field, "type", required));
        }

        return std::make_shared<DataTypeTuple>(element_types, element_names);
    }

    throw Exception(ErrorCodes::BAD_ARGUMENTS, "Unknown Iceberg type: {}", type_name);
}

DataTypePtr IcebergSchemaProcessor::getFieldType(const Poco::JSON::Object::Ptr & field, const String & type_key, bool required)
{
    if (field->isObject(type_key))
        return getComplexTypeFromObject(field->getObject(type_key));

    auto type = field->get(type_key);
    if (type.isString())
    {
        const String & type_name = type.extract<String>();
        auto data_type = getSimpleType(type_name);
        return required ? data_type : makeNullable(data_type);
    }

    throw Exception(ErrorCodes::BAD_ARGUMENTS, "Unexpected 'type' field: {}", type.toString());

}


/**
* Iceberg allows only three types of primitive type conversion:
* int -> long
* float -> double
* decimal(P, S) -> decimal(P', S) where P' > P
* This function checks if `old_type` and `new_type` satisfy to one of these conditions.
**/
bool IcebergSchemaProcessor::allowPrimitiveTypeConversion(const String & old_type, const String & new_type)
{
    bool allowed_type_conversion = (old_type == new_type);
    allowed_type_conversion |= (old_type == "int") && (new_type == "long");
    allowed_type_conversion |= (old_type == "float") && (new_type == "double");
    if (old_type.starts_with("decimal(") && old_type.ends_with(')') && new_type.starts_with("decimal(") && new_type.ends_with(")"))
    {
        auto [old_precision, old_scale] = parse_decimal(old_type);
        auto [new_precision, new_scale] = parse_decimal(new_type);
        allowed_type_conversion |= (old_precision <= new_precision) && (old_scale == new_scale);
    }
    return allowed_type_conversion;
}

Int32 parseTableSchema(const Poco::JSON::Object::Ptr & metadata_object, IcebergSchemaProcessor & schema_processor)
{
    Int32 format_version = metadata_object->getValue<Int32>("format-version");
    if (format_version == 2)
    {
        auto fields = metadata_object->get("schemas").extract<Poco::JSON::Array::Ptr>();
        for (size_t i = 0; i != fields->size(); ++i)
        {
            auto field = fields->getObject(static_cast<UInt32>(i));
            schema_processor.addIcebergTableSchema(field);
        }
        return metadata_object->getValue<int>("current-schema-id");
    }
    else
    {
        auto schema = metadata_object->getObject("schema");
        schema_processor.addIcebergTableSchema(schema);
        return schema->getValue<Int32>("schema-id");
    }
}

std::shared_ptr<ActionsDAG>
IcebergSchemaProcessor::getSchemaTransformationDag(const Poco::JSON::Object::Ptr & old_schema, const Poco::JSON::Object::Ptr & new_schema)
{
    std::map<size_t, std::pair<Poco::JSON::Object::Ptr, const ActionsDAG::Node *>> old_schema_entries;
    auto old_schema_fields = old_schema->get("fields").extract<Poco::JSON::Array::Ptr>();
    std::shared_ptr<ActionsDAG> dag = std::make_shared<ActionsDAG>();
    auto & outputs = dag->getOutputs();
    for (size_t i = 0; i != old_schema_fields->size(); ++i)
    {
        auto field = old_schema_fields->getObject(static_cast<UInt32>(i));
        size_t id = field->getValue<size_t>("id");
        auto name = field->getValue<String>("name");
        bool required = field->getValue<bool>("required");
        old_schema_entries[id] = {field, &dag->addInput(name, getFieldType(field, "type", required))};
    }
    auto new_schema_fields = new_schema->get("fields").extract<Poco::JSON::Array::Ptr>();
    for (size_t i = 0; i != new_schema_fields->size(); ++i)
    {
        auto field = new_schema_fields->getObject(static_cast<UInt32>(i));
        size_t id = field->getValue<size_t>("id");
        auto name = field->getValue<String>("name");
        bool required = field->getValue<bool>("required");
        auto type = getFieldType(field, "type", required);
        if (old_schema_entries.contains(id))
        {
            auto [old_json, old_node] = old_schema_entries.find(id)->second;
            if (field->isObject("type"))
            {
                if (!(*old_json == *field))
                {
                    throw Exception(
                        ErrorCodes::UNSUPPORTED_METHOD,
                        "Schema evolution is not supported for complex types yet, field id is {}, old schema id is {}, new schema id is {}",
                        id,
                        current_old_id,
                        current_new_id);
                }
                else
                {
                    outputs.push_back(old_node);
                }
            }
            else
            {
                if (old_json->isObject("type"))
                {
                    throw Exception(
                        ErrorCodes::UNSUPPORTED_METHOD,
                        "Can't cast primitive type to the complex type, field id is {}, old schema id is {}, new schema id is {}",
                        id,
                        current_old_id,
                        current_new_id);
                }
                String old_type = old_json->getValue<String>("type");
                String new_type = field->getValue<String>("type");

                const ActionsDAG::Node * node = old_node;
                if (old_type == new_type)
                {
                    if (old_json->getValue<String>("name") != name)
                    {
                        node = &dag->addAlias(*old_node, name);
                    }
                }
                else if (allowPrimitiveTypeConversion(old_type, new_type))
                {
                    node = &dag->addCast(*old_node, getSimpleType(new_type), name);
                }
                outputs.push_back(node);
            }
        }
        else
        {
            if (field->isObject("type"))
            {
                throw Exception(
                    ErrorCodes::UNSUPPORTED_METHOD,
                    "Adding a default column with id {} and complex type is not supported yet, old schema id is {}, new schema id is {}",
                    id,
                    current_old_id,
                    current_new_id);
            }
            if (!type->isNullable())
            {
                throw Exception(
                    ErrorCodes::BAD_ARGUMENTS,
                    "Canßnot add a column with id {} with required values to the table during schema evolution, old schema id is {}, new "
                    "schema id is {}",
                    id,
                    current_old_id,
                    current_new_id);
            }
            ColumnPtr default_type_column = type->createColumnConstWithDefaultValue(0);
            const auto & constant = dag->addColumn({default_type_column, type, name});
            outputs.push_back(&constant);
        }
    }
    return dag;
}

std::shared_ptr<const ActionsDAG> IcebergSchemaProcessor::getSchemaTransformationDagByIds(Int32 old_id, Int32 new_id)
{
    current_old_id = old_id;
    current_new_id = new_id;
    SCOPE_EXIT({
        current_old_id = -1;
        current_new_id = -1;
    });
    Poco::JSON::Object::Ptr old_schema, new_schema;
    if (transform_dags_by_ids.contains({old_id, new_id}))
    {
        return transform_dags_by_ids.at({old_id, new_id});
    }
    try
    {
        old_schema = iceberg_table_schemas_by_ids.at(old_id);
    }
    catch (std::exception &)
    {
        throw Exception(ErrorCodes::BAD_ARGUMENTS, "Schema with schema-id {} is unknown", old_id);
    }
    if (old_id == new_id)
    {
        return nullptr;
    }
    try
    {
        new_schema = iceberg_table_schemas_by_ids.at(new_id);
    }
    catch (std::exception &)
    {
        throw Exception(ErrorCodes::BAD_ARGUMENTS, "Schema with schema-id {} is unknown", new_id);
    }
    return transform_dags_by_ids[{old_id, new_id}] = getSchemaTransformationDag(old_schema, new_schema);
}

void IcebergSchemaProcessor::addIcebergTableSchema(Poco::JSON::Object::Ptr schema_ptr)
{
    Int32 schema_id = schema_ptr->getValue<Int32>("schema-id");
    if (iceberg_table_schemas_by_ids.contains(schema_id))
    {
        chassert(clickhouse_table_schemas_by_ids.contains(schema_id) > 0);
        chassert(*iceberg_table_schemas_by_ids.at(schema_id) == *schema_ptr);
    }
    else
    {
        iceberg_table_schemas_by_ids[schema_id] = schema_ptr;
        auto fields = schema_ptr->get("fields").extract<Poco::JSON::Array::Ptr>();
        auto clickhouse_schema = std::make_shared<NamesAndTypesList>();
        for (size_t i = 0; i != fields->size(); ++i)
        {
            auto field = fields->getObject(static_cast<UInt32>(i));
            auto name = field->getValue<String>("name");
            bool required = field->getValue<bool>("required");
            clickhouse_schema->push_back(NameAndTypePair{name, getFieldType(field, "type", required)});
        }
        clickhouse_table_schemas_by_ids[schema_id] = clickhouse_schema;
    }
}

std::shared_ptr<NamesAndTypesList> IcebergSchemaProcessor::getClickhouseTableSchemaById(Int32 id)
{
    try
    {
        return clickhouse_table_schemas_by_ids.at(id);
    }
    catch (std::exception &)
    {
        throw Exception(ErrorCodes::BAD_ARGUMENTS, "Schema with id {} is unknown", id);
    }
}

MutableColumns parseAvro(avro::DataFileReaderBase & file_reader, const Block & header, const FormatSettings & settings)
{
    auto deserializer = std::make_unique<AvroDeserializer>(header, file_reader.dataSchema(), true, true, settings);
    MutableColumns columns = header.cloneEmptyColumns();

    file_reader.init();
    RowReadExtension ext;
    while (file_reader.hasMore())
    {
        file_reader.decr();
        deserializer->deserializeRow(columns, file_reader.decoder(), ext);
    }
    return columns;
}

/**
 * Each version of table metadata is stored in a `metadata` directory and
 * has one of 2 formats:
 *   1) v<V>.metadata.json, where V - metadata version.
 *   2) <V>-<random-uuid>.metadata.json, where V - metadata version
 */
std::pair<Int32, String> getMetadataFileAndVersion(
    ObjectStoragePtr object_storage,
    const StorageObjectStorage::Configuration & configuration)
{
    const auto metadata_files = listFiles(*object_storage, configuration, "metadata", ".metadata.json");
    if (metadata_files.empty())
    {
        throw Exception(
            ErrorCodes::FILE_DOESNT_EXIST,
            "The metadata file for Iceberg table with path {} doesn't exist",
            configuration.getPath());
    }

    std::vector<std::pair<UInt32, String>> metadata_files_with_versions;
    metadata_files_with_versions.reserve(metadata_files.size());
    for (const auto & path : metadata_files)
    {
        String file_name(path.begin() + path.find_last_of('/') + 1, path.end());
        String version_str;
        /// v<V>.metadata.json
        if (file_name.starts_with('v'))
            version_str = String(file_name.begin() + 1, file_name.begin() + file_name.find_first_of('.'));
        /// <V>-<random-uuid>.metadata.json
        else
            version_str = String(file_name.begin(), file_name.begin() + file_name.find_first_of('-'));

        if (!std::all_of(version_str.begin(), version_str.end(), isdigit))
            throw Exception(ErrorCodes::BAD_ARGUMENTS, "Bad metadata file name: {}. Expected vN.metadata.json where N is a number", file_name);
        metadata_files_with_versions.emplace_back(std::stoi(version_str), path);
    }

    /// Get the latest version of metadata file: v<V>.metadata.json
    return *std::max_element(metadata_files_with_versions.begin(), metadata_files_with_versions.end());
}


DataLakeMetadataPtr IcebergMetadata::create(
    ObjectStoragePtr object_storage,
    ConfigurationPtr configuration,
    ContextPtr local_context)
{
    const auto [metadata_version, metadata_file_path] = getMetadataFileAndVersion(object_storage, *configuration);
<<<<<<< HEAD
    auto read_settings = local_context->getReadSettings();
    auto buf = object_storage->readObject(StoredObject(metadata_file_path), read_settings);
=======

    auto log = getLogger("IcebergMetadata");
    LOG_DEBUG(log, "Parse metadata {}", metadata_file_path);

    StorageObjectStorageSource::ObjectInfo object_info(metadata_file_path);
    auto buf = StorageObjectStorageSource::createReadBuffer(object_info, object_storage, local_context, log);

>>>>>>> 2b959fed
    String json_str;
    readJSONObjectPossiblyInvalid(json_str, *buf);

    Poco::JSON::Parser parser; /// For some reason base/base/JSON.h can not parse this json file
    Poco::Dynamic::Var json = parser.parse(json_str);
    const Poco::JSON::Object::Ptr & object = json.extract<Poco::JSON::Object::Ptr>();

<<<<<<< HEAD
    IcebergSchemaProcessor schema_processor;

    auto schema_id = parseTableSchema(object, schema_processor);
=======
    auto format_version = object->getValue<int>("format-version");
    auto [schema, schema_id]
        = parseTableSchema(object, format_version, local_context->getSettingsRef()[Setting::iceberg_engine_ignore_schema_evolution]);
>>>>>>> 2b959fed

    auto current_snapshot_id = object->getValue<Int64>("current-snapshot-id");
    auto snapshots = object->get("snapshots").extract<Poco::JSON::Array::Ptr>();

    String manifest_list_file;
    for (size_t i = 0; i < snapshots->size(); ++i)
    {
        const auto snapshot = snapshots->getObject(static_cast<UInt32>(i));
        if (snapshot->getValue<Int64>("snapshot-id") == current_snapshot_id)
        {
            const auto path = snapshot->getValue<String>("manifest-list");
            manifest_list_file = std::filesystem::path(configuration->getPath()) / "metadata" / std::filesystem::path(path).filename();
            break;
        }
    }

    Int32 format_version = object->getValue<Int32>("format-version");

    return std::make_unique<IcebergMetadata>(
        object_storage, configuration, local_context, metadata_version, format_version, manifest_list_file, schema_id, schema_processor);
}

/**
 * Manifest file has the following format: '/iceberg_data/db/table_name/metadata/c87bfec7-d36c-4075-ad04-600b6b0f2020-m0.avro'
 *
 * `manifest file` is different in format version V1 and V2 and has the following contents:
 *                        v1     v2
 * status                 req    req
 * snapshot_id            req    opt
 * sequence_number               opt
 * file_sequence_number          opt
 * data_file              req    req
 * Example format version V1:
 * ┌─status─┬─────────snapshot_id─┬─data_file───────────────────────────────────────────────────────────────────────────────────────────────────────────────────────────────────────────────────────────────────────────────────────────────────────────────────────────────────────────────┐
 * │      1 │ 2819310504515118887 │ ('/iceberg_data/db/table_name/data/00000-1-3edca534-15a0-4f74-8a28-4733e0bf1270-00001.parquet','PARQUET',(),100,1070,67108864,[(1,233),(2,210)],[(1,100),(2,100)],[(1,0),(2,0)],[],[(1,'\0'),(2,'0')],[(1,'c'),(2,'99')],NULL,[4],0) │
 * └────────┴─────────────────────┴─────────────────────────────────────────────────────────────────────────────────────────────────────────────────────────────────────────────────────────────────────────────────────────────────────────────────────────────────────────────────────────┘
 * Example format version V2:
 * ┌─status─┬─────────snapshot_id─┬─sequence_number─┬─file_sequence_number─┬─data_file───────────────────────────────────────────────────────────────────────────────────────────────────────────────────────────────────────────────────────────────────────────────────────────────────────────────────────────────────────────┐
 * │      1 │ 5887006101709926452 │            ᴺᵁᴸᴸ │                 ᴺᵁᴸᴸ │ (0,'/iceberg_data/db/table_name/data/00000-1-c8045c90-8799-4eac-b957-79a0484e223c-00001.parquet','PARQUET',(),100,1070,[(1,233),(2,210)],[(1,100),(2,100)],[(1,0),(2,0)],[],[(1,'\0'),(2,'0')],[(1,'c'),(2,'99')],NULL,[4],[],0) │
 * └────────┴─────────────────────┴─────────────────┴──────────────────────┴─────────────────────────────────────────────────────────────────────────────────────────────────────────────────────────────────────────────────────────────────────────────────────────────────────────────────────────────────────────────────────┘
 * In case of partitioned data we'll have extra directory partition=value:
 * ─status─┬─────────snapshot_id─┬─data_file──────────────────────────────────────────────────────────────────────────────────────────────────────────────────────────────────────────────────────────────────────────────────────────────────────────────────────────────────────────────────┐
 * │      1 │ 2252246380142525104 │ ('/iceberg_data/db/table_name/data/a=0/00000-1-c9535a00-2f4f-405c-bcfa-6d4f9f477235-00001.parquet','PARQUET',(0),1,631,67108864,[(1,46),(2,48)],[(1,1),(2,1)],[(1,0),(2,0)],[],[(1,'\0\0\0\0\0\0\0\0'),(2,'1')],[(1,'\0\0\0\0\0\0\0\0'),(2,'1')],NULL,[4],0) │
 * │      1 │ 2252246380142525104 │ ('/iceberg_data/db/table_name/data/a=1/00000-1-c9535a00-2f4f-405c-bcfa-6d4f9f477235-00002.parquet','PARQUET',(1),1,631,67108864,[(1,46),(2,48)],[(1,1),(2,1)],[(1,0),(2,0)],[],[(1,'\0\0\0\0\0\0\0'),(2,'2')],[(1,'\0\0\0\0\0\0\0'),(2,'2')],NULL,[4],0) │
 * │      1 │ 2252246380142525104 │ ('/iceberg_data/db/table_name/data/a=2/00000-1-c9535a00-2f4f-405c-bcfa-6d4f9f477235-00003.parquet','PARQUET',(2),1,631,67108864,[(1,46),(2,48)],[(1,1),(2,1)],[(1,0),(2,0)],[],[(1,'\0\0\0\0\0\0\0'),(2,'3')],[(1,'\0\0\0\0\0\0\0'),(2,'3')],NULL,[4],0) │
 * └────────┴─────────────────────┴────────────────────────────────────────────────────────────────────────────────────────────────────────────────────────────────────────────────────────────────────────────────────────────────────────────────────────────────────────────────────────────┘
 */
DataFileInfos IcebergMetadata::getDataFileInfos() const
{
    if (!data_file_infos.empty())
        return data_file_infos;

    Strings manifest_files;
    if (manifest_list_file.empty())
        return data_file_infos;

    LOG_TEST(log, "Collect manifest files from manifest list {}", manifest_list_file);

    auto context = getContext();
    StorageObjectStorageSource::ObjectInfo object_info(manifest_list_file);
    auto manifest_list_buf = StorageObjectStorageSource::createReadBuffer(object_info, object_storage, context, log);
    auto manifest_list_file_reader = std::make_unique<avro::DataFileReaderBase>(std::make_unique<AvroInputStreamReadBufferAdapter>(*manifest_list_buf));

    auto data_type = AvroSchemaReader::avroNodeToDataType(manifest_list_file_reader->dataSchema().root()->leafAt(0));
    Block header{{data_type->createColumn(), data_type, "manifest_path"}};
    auto columns = parseAvro(*manifest_list_file_reader, header, getFormatSettings(context));
    auto & col = columns.at(0);

    if (col->getDataType() != TypeIndex::String)
    {
        throw Exception(
            ErrorCodes::ILLEGAL_COLUMN,
            "The parsed column from Avro file of `manifest_path` field should be String type, got {}",
            col->getFamilyName());
    }

    const auto * col_str = typeid_cast<ColumnString *>(col.get());
    for (size_t i = 0; i < col_str->size(); ++i)
    {
        const auto file_path = col_str->getDataAt(i).toView();
        const auto filename = std::filesystem::path(file_path).filename();
        manifest_files.emplace_back(std::filesystem::path(configuration->getPath()) / "metadata" / filename);
    }

    std::map<String, Int32> files;
    LOG_TEST(log, "Collect data files");
    for (const auto & manifest_file : manifest_files)
    {
        LOG_TEST(log, "Process manifest file {}", manifest_file);

        StorageObjectStorageSource::ObjectInfo manifest_object_info(manifest_file);
        auto buffer = StorageObjectStorageSource::createReadBuffer(manifest_object_info, object_storage, context, log);
        auto manifest_file_reader = std::make_unique<avro::DataFileReaderBase>(std::make_unique<AvroInputStreamReadBufferAdapter>(*buffer));

        /// Manifest file should always have table schema in avro file metadata. By now we don't support tables with evolved schema,
        /// so we should check if all manifest files have the same schema as in table metadata.
        auto avro_metadata = manifest_file_reader->metadata();
        std::vector<uint8_t> schema_json = avro_metadata["schema"];
        String schema_json_string = String(reinterpret_cast<char *>(schema_json.data()), schema_json.size());
        Poco::JSON::Parser parser;
        Poco::Dynamic::Var json = parser.parse(schema_json_string);
        Poco::JSON::Object::Ptr schema_object = json.extract<Poco::JSON::Object::Ptr>();
<<<<<<< HEAD
        Int32 schema_object_id = schema_object->getValue<int>("schema-id");
=======
        if (!context->getSettingsRef()[Setting::iceberg_engine_ignore_schema_evolution]
            && schema_object->getValue<int>("schema-id") != current_schema_id)
            throw Exception(
                ErrorCodes::UNSUPPORTED_METHOD,
                "Cannot read Iceberg table: the table schema has been changed at least 1 time, reading tables with evolved schema is not "
                "supported. If you want to ignore schema evolution and read all files using latest schema saved on table creation, enable setting "
                "iceberg_engine_ignore_schema_evolution (Note: enabling this setting can lead to incorrect result)");

>>>>>>> 2b959fed
        avro::NodePtr root_node = manifest_file_reader->dataSchema().root();
        size_t leaves_num = root_node->leaves();
        size_t expected_min_num = format_version == 1 ? 3 : 2;
        if (leaves_num < expected_min_num)
        {
            throw Exception(
                ErrorCodes::BAD_ARGUMENTS,
                "Unexpected number of columns {}. Expected at least {}",
                root_node->leaves(), expected_min_num);
        }

        avro::NodePtr status_node = root_node->leafAt(0);
        if (status_node->type() != avro::Type::AVRO_INT)
        {
            throw Exception(
                ErrorCodes::ILLEGAL_COLUMN,
                "The parsed column from Avro file of `status` field should be Int type, got {}",
                magic_enum::enum_name(status_node->type()));
        }

        avro::NodePtr data_file_node = root_node->leafAt(static_cast<int>(leaves_num) - 1);
        if (data_file_node->type() != avro::Type::AVRO_RECORD)
        {
            throw Exception(
                ErrorCodes::ILLEGAL_COLUMN,
                "The parsed column from Avro file of `data_file` field should be Tuple type, got {}",
                magic_enum::enum_name(data_file_node->type()));
        }

        auto status_col_data_type = AvroSchemaReader::avroNodeToDataType(status_node);
        auto data_col_data_type = AvroSchemaReader::avroNodeToDataType(data_file_node);
        Block manifest_file_header
            = {{status_col_data_type->createColumn(), status_col_data_type, "status"},
               {data_col_data_type->createColumn(), data_col_data_type, "data_file"}};

        columns = parseAvro(*manifest_file_reader, manifest_file_header, getFormatSettings(getContext()));
        if (columns.size() != 2)
            throw Exception(ErrorCodes::ILLEGAL_COLUMN, "Unexpected number of columns. Expected 2, got {}", columns.size());

        if (columns.at(0)->getDataType() != TypeIndex::Int32)
        {
            throw Exception(
                ErrorCodes::ILLEGAL_COLUMN,
                "The parsed column from Avro file of `status` field should be Int32 type, got {}",
                columns.at(0)->getFamilyName());
        }
        if (columns.at(1)->getDataType() != TypeIndex::Tuple)
        {
            throw Exception(
                ErrorCodes::ILLEGAL_COLUMN,
                "The parsed column from Avro file of `file_path` field should be Tuple type, got {}",
                columns.at(1)->getFamilyName());
        }

        const auto * status_int_column = assert_cast<ColumnInt32 *>(columns.at(0).get());
        const auto & data_file_tuple_type = assert_cast<const DataTypeTuple &>(*data_col_data_type.get());
        const auto * data_file_tuple_column = assert_cast<ColumnTuple *>(columns.at(1).get());

        if (status_int_column->size() != data_file_tuple_column->size())
        {
            throw Exception(
                ErrorCodes::ILLEGAL_COLUMN,
                "The parsed column from Avro file of `file_path` and `status` have different rows number: {} and {}",
                status_int_column->size(),
                data_file_tuple_column->size());
        }

        ColumnPtr file_path_column = data_file_tuple_column->getColumnPtr(data_file_tuple_type.getPositionByName("file_path"));

        if (file_path_column->getDataType() != TypeIndex::String)
        {
            throw Exception(
                ErrorCodes::ILLEGAL_COLUMN,
                "The parsed column from Avro file of `file_path` field should be String type, got {}",
                file_path_column->getFamilyName());
        }

        const auto * file_path_string_column = assert_cast<const ColumnString *>(file_path_column.get());

        ColumnPtr content_column;
        const ColumnInt32 * content_int_column = nullptr;
        if (format_version == 2)
        {
            content_column = data_file_tuple_column->getColumnPtr(data_file_tuple_type.getPositionByName("content"));
            if (content_column->getDataType() != TypeIndex::Int32)
            {
                throw Exception(
                    ErrorCodes::ILLEGAL_COLUMN,
                    "The parsed column from Avro file of `content` field should be Int type, got {}",
                    content_column->getFamilyName());
            }

            content_int_column = assert_cast<const ColumnInt32 *>(content_column.get());
        }

        for (size_t i = 0; i < data_file_tuple_column->size(); ++i)
        {
            if (format_version == 2)
            {
                Int32 content_type = content_int_column->getElement(i);
                if (DataFileContent(content_type) != DataFileContent::DATA)
                    throw Exception(ErrorCodes::UNSUPPORTED_METHOD, "Cannot read Iceberg table: positional and equality deletes are not supported");
            }

            const auto status = status_int_column->getInt(i);
            const auto data_path = std::string(file_path_string_column->getDataAt(i).toView());
            const auto pos = data_path.find(configuration->getPath());
            if (pos == std::string::npos)
                throw Exception(ErrorCodes::BAD_ARGUMENTS, "Expected to find {} in data path: {}", configuration->getPath(), data_path);

            const auto file_path = data_path.substr(pos);

            if (ManifestEntryStatus(status) == ManifestEntryStatus::DELETED)
            {
                LOG_TEST(log, "Processing delete file for path: {}", file_path);
                chassert(files.contains(file_path) == 0);
            }
            else
            {
                LOG_TEST(log, "Processing data file for path: {}", file_path);
                files[file_path] = schema_object_id;
            }
        }

        schema_processor.addIcebergTableSchema(schema_object);
    }


    for (const auto & [file_path, schema_object_id] : files)
    {
        data_file_infos.emplace_back(
            file_path,
            schema_processor.getClickhouseTableSchemaById(schema_object_id),
            schema_processor.getSchemaTransformationDagByIds(schema_object_id, current_schema_id));
    }

    return data_file_infos;
}

}

#endif<|MERGE_RESOLUTION|>--- conflicted
+++ resolved
@@ -499,18 +499,8 @@
     ContextPtr local_context)
 {
     const auto [metadata_version, metadata_file_path] = getMetadataFileAndVersion(object_storage, *configuration);
-<<<<<<< HEAD
     auto read_settings = local_context->getReadSettings();
     auto buf = object_storage->readObject(StoredObject(metadata_file_path), read_settings);
-=======
-
-    auto log = getLogger("IcebergMetadata");
-    LOG_DEBUG(log, "Parse metadata {}", metadata_file_path);
-
-    StorageObjectStorageSource::ObjectInfo object_info(metadata_file_path);
-    auto buf = StorageObjectStorageSource::createReadBuffer(object_info, object_storage, local_context, log);
-
->>>>>>> 2b959fed
     String json_str;
     readJSONObjectPossiblyInvalid(json_str, *buf);
 
@@ -518,25 +508,13 @@
     Poco::Dynamic::Var json = parser.parse(json_str);
     const Poco::JSON::Object::Ptr & object = json.extract<Poco::JSON::Object::Ptr>();
 
-<<<<<<< HEAD
     IcebergSchemaProcessor schema_processor;
 
     auto schema_id = parseTableSchema(object, schema_processor);
-=======
-    auto format_version = object->getValue<int>("format-version");
-    auto [schema, schema_id]
-        = parseTableSchema(object, format_version, local_context->getSettingsRef()[Setting::iceberg_engine_ignore_schema_evolution]);
->>>>>>> 2b959fed
-
-    auto current_snapshot_id = object->getValue<Int64>("current-snapshot-id");
+
     auto snapshots = object->get("snapshots").extract<Poco::JSON::Array::Ptr>();
 
     String manifest_list_file;
-    for (size_t i = 0; i < snapshots->size(); ++i)
-    {
-        const auto snapshot = snapshots->getObject(static_cast<UInt32>(i));
-        if (snapshot->getValue<Int64>("snapshot-id") == current_snapshot_id)
-        {
             const auto path = snapshot->getValue<String>("manifest-list");
             manifest_list_file = std::filesystem::path(configuration->getPath()) / "metadata" / std::filesystem::path(path).filename();
             break;
@@ -629,18 +607,7 @@
         Poco::JSON::Parser parser;
         Poco::Dynamic::Var json = parser.parse(schema_json_string);
         Poco::JSON::Object::Ptr schema_object = json.extract<Poco::JSON::Object::Ptr>();
-<<<<<<< HEAD
         Int32 schema_object_id = schema_object->getValue<int>("schema-id");
-=======
-        if (!context->getSettingsRef()[Setting::iceberg_engine_ignore_schema_evolution]
-            && schema_object->getValue<int>("schema-id") != current_schema_id)
-            throw Exception(
-                ErrorCodes::UNSUPPORTED_METHOD,
-                "Cannot read Iceberg table: the table schema has been changed at least 1 time, reading tables with evolved schema is not "
-                "supported. If you want to ignore schema evolution and read all files using latest schema saved on table creation, enable setting "
-                "iceberg_engine_ignore_schema_evolution (Note: enabling this setting can lead to incorrect result)");
-
->>>>>>> 2b959fed
         avro::NodePtr root_node = manifest_file_reader->dataSchema().root();
         size_t leaves_num = root_node->leaves();
         size_t expected_min_num = format_version == 1 ? 3 : 2;
