--- conflicted
+++ resolved
@@ -294,13 +294,8 @@
                         getName());
     }
 
-<<<<<<< HEAD
-    const auto read_from_format_info
-        = prepareReadingFromFormat(column_names, storage_snapshot, supportsSubsetOfColumns(local_context), local_context);
-=======
     const auto read_from_format_info = configuration->prepareReadingFromFormat(
         object_storage, column_names, storage_snapshot, supportsSubsetOfColumns(local_context), local_context);
->>>>>>> 2d9d3b5a
     const bool need_only_count = (query_info.optimize_trivial_count || read_from_format_info.requested_columns.empty())
         && local_context->getSettingsRef()[Setting::optimize_count_from_files];
 
@@ -366,7 +361,7 @@
     }
 
     auto paths = configuration->getPaths();
-    if (auto new_key = checkAndGetNewFileOnInsertIfNeeded(*object_storage, *configuration, settings, paths.front().data_path, paths.size()))
+    if (auto new_key = checkAndGetNewFileOnInsertIfNeeded(*object_storage, *configuration, settings, paths.front(), paths.size()))
     {
         paths.emplace_back(*new_key);
     }
@@ -403,7 +398,7 @@
 
     StoredObjects objects;
     for (const auto & key : configuration->getPaths())
-        objects.emplace_back(key.data_path);
+        objects.emplace_back(key);
 
     object_storage->removeObjectsIfExist(objects);
 }
