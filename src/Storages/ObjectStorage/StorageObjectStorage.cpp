#include <Core/ColumnWithTypeAndName.h>
#include <Storages/ObjectStorage/StorageObjectStorage.h>

#include <Common/logger_useful.h>
#include <Core/Settings.h>
#include <Formats/FormatFactory.h>
#include <Parsers/ASTInsertQuery.h>
#include <Formats/ReadSchemaUtils.h>
#include <QueryPipeline/QueryPipelineBuilder.h>
#include <Interpreters/Context.h>

#include <Processors/Sources/NullSource.h>
#include <Processors/QueryPlan/QueryPlan.h>
#include <Processors/Formats/IOutputFormat.h>
#include <Processors/QueryPlan/SourceStepWithFilter.h>
#include <Processors/Executors/PullingPipelineExecutor.h>
#include <Processors/Transforms/ExtractColumnsTransform.h>

#include <Storages/Cache/SchemaCache.h>
#include <Storages/NamedCollectionsHelpers.h>
#include <Storages/ObjectStorage/ReadBufferIterator.h>
#include <Storages/ObjectStorage/StorageObjectStorageSink.h>
#include <Storages/ObjectStorage/StorageObjectStorageSource.h>
#include <Storages/ObjectStorage/Utils.h>
#include <Storages/StorageFactory.h>
#include <Storages/VirtualColumnUtils.h>
#include <Common/parseGlobs.h>
#include <Databases/LoadingStrictnessLevel.h>
#include <Storages/ColumnsDescription.h>
#include <Storages/ObjectStorage/StorageObjectStorageSettings.h>

#include <Poco/Logger.h>

namespace DB
{
namespace Setting
{
    extern const SettingsMaxThreads max_threads;
    extern const SettingsBool optimize_count_from_files;
    extern const SettingsBool use_hive_partitioning;
}

namespace ErrorCodes
{
    extern const int DATABASE_ACCESS_DENIED;
    extern const int NOT_IMPLEMENTED;
    extern const int LOGICAL_ERROR;
}

String StorageObjectStorage::getPathSample(ContextPtr context)
{
    auto query_settings = configuration->getQuerySettings(context);
    /// We don't want to throw an exception if there are no files with specified path.
    query_settings.throw_on_zero_files_match = false;
    query_settings.ignore_non_existent_file = true;

    bool local_distributed_processing = distributed_processing;
    if (context->getSettingsRef()[Setting::use_hive_partitioning])
        local_distributed_processing = false;

    auto file_iterator = StorageObjectStorageSource::createFileIterator(
        configuration,
        query_settings,
        object_storage,
        local_distributed_processing,
        context,
        {}, // predicate
        {},
        {}, // virtual_columns
        nullptr, // read_keys
        {} // file_progress_callback
    );

    if (!configuration->isArchive() && !configuration->isPathWithGlobs() && !local_distributed_processing)
        return configuration->getPath();

    if (auto file = file_iterator->next(0))
        return file->getPath();
    return "";
}

StorageObjectStorage::StorageObjectStorage(
    ConfigurationPtr configuration_,
    ObjectStoragePtr object_storage_,
    ContextPtr context,
    const StorageID & table_id_,
    const ColumnsDescription & columns_,
    const ConstraintsDescription & constraints_,
    const String & comment,
    std::optional<FormatSettings> format_settings_,
    LoadingStrictnessLevel mode,
    bool distributed_processing_,
    ASTPtr partition_by_,
    bool is_table_function,
    bool lazy_init)
    : IStorage(table_id_)
    , configuration(configuration_)
    , object_storage(object_storage_)
    , format_settings(format_settings_)
    , partition_by(partition_by_)
    , distributed_processing(distributed_processing_)
    , log(getLogger(fmt::format("Storage{}({})", configuration->getEngineName(), table_id_.getFullTableName())))
{
    const bool need_resolve_columns_or_format = columns_.empty() || (configuration->format == "auto");
    const bool need_resolve_sample_path = context->getSettingsRef()[Setting::use_hive_partitioning] && !configuration->withPartitionWildcard();
    const bool do_lazy_init = lazy_init && !need_resolve_columns_or_format && !need_resolve_sample_path;

    bool updated_configuration = false;
    try
    {
        if (!do_lazy_init)
        {
            configuration->update(object_storage, context, /* if_not_updated_before */is_table_function);
            updated_configuration = true;
        }
    }
    catch (...)
    {
        // If we don't have format or schema yet, we can't ignore failed configuration update,
        // because relevant configuration is crucial for format and schema inference
        if (mode <= LoadingStrictnessLevel::CREATE || need_resolve_columns_or_format)
        {
            throw;
        }
        tryLogCurrentException(log);
    }

    /// We always update configuration on read for table engine,
    /// but this is not needed for table function,
    /// which exists only for the duration of a single query
    /// (e.g. read always follows constructor immediately).
    update_configuration_on_read = !is_table_function || !updated_configuration;

    std::string sample_path;
    ColumnsDescription columns{columns_};
    if (need_resolve_columns_or_format)
        resolveSchemaAndFormat(columns, configuration->format, object_storage, configuration, format_settings, sample_path, context);
    else
        validateSupportedColumns(columns, *configuration);

    configuration->check(context);

    StorageInMemoryMetadata metadata;
    metadata.setColumns(columns);
    metadata.setConstraints(constraints_);
    metadata.setComment(comment);

    /// FIXME: We need to call getPathSample() lazily on select
    /// in case it failed to be initialized in constructor.
    if (updated_configuration && sample_path.empty() && need_resolve_sample_path)
    {
<<<<<<< HEAD
        try
        {
            sample_path = getPathSample(context);
        }
        catch (...)
=======
        if (do_lazy_init)
            do_init();
        if (!configuration->isDataLakeConfiguration())
>>>>>>> fc0e3723
        {
            try
            {
                sample_path = getPathSample(context);
            }
            catch (...)
            {
                LOG_WARNING(
                    log,
                    "Failed to list object storage, cannot use hive partitioning. "
                    "Error: {}",
                    getCurrentExceptionMessage(true));
            }
        }
    }

    setVirtuals(VirtualColumnUtils::getVirtualsForFileLikeStorage(
        metadata.columns, context, sample_path, format_settings, configuration->isDataLakeConfiguration()));
    setInMemoryMetadata(metadata);
}

String StorageObjectStorage::getName() const
{
    return configuration->getEngineName();
}

bool StorageObjectStorage::prefersLargeBlocks() const
{
    return FormatFactory::instance().checkIfOutputFormatPrefersLargeBlocks(configuration->format);
}

bool StorageObjectStorage::parallelizeOutputAfterReading(ContextPtr context) const
{
    return FormatFactory::instance().checkParallelizeOutputAfterReading(configuration->format, context);
}

bool StorageObjectStorage::supportsSubsetOfColumns(const ContextPtr & context) const
{
    return FormatFactory::instance().checkIfFormatSupportsSubsetOfColumns(configuration->format, context, format_settings);
}

void StorageObjectStorage::Configuration::update( ///NOLINT
    ObjectStoragePtr object_storage_ptr,
    ContextPtr context,
    bool /* if_not_updated_before */)
{
    IObjectStorage::ApplyNewSettingsOptions options{.allow_client_change = !isStaticConfiguration()};
    object_storage_ptr->applyNewSettings(context->getConfigRef(), getTypeName() + ".", context, options);
}

bool StorageObjectStorage::hasExternalDynamicMetadata() const
{
    return configuration->hasExternalDynamicMetadata();
}

IDataLakeMetadata * StorageObjectStorage::getExternalMetadata(ContextPtr query_context)
{
    return configuration->getExternalMetadata(object_storage, query_context);
}

void StorageObjectStorage::updateExternalDynamicMetadata(ContextPtr context_ptr)
{
    configuration->update(object_storage, context_ptr);

    auto columns = configuration->tryGetTableStructureFromMetadata();
    if (!columns.has_value())
        throw Exception(ErrorCodes::LOGICAL_ERROR, "No schema in table metadata");

    StorageInMemoryMetadata metadata;
    metadata.setColumns(std::move(columns.value()));
    setInMemoryMetadata(metadata);
}

std::optional<UInt64> StorageObjectStorage::totalRows(ContextPtr query_context) const
{
    configuration->update(object_storage, query_context);
    return configuration->totalRows();
}

std::optional<UInt64> StorageObjectStorage::totalBytes(ContextPtr query_context) const
{
    configuration->update(object_storage, query_context);
    return configuration->totalBytes();
}

namespace
{
class ReadFromObjectStorageStep : public SourceStepWithFilter
{
public:
    using ConfigurationPtr = StorageObjectStorage::ConfigurationPtr;

    ReadFromObjectStorageStep(
        ObjectStoragePtr object_storage_,
        ConfigurationPtr configuration_,
        const String & name_,
        const Names & columns_to_read,
        const NamesAndTypesList & virtual_columns_,
        const SelectQueryInfo & query_info_,
        const StorageSnapshotPtr & storage_snapshot_,
        const std::optional<DB::FormatSettings> & format_settings_,
        bool distributed_processing_,
        ReadFromFormatInfo info_,
        const bool need_only_count_,
        ContextPtr context_,
        size_t max_block_size_,
        size_t num_streams_)
        : SourceStepWithFilter(info_.source_header, columns_to_read, query_info_, storage_snapshot_, context_)
        , object_storage(object_storage_)
        , configuration(configuration_)
        , info(std::move(info_))
        , virtual_columns(virtual_columns_)
        , format_settings(format_settings_)
        , name(name_ + "Source")
        , need_only_count(need_only_count_)
        , max_block_size(max_block_size_)
        , num_streams(num_streams_)
        , distributed_processing(distributed_processing_)
    {
    }

    std::string getName() const override { return name; }

    void applyFilters(ActionDAGNodes added_filter_nodes) override
    {
        SourceStepWithFilter::applyFilters(std::move(added_filter_nodes));
        createIterator();
    }

    void initializePipeline(QueryPipelineBuilder & pipeline, const BuildQueryPipelineSettings &) override
    {
        createIterator();

        Pipes pipes;
        auto context = getContext();
        const size_t max_threads = context->getSettingsRef()[Setting::max_threads];
        size_t estimated_keys_count = iterator_wrapper->estimatedKeysCount();

        if (estimated_keys_count > 1)
            num_streams = std::min(num_streams, estimated_keys_count);
        else
        {
            /// The amount of keys (zero) was probably underestimated.
            /// We will keep one stream for this particular case.
            num_streams = 1;
        }

        const size_t max_parsing_threads = num_streams >= max_threads ? 1 : (max_threads / std::max(num_streams, 1ul));

        for (size_t i = 0; i < num_streams; ++i)
        {
            auto source = std::make_shared<StorageObjectStorageSource>(
                getName(), object_storage, configuration, info, format_settings,
                context, max_block_size, iterator_wrapper, max_parsing_threads, need_only_count);

            source->setKeyCondition(filter_actions_dag, context);
            pipes.emplace_back(std::move(source));
        }

        auto pipe = Pipe::unitePipes(std::move(pipes));
        if (pipe.empty())
            pipe = Pipe(std::make_shared<NullSource>(info.source_header));

        for (const auto & processor : pipe.getProcessors())
            processors.emplace_back(processor);

        pipeline.init(std::move(pipe));
    }

private:
    ObjectStoragePtr object_storage;
    ConfigurationPtr configuration;
    std::shared_ptr<IObjectIterator> iterator_wrapper;

    const ReadFromFormatInfo info;
    const NamesAndTypesList virtual_columns;
    const std::optional<DB::FormatSettings> format_settings;
    const String name;
    const bool need_only_count;
    const size_t max_block_size;
    size_t num_streams;
    const bool distributed_processing;

    void createIterator()
    {
        if (iterator_wrapper)
            return;

        const ActionsDAG::Node * predicate = nullptr;
        if (filter_actions_dag.has_value())
            predicate = filter_actions_dag->getOutputs().at(0);

        auto context = getContext();
        iterator_wrapper = StorageObjectStorageSource::createFileIterator(
            configuration, configuration->getQuerySettings(context), object_storage, distributed_processing,
            context, predicate, filter_actions_dag, virtual_columns, nullptr, context->getFileProgressCallback());
    }
};
}

ReadFromFormatInfo StorageObjectStorage::Configuration::prepareReadingFromFormat(
    ObjectStoragePtr,
    const Strings & requested_columns,
    const StorageSnapshotPtr & storage_snapshot,
    bool supports_subset_of_columns,
    ContextPtr local_context)
{
    return DB::prepareReadingFromFormat(requested_columns, storage_snapshot, local_context, supports_subset_of_columns);
}

std::optional<ColumnsDescription> StorageObjectStorage::Configuration::tryGetTableStructureFromMetadata() const
{
    throw Exception(ErrorCodes::NOT_IMPLEMENTED, "Method tryGetTableStructureFromMetadata is not implemented for basic configuration");
}

void StorageObjectStorage::read(
    QueryPlan & query_plan,
    const Names & column_names,
    const StorageSnapshotPtr & storage_snapshot,
    SelectQueryInfo & query_info,
    ContextPtr local_context,
    QueryProcessingStage::Enum /*processed_stage*/,
    size_t max_block_size,
    size_t num_streams)
{
    /// We did configuration->update() in constructor,
    /// so in case of table function there is no need to do the same here again.
    if (update_configuration_on_read)
        configuration->update(object_storage, local_context);

    if (partition_by && configuration->withPartitionWildcard())
    {
        throw Exception(ErrorCodes::NOT_IMPLEMENTED,
                        "Reading from a partitioned {} storage is not implemented yet",
                        getName());
    }

    const auto read_from_format_info = configuration->prepareReadingFromFormat(
        object_storage, column_names, storage_snapshot, supportsSubsetOfColumns(local_context), local_context);

    const bool need_only_count = (query_info.optimize_trivial_count || read_from_format_info.requested_columns.empty())
        && local_context->getSettingsRef()[Setting::optimize_count_from_files];

    auto modified_format_settings{format_settings};
    if (!modified_format_settings.has_value())
        modified_format_settings.emplace(getFormatSettings(local_context));

    configuration->modifyFormatSettings(modified_format_settings.value());

    auto read_step = std::make_unique<ReadFromObjectStorageStep>(
        object_storage,
        configuration,
        fmt::format("{}({})", getName(), getStorageID().getFullTableName()),
        column_names,
        getVirtualsList(),
        query_info,
        storage_snapshot,
        modified_format_settings,
        distributed_processing,
        read_from_format_info,
        need_only_count,
        local_context,
        max_block_size,
        num_streams);

    query_plan.addStep(std::move(read_step));
}

SinkToStoragePtr StorageObjectStorage::write(
    const ASTPtr & query,
    const StorageMetadataPtr & metadata_snapshot,
    ContextPtr local_context,
    bool /* async_insert */)
{
    configuration->update(object_storage, local_context);
    const auto sample_block = metadata_snapshot->getSampleBlock();
    const auto & settings = configuration->getQuerySettings(local_context);

    if (configuration->isArchive())
    {
        throw Exception(ErrorCodes::NOT_IMPLEMENTED,
                        "Path '{}' contains archive. Write into archive is not supported",
                        configuration->getPath());
    }

    if (configuration->withGlobsIgnorePartitionWildcard())
    {
        throw Exception(ErrorCodes::DATABASE_ACCESS_DENIED,
                        "Path '{}' contains globs, so the table is in readonly mode",
                        configuration->getPath());
    }

    if (!configuration->supportsWrites())
        throw Exception(ErrorCodes::NOT_IMPLEMENTED, "Writes are not supported for engine");

    if (configuration->withPartitionWildcard())
    {
        ASTPtr partition_by_ast = partition_by;
        if (auto insert_query = std::dynamic_pointer_cast<ASTInsertQuery>(query))
        {
            if (insert_query->partition_by)
                partition_by_ast = insert_query->partition_by;
        }

        if (partition_by_ast)
        {
            return std::make_shared<PartitionedStorageObjectStorageSink>(
                object_storage, configuration, format_settings, sample_block, local_context, partition_by_ast);
        }
    }

    auto paths = configuration->getPaths();
    if (auto new_key = checkAndGetNewFileOnInsertIfNeeded(*object_storage, *configuration, settings, paths.front(), paths.size()))
    {
        paths.push_back(*new_key);
    }
    configuration->setPaths(paths);

    return std::make_shared<StorageObjectStorageSink>(
        paths.back(),
        object_storage,
        configuration,
        format_settings,
        sample_block,
        local_context);
}

void StorageObjectStorage::truncate(
    const ASTPtr & /* query */,
    const StorageMetadataPtr & /* metadata_snapshot */,
    ContextPtr /* context */,
    TableExclusiveLockHolder & /* table_holder */)
{
    if (configuration->isArchive())
    {
        throw Exception(ErrorCodes::NOT_IMPLEMENTED,
                        "Path '{}' contains archive. Table cannot be truncated",
                        configuration->getPath());
    }

    if (configuration->withGlobs())
    {
        throw Exception(
            ErrorCodes::DATABASE_ACCESS_DENIED,
            "{} key '{}' contains globs, so the table is in readonly mode and cannot be truncated",
            getName(), configuration->getPath());
    }

    StoredObjects objects;
    for (const auto & key : configuration->getPaths())
        objects.emplace_back(key);

    object_storage->removeObjectsIfExist(objects);
}

std::unique_ptr<ReadBufferIterator> StorageObjectStorage::createReadBufferIterator(
    const ObjectStoragePtr & object_storage,
    const ConfigurationPtr & configuration,
    const std::optional<FormatSettings> & format_settings,
    ObjectInfos & read_keys,
    const ContextPtr & context)
{
    auto file_iterator = StorageObjectStorageSource::createFileIterator(
        configuration,
        configuration->getQuerySettings(context),
        object_storage,
        false/* distributed_processing */,
        context,
        {}/* predicate */,
        {},
        {}/* virtual_columns */,
        &read_keys);

    return std::make_unique<ReadBufferIterator>(
        object_storage, configuration, file_iterator,
        format_settings, getSchemaCache(context, configuration->getTypeName()), read_keys, context);
}

ColumnsDescription StorageObjectStorage::resolveSchemaFromData(
    const ObjectStoragePtr & object_storage,
    const ConfigurationPtr & configuration,
    const std::optional<FormatSettings> & format_settings,
    std::string & sample_path,
    const ContextPtr & context)
{
    ObjectInfos read_keys;
    auto iterator = createReadBufferIterator(object_storage, configuration, format_settings, read_keys, context);
    auto schema = readSchemaFromFormat(configuration->format, format_settings, *iterator, context);
    sample_path = iterator->getLastFilePath();
    return schema;
}

std::string StorageObjectStorage::resolveFormatFromData(
    const ObjectStoragePtr & object_storage,
    const ConfigurationPtr & configuration,
    const std::optional<FormatSettings> & format_settings,
    std::string & sample_path,
    const ContextPtr & context)
{
    ObjectInfos read_keys;
    auto iterator = createReadBufferIterator(object_storage, configuration, format_settings, read_keys, context);
    auto format_and_schema = detectFormatAndReadSchema(format_settings, *iterator, context).second;
    sample_path = iterator->getLastFilePath();
    return format_and_schema;
}

std::pair<ColumnsDescription, std::string> StorageObjectStorage::resolveSchemaAndFormatFromData(
    const ObjectStoragePtr & object_storage,
    const ConfigurationPtr & configuration,
    const std::optional<FormatSettings> & format_settings,
    std::string & sample_path,
    const ContextPtr & context)
{
    ObjectInfos read_keys;
    auto iterator = createReadBufferIterator(object_storage, configuration, format_settings, read_keys, context);
    auto [columns, format] = detectFormatAndReadSchema(format_settings, *iterator, context);
    sample_path = iterator->getLastFilePath();
    configuration->format = format;
    return std::pair(columns, format);
}

void StorageObjectStorage::addInferredEngineArgsToCreateQuery(ASTs & args, const ContextPtr & context) const
{
    configuration->addStructureAndFormatToArgsIfNeeded(args, "", configuration->format, context, /*with_structure=*/false);
}

SchemaCache & StorageObjectStorage::getSchemaCache(const ContextPtr & context, const std::string & storage_type_name)
{
    if (storage_type_name == "s3")
    {
        static SchemaCache schema_cache(
            context->getConfigRef().getUInt(
                "schema_inference_cache_max_elements_for_s3",
                DEFAULT_SCHEMA_CACHE_ELEMENTS));
        return schema_cache;
    }
    if (storage_type_name == "hdfs")
    {
        static SchemaCache schema_cache(
            context->getConfigRef().getUInt("schema_inference_cache_max_elements_for_hdfs", DEFAULT_SCHEMA_CACHE_ELEMENTS));
        return schema_cache;
    }
    if (storage_type_name == "azure")
    {
        static SchemaCache schema_cache(
            context->getConfigRef().getUInt("schema_inference_cache_max_elements_for_azure", DEFAULT_SCHEMA_CACHE_ELEMENTS));
        return schema_cache;
    }
    if (storage_type_name == "local")
    {
        static SchemaCache schema_cache(
            context->getConfigRef().getUInt("schema_inference_cache_max_elements_for_local", DEFAULT_SCHEMA_CACHE_ELEMENTS));
        return schema_cache;
    }
    throw Exception(ErrorCodes::NOT_IMPLEMENTED, "Unsupported storage type: {}", storage_type_name);
}

void StorageObjectStorage::Configuration::initialize(
    Configuration & configuration_to_initialize,
    ASTs & engine_args,
    ContextPtr local_context,
    bool with_table_structure)
{
    if (auto named_collection = tryGetNamedCollectionWithOverrides(engine_args, local_context))
        configuration_to_initialize.fromNamedCollection(*named_collection, local_context);
    else
        configuration_to_initialize.fromAST(engine_args, local_context, with_table_structure);

    if (configuration_to_initialize.format == "auto")
    {
        if (configuration_to_initialize.isDataLakeConfiguration())
        {
            configuration_to_initialize.format = "Parquet";
        }
        else
        {
            configuration_to_initialize.format
                = FormatFactory::instance()
                      .tryGetFormatFromFileName(configuration_to_initialize.isArchive() ? configuration_to_initialize.getPathInArchive() : configuration_to_initialize.getPath())
                      .value_or("auto");
        }
    }
    else
        FormatFactory::instance().checkFormatName(configuration_to_initialize.format);

    configuration_to_initialize.initialized = true;
}

void StorageObjectStorage::Configuration::check(ContextPtr) const
{
    FormatFactory::instance().checkFormatName(format);
}

bool StorageObjectStorage::Configuration::withPartitionWildcard() const
{
    static const String PARTITION_ID_WILDCARD = "{_partition_id}";
    return getPath().find(PARTITION_ID_WILDCARD) != String::npos
        || getNamespace().find(PARTITION_ID_WILDCARD) != String::npos;
}

bool StorageObjectStorage::Configuration::withGlobsIgnorePartitionWildcard() const
{
    if (!withPartitionWildcard())
        return withGlobs();
    return PartitionedSink::replaceWildcards(getPath(), "").find_first_of("*?{") != std::string::npos;
}

bool StorageObjectStorage::Configuration::isPathWithGlobs() const
{
    return getPath().find_first_of("*?{") != std::string::npos;
}

bool StorageObjectStorage::Configuration::isNamespaceWithGlobs() const
{
    return getNamespace().find_first_of("*?{") != std::string::npos;
}

std::string StorageObjectStorage::Configuration::getPathWithoutGlobs() const
{
    return getPath().substr(0, getPath().find_first_of("*?{"));
}

bool StorageObjectStorage::Configuration::isPathInArchiveWithGlobs() const
{
    return getPathInArchive().find_first_of("*?{") != std::string::npos;
}

std::string StorageObjectStorage::Configuration::getPathInArchive() const
{
    throw Exception(ErrorCodes::LOGICAL_ERROR, "Path {} is not archive", getPath());
}

void StorageObjectStorage::Configuration::assertInitialized() const
{
    if (!initialized)
    {
        throw Exception(ErrorCodes::LOGICAL_ERROR, "Configuration was not initialized before usage");
    }
}

}<|MERGE_RESOLUTION|>--- conflicted
+++ resolved
@@ -102,7 +102,9 @@
     , log(getLogger(fmt::format("Storage{}({})", configuration->getEngineName(), table_id_.getFullTableName())))
 {
     const bool need_resolve_columns_or_format = columns_.empty() || (configuration->format == "auto");
-    const bool need_resolve_sample_path = context->getSettingsRef()[Setting::use_hive_partitioning] && !configuration->withPartitionWildcard();
+    const bool need_resolve_sample_path = context->getSettingsRef()[Setting::use_hive_partitioning]
+        && !configuration->withPartitionWildcard()
+        && !configuration->isDataLakeConfiguration();
     const bool do_lazy_init = lazy_init && !need_resolve_columns_or_format && !need_resolve_sample_path;
 
     bool updated_configuration = false;
@@ -149,30 +151,17 @@
     /// in case it failed to be initialized in constructor.
     if (updated_configuration && sample_path.empty() && need_resolve_sample_path)
     {
-<<<<<<< HEAD
         try
         {
             sample_path = getPathSample(context);
         }
         catch (...)
-=======
-        if (do_lazy_init)
-            do_init();
-        if (!configuration->isDataLakeConfiguration())
->>>>>>> fc0e3723
-        {
-            try
-            {
-                sample_path = getPathSample(context);
-            }
-            catch (...)
-            {
-                LOG_WARNING(
-                    log,
-                    "Failed to list object storage, cannot use hive partitioning. "
-                    "Error: {}",
-                    getCurrentExceptionMessage(true));
-            }
+        {
+            LOG_WARNING(
+                log,
+                "Failed to list object storage, cannot use hive partitioning. "
+                "Error: {}",
+                getCurrentExceptionMessage(true));
         }
     }
 
