--- conflicted
+++ resolved
@@ -709,14 +709,10 @@
             configuration.compression_method,
             object_storage.get(),
             configuration.container,
-<<<<<<< HEAD
             configuration.connection_url,
             iterator_wrapper,
-            need_only_count));
-=======
-            iterator_wrapper,
+            need_only_count,
             query_info));
->>>>>>> e6fb5a21
     }
 
     return Pipe::unitePipes(std::move(pipes));
@@ -1133,14 +1129,10 @@
     String compression_hint_,
     AzureObjectStorage * object_storage_,
     const String & container_,
-<<<<<<< HEAD
     const String & connection_url_,
     std::shared_ptr<IIterator> file_iterator_,
-    bool need_only_count_)
-=======
-    std::shared_ptr<IIterator> file_iterator_,
+    bool need_only_count_,
     const SelectQueryInfo & query_info_)
->>>>>>> e6fb5a21
     :ISource(info.source_header, false)
     , WithContext(context_)
     , requested_columns(info.requested_columns)
@@ -1156,11 +1148,8 @@
     , container(container_)
     , connection_url(connection_url_)
     , file_iterator(file_iterator_)
-<<<<<<< HEAD
     , need_only_count(need_only_count_)
-=======
     , query_info(query_info_)
->>>>>>> e6fb5a21
     , create_reader_pool(CurrentMetrics::ObjectStorageAzureThreads, CurrentMetrics::ObjectStorageAzureThreadsActive, 1)
     , create_reader_scheduler(threadPoolCallbackRunner<ReaderHolder>(create_reader_pool, "AzureReader"))
 {
@@ -1186,21 +1175,9 @@
     if (path_with_metadata.relative_path.empty())
         return {};
 
-<<<<<<< HEAD
     if (path_with_metadata.metadata.size_bytes == 0)
         path_with_metadata.metadata = object_storage->getObjectMetadata(path_with_metadata.relative_path);
     size_t object_size = path_with_metadata.metadata.size_bytes;
-=======
-    size_t object_size = info.size_bytes != 0 ? info.size_bytes : object_storage->getObjectMetadata(current_key).size_bytes;
-    auto compression_method = chooseCompressionMethod(current_key, compression_hint);
-
-    auto read_buf = createAzureReadBuffer(current_key, object_size);
-    auto input_format = FormatFactory::instance().getInput(
-            format, *read_buf, sample_block, getContext(), max_block_size,
-            format_settings, std::nullopt, std::nullopt,
-            /* is_remote_fs */ true, compression_method);
-    input_format->setQueryInfo(query_info, getContext());
->>>>>>> e6fb5a21
 
     QueryPipelineBuilder builder;
     std::shared_ptr<ISource> source;
@@ -1220,6 +1197,7 @@
                 format, *read_buf, sample_block, getContext(), max_block_size,
                 format_settings, std::nullopt, std::nullopt,
                 /* is_remote_fs */ true, compression_method);
+        input_format->setQueryInfo(query_info, getContext());
 
         builder.init(Pipe(input_format));
 
