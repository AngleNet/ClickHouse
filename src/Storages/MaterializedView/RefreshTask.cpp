#include <Storages/MaterializedView/RefreshTask.h>

#include <Common/CurrentMetrics.h>
#include <Core/BackgroundSchedulePool.h>
#include <Core/Settings.h>
#include <Common/Macros.h>
#include <Common/thread_local_rng.h>
#include <Core/ServerSettings.h>
#include <Databases/DatabaseReplicated.h>
#include <Interpreters/DatabaseCatalog.h>
#include <Interpreters/InterpreterInsertQuery.h>
#include <Interpreters/InterpreterSystemQuery.h>
#include <Interpreters/OpenTelemetrySpanLog.h>
#include <Interpreters/ProcessList.h>
#include <Interpreters/Cache/QueryResultCache.h>
#include <Interpreters/executeQuery.h>
#include <IO/Operators.h>
#include <IO/ReadBufferFromString.h>
#include <Parsers/ASTCreateQuery.h>
#include <Parsers/ASTIdentifier.h>
#include <Parsers/queryNormalization.h>
#include <Processors/Executors/PipelineExecutor.h>
#include <QueryPipeline/ReadProgressCallback.h>
#include <Storages/StorageMaterializedView.h>


namespace CurrentMetrics
{
    extern const Metric RefreshingViews;
}

namespace DB
{
namespace Setting
{
    extern const SettingsUInt64 log_queries_cut_to_length;
    extern const SettingsBool stop_refreshable_materialized_views_on_startup;
    extern const SettingsSeconds lock_acquire_timeout;
}

namespace ServerSetting
{
    extern const ServerSettingsString default_replica_name;
    extern const ServerSettingsString default_replica_path;
    extern const ServerSettingsBool disable_insertion_and_mutation;
}

namespace RefreshSetting
{
    extern const RefreshSettingsBool all_replicas;
    extern const RefreshSettingsInt64 refresh_retries;
    extern const RefreshSettingsUInt64 refresh_retry_initial_backoff_ms;
    extern const RefreshSettingsUInt64 refresh_retry_max_backoff_ms;
}

namespace ErrorCodes
{
    extern const int LOGICAL_ERROR;
    extern const int QUERY_WAS_CANCELLED;
    extern const int REFRESH_FAILED;
    extern const int TABLE_IS_DROPPED;
    extern const int NOT_IMPLEMENTED;
    extern const int INCORRECT_QUERY;
}

RefreshTask::RefreshTask(
<<<<<<< HEAD
    StorageMaterializedView * view_, ContextPtr context, const DB::ASTRefreshStrategy & strategy, bool attach, bool coordinated, bool empty, bool is_restore_from_backup)
=======
    StorageMaterializedView * view_, ContextPtr context, const DB::ASTRefreshStrategy & strategy, bool /* attach */, bool coordinated, bool empty)
>>>>>>> 417cf726
    : log(getLogger("RefreshTask"))
    , view(view_)
    , refresh_schedule(strategy)
    , refresh_append(strategy.append)
{
    if (strategy.settings != nullptr)
        refresh_settings.applyChanges(strategy.settings->changes);

    coordination.root_znode.randomize();
    if (empty)
        coordination.root_znode.last_completed_timeslot = std::chrono::floor<std::chrono::seconds>(currentTime());
    if (coordinated)
    {
        coordination.coordinated = true;

        const auto & server_settings = context->getServerSettings();
        const auto macros = context->getMacros();
        Macros::MacroExpansionInfo info;
        info.table_id = view->getStorageID();
        coordination.path = macros->expand(server_settings[ServerSetting::default_replica_path], info);
        coordination.replica_name = context->getMacros()->expand(server_settings[ServerSetting::default_replica_name], info);

        auto zookeeper = context->getZooKeeper();
        String replica_path = coordination.path + "/replicas/" + coordination.replica_name;
        bool replica_path_existed = zookeeper->exists(replica_path);

        /// Create znodes even if it's ATTACH query. This seems weird, possibly incorrect, but
        /// currently both DatabaseReplicated and DatabaseShared seem to require this behavior.
        if (!replica_path_existed)
        {
            zookeeper->createAncestors(coordination.path);
            Coordination::Requests ops;
            ops.emplace_back(zkutil::makeCreateRequest(coordination.path, coordination.root_znode.toString(), zkutil::CreateMode::Persistent, /*ignore_if_exists*/ true));
            ops.emplace_back(zkutil::makeCreateRequest(coordination.path + "/replicas", "", zkutil::CreateMode::Persistent, true));
            ops.emplace_back(zkutil::makeCreateRequest(replica_path, "", zkutil::CreateMode::Persistent));

            /// When restoring multiple tables from backup (e.g. a RESTORE DATABASE), the restored
            /// refreshable materialized views shouldn't start refreshing on any replica until all
            /// tables and their data is restored on all replicas. Otherwise things break:
            ///  * Refresh may EXCHANGE+DROP a table before its data is restored. The restore will
            ///    then fail when trying to write to a dropped table.
            ///  * Refresh may see empty source table before they're restored, producing empty
            ///    refresh result.
            ///
            /// Note that with replicated catalog a replicated database may be restored
            /// by a RESTORE running on just one replica, so one replica needs to be able to unpause
            /// refreshes on all replicas. This is the only reason why "paused" znode is a thing,
            /// otherwise we could just use stop_requested.
            if (is_restore_from_backup)
                ops.emplace_back(zkutil::makeCreateRequest(coordination.path + "/paused", "restored from backup", zkutil::CreateMode::Persistent, /*ignore_if_exists*/ true));

            zookeeper->multi(ops);
        }

        if (server_settings[ServerSetting::disable_insertion_and_mutation])
            coordination.read_only = true;
    }
    else
    {
        if (is_restore_from_backup)
            scheduling.stop_requested = true;
    }
}

OwnedRefreshTask RefreshTask::create(
    StorageMaterializedView * view,
    ContextMutablePtr context,
    const DB::ASTRefreshStrategy & strategy,
    bool attach,
    bool coordinated,
    bool empty,
    bool is_restore_from_backup)
{
    auto task = std::make_shared<RefreshTask>(view, context, strategy, attach, coordinated, empty, is_restore_from_backup);

    task->refresh_task = context->getSchedulePool().createTask("RefreshTask",
        [self = task.get()] { self->refreshTask(); });

    if (strategy.dependencies)
        for (auto && dependency : strategy.dependencies->children)
            task->initial_dependencies.emplace_back(dependency->as<const ASTTableIdentifier &>());

    return OwnedRefreshTask(task);
}

bool RefreshTask::canCreateOrDropOtherTables() const
{
    return !refresh_append;
}

void RefreshTask::startup()
{
    if (view->getContext()->getSettingsRef()[Setting::stop_refreshable_materialized_views_on_startup])
        scheduling.stop_requested = true;
    auto inner_table_id = refresh_append ? std::nullopt : std::make_optional(view->getTargetTableId());
    view->getContext()->getRefreshSet().emplace(view->getStorageID(), inner_table_id, initial_dependencies, shared_from_this());

    std::lock_guard guard(mutex);
    scheduleRefresh(guard);
}

void RefreshTask::finalizeRestoreFromBackup()
{
    if (coordination.coordinated)
        start_replicated();
    else
        start();
}

void RefreshTask::shutdown()
{
    {
        std::lock_guard guard(mutex);

        if (view == nullptr)
            return; // already shut down

        scheduling.stop_requested = true;
        interruptExecution();
    }

    /// If we're in DatabaseReplicated, interrupt replicated CREATE/EXCHANGE/DROP queries in refresh task.
    /// Without this we can deadlock waiting for refresh_task because this shutdown happens from the same DDL thread for which CREATE/EXCHANGE/DROP wait.
    execution.cancel_ddl_queries.request_stop();

    /// Wait for the task to return and prevent it from being scheduled in future.
    refresh_task->deactivate();

    /// Remove from RefreshSet on DROP, without waiting for the IStorage to be destroyed.
    /// This matters because a table may get dropped and immediately created again with the same name,
    /// while the old table's IStorage still exists (pinned by ongoing queries).
    /// (Also, RefreshSet holds a shared_ptr to us.)
    std::lock_guard guard(mutex);
    set_handle.reset();

    view = nullptr;
}

void RefreshTask::drop(ContextPtr context)
{
    if (coordination.coordinated)
    {
        auto zookeeper = context->getZooKeeper();

        zookeeper->tryRemove(coordination.path + "/replicas/" + coordination.replica_name);

        /// Redundant, refreshTask() is supposed to clean up after itself, but let's be paranoid.
        removeRunningZnodeIfMine(zookeeper);

        /// If no replicas left, remove the coordination znode.
        Coordination::Requests ops;
        ops.emplace_back(zkutil::makeRemoveRequest(coordination.path + "/replicas", -1));
        ops.emplace_back(zkutil::makeRemoveRequest(coordination.path, -1));
        Coordination::Responses responses;
        auto code = zookeeper->tryMulti(ops, responses);
        if (responses[0]->error != Coordination::Error::ZNOTEMPTY && responses[0]->error != Coordination::Error::ZNONODE)
            zkutil::KeeperMultiException::check(code, ops, responses);
    }
}

void RefreshTask::rename(StorageID new_id, StorageID new_inner_table_id)
{
    std::lock_guard guard(mutex);
    if (set_handle)
        set_handle.rename(new_id, refresh_append ? std::nullopt : std::make_optional(new_inner_table_id));
}

void RefreshTask::checkAlterIsPossible(const DB::ASTRefreshStrategy & new_strategy)
{
    RefreshSettings s;
    if (new_strategy.settings)
        s.applyChanges(new_strategy.settings->changes);
    if (s[RefreshSetting::all_replicas] != refresh_settings[RefreshSetting::all_replicas])
        throw Exception(ErrorCodes::NOT_IMPLEMENTED, "Altering setting 'all_replicas' is not supported.");
    if (new_strategy.append != refresh_append)
        throw Exception(ErrorCodes::NOT_IMPLEMENTED, "Adding or removing APPEND is not supported.");
}

void RefreshTask::alterRefreshParams(const DB::ASTRefreshStrategy & new_strategy)
{
    StorageID view_storage_id = StorageID::createEmpty();

    {
        std::lock_guard guard(mutex);

        refresh_schedule = RefreshSchedule(new_strategy);
        std::vector<StorageID> deps;
        if (new_strategy.dependencies)
            for (auto && dependency : new_strategy.dependencies->children)
                deps.emplace_back(dependency->as<const ASTTableIdentifier &>());

        /// Update dependency graph.
        if (set_handle)
            set_handle.changeDependencies(deps);

        scheduleRefresh(guard);
        scheduling.dependencies_satisfied_until = std::chrono::sys_seconds(std::chrono::seconds(-1));

        refresh_settings = {};
        if (new_strategy.settings != nullptr)
            refresh_settings.applyChanges(new_strategy.settings->changes);

        if (view)
            view_storage_id = view->getStorageID();
    }

    /// In case refresh period changed.
    if (view_storage_id)
    {
        const auto & refresh_set = Context::getGlobalContextInstance()->getRefreshSet();
        refresh_set.notifyDependents(view_storage_id);
    }
}

RefreshTask::Info RefreshTask::getInfo() const
{
    std::lock_guard guard(mutex);
    return Info {.view_id = set_handle.getID(), .state = state, .next_refresh_time = next_refresh_time, .znode = coordination.root_znode, .refresh_running = coordination.running_znode_exists, .progress = execution.progress.getValues(), .unexpected_error = scheduling.unexpected_error};
}

void RefreshTask::start()
{
    std::lock_guard guard(mutex);
    if (!std::exchange(scheduling.stop_requested, false))
        return;
    scheduling.unexpected_error = std::nullopt;
    scheduleRefresh(guard);
}

void RefreshTask::stop()
{
    std::lock_guard guard(mutex);
    if (std::exchange(scheduling.stop_requested, true))
        return;
    interruptExecution();
    scheduleRefresh(guard);
}

void RefreshTask::start_replicated()
{
    if (!coordination.coordinated)
        throw Exception(ErrorCodes::INCORRECT_QUERY, "Refreshable materialized view is not coordinated.");
    const auto zookeeper = view->getContext()->getZooKeeper();
    String path = coordination.path + "/paused";
    auto code = zookeeper->tryRemove(path);
    if (code != Coordination::Error::ZOK && code != Coordination::Error::ZNONODE)
        throw Coordination::Exception::fromPath(code, path);
}

void RefreshTask::stop_replicated(const String & reason)
{
    if (!coordination.coordinated)
        throw Exception(ErrorCodes::INCORRECT_QUERY, "Refreshable materialized view is not coordinated.");
    const auto zookeeper = view->getContext()->getZooKeeper();
    String path = coordination.path + "/paused";
    auto code = zookeeper->tryCreate(path, reason, zkutil::CreateMode::Persistent);
    if (code != Coordination::Error::ZOK && code != Coordination::Error::ZNODEEXISTS)
        throw Coordination::Exception::fromPath(code, path);
}

void RefreshTask::run()
{
    std::lock_guard guard(mutex);
    if (std::exchange(scheduling.out_of_schedule_refresh_requested, true))
        return;
    scheduleRefresh(guard);
}

void RefreshTask::cancel()
{
    std::lock_guard guard(mutex);
    interruptExecution();
    scheduleRefresh(guard);
}

void RefreshTask::wait()
{
    auto throw_if_error = [&]
    {
        if (!view)
            throw Exception(ErrorCodes::TABLE_IS_DROPPED, "The table was dropped or detached");
        if (!coordination.running_znode_exists && !coordination.root_znode.last_attempt_succeeded && coordination.root_znode.last_attempt_time.time_since_epoch().count() != 0)
            throw Exception(ErrorCodes::REFRESH_FAILED,
                "Refresh failed{}: {}", coordination.coordinated ? " (on replica " + coordination.root_znode.last_attempt_replica + ")" : "",
                coordination.root_znode.last_attempt_error.empty() ? "Replica went away" : coordination.root_znode.last_attempt_error);
    };

    std::unique_lock lock(mutex);
    refresh_cv.wait(lock, [&] {
        return state != RefreshState::Running && state != RefreshState::Scheduling &&
            state != RefreshState::RunningOnAnotherReplica && !scheduling.out_of_schedule_refresh_requested;
    });
    throw_if_error();

    if (coordination.coordinated && !refresh_append)
    {
        /// Wait until we see the table produced by the latest refresh.
        while (true)
        {
            UUID expected_table_uuid = coordination.root_znode.last_success_table_uuid;
            StorageID storage_id = view->getTargetTableId();
            ContextPtr context = view->getContext();
            lock.unlock();

            /// (Can't use `view` here because shutdown() may unset it in parallel with us.)
            StoragePtr storage = DatabaseCatalog::instance().tryGetTable(storage_id, context);
            if (storage && storage->getStorageID().uuid == expected_table_uuid)
                return;

            std::this_thread::sleep_for(std::chrono::milliseconds(10));

            lock.lock();
            /// Re-check last_attempt_succeeded in case another refresh EXCHANGEd the table but failed to write its uuid to keeper.
            throw_if_error();
        }
    }
}

bool RefreshTask::tryJoinBackgroundTask(std::chrono::steady_clock::time_point deadline)
{
    std::unique_lock lock(mutex);

    execution.cancel_ddl_queries.request_stop();

    auto duration = deadline - std::chrono::steady_clock::now();
    /// (Manually clamping to 0 because the standard library used to have (and possibly still has?)
    ///  a bug that wait_until would wait forever if the timestamp is in the past.)
    duration = std::max(duration, std::chrono::steady_clock::duration(0));
    return refresh_cv.wait_for(lock, duration, [&]
        {
            return state != RefreshState::Running && state != RefreshState::Scheduling;
        });
}

std::chrono::sys_seconds RefreshTask::getNextRefreshTimeslot() const
{
    std::lock_guard guard(mutex);
    return refresh_schedule.advance(coordination.root_znode.last_completed_timeslot);
}

void RefreshTask::notify()
{
    std::lock_guard guard(mutex);
    if (view && view->getContext()->getRefreshSet().refreshesStopped())
        interruptExecution();
    scheduling.dependencies_satisfied_until = std::chrono::sys_seconds(std::chrono::seconds(-1));
    scheduleRefresh(guard);
}

void RefreshTask::setFakeTime(std::optional<Int64> t)
{
    std::unique_lock lock(mutex);
    scheduling.fake_clock.store(t.value_or(INT64_MIN), std::memory_order_relaxed);
    /// Reschedule task with shorter delay if currently scheduled.
    refresh_task->scheduleAfter(100, /*overwrite*/ true, /*only_if_scheduled*/ true);
}

void RefreshTask::refreshTask()
{
    std::unique_lock lock(mutex);

    auto schedule_keeper_retry = [&] {
        chassert(lock.owns_lock());
        chassert(state == RefreshState::Scheduling);
        coordination.watches->should_reread_znodes.store(true);
        refresh_task->scheduleAfter(5000);
    };

    try
    {
        bool refreshed_just_now = false;
        /// Whoever breaks out of this loop should assign state.
        while (true)
        {
            setState(RefreshState::Scheduling, lock);
            execution.interrupt_execution.store(false);

            updateDependenciesIfNeeded(lock);

            std::shared_ptr<zkutil::ZooKeeper> zookeeper;
            if (coordination.coordinated)
                zookeeper = view->getContext()->getZooKeeper();
            readZnodesIfNeeded(zookeeper, lock);
            chassert(lock.owns_lock());

            /// Check if another replica is already running a refresh.
            if (coordination.running_znode_exists)
            {
                if (coordination.root_znode.last_attempt_replica == coordination.replica_name)
                {
                    LOG_ERROR(log, "Znode {} indicates that this replica is running a refresh, but it isn't. Likely a bug.", coordination.path + "/running");
#ifdef DEBUG_OR_SANITIZER_BUILD
                    abortOnFailedAssertion("Unexpected refresh lock in keeper");
#else
                    coordination.running_znode_exists = false;
                    if (coordination.coordinated)
                        removeRunningZnodeIfMine(zookeeper);
                    schedule_keeper_retry();
                    break;
#endif
                }
                else
                {
                    setState(RefreshState::RunningOnAnotherReplica, lock);
                    break;
                }
            }

            chassert(lock.owns_lock());

            if (scheduling.stop_requested || coordination.paused_znode_exists || view->getContext()->getRefreshSet().refreshesStopped() || coordination.read_only)
            {
                /// Exit the task and wait for the user to start or resume, which will schedule the task again.
                setState(RefreshState::Disabled, lock);
                break;
            }

            /// Check if it's time to refresh.
            auto start_time = currentTime();
            auto start_time_seconds = std::chrono::floor<std::chrono::seconds>(start_time);
            Stopwatch stopwatch;
            auto [when, timeslot, start_znode] = determineNextRefreshTime(start_time_seconds);
            next_refresh_time = when;
            bool out_of_schedule = scheduling.out_of_schedule_refresh_requested;
            if (out_of_schedule)
            {
                chassert(start_znode.attempt_number > 0);
                start_znode.attempt_number -= 1;
            }
            else if (start_time < when)
            {
                size_t delay_ms = std::chrono::duration_cast<std::chrono::milliseconds>(when - start_time).count();
                /// If we're in a test that fakes the clock, poll every 100ms.
                if (scheduling.fake_clock.load(std::memory_order_relaxed) != INT64_MIN)
                    delay_ms = 100;
                refresh_task->scheduleAfter(delay_ms);
                setState(RefreshState::Scheduled, lock);
                break;
            }
            else if (timeslot >= scheduling.dependencies_satisfied_until)
            {
                setState(RefreshState::WaitingForDependencies, lock);
                break;
            }

            if (refreshed_just_now)
            {
                /// If doing two refreshes in a row, go through Scheduled state first,
                /// to give wait() a chance to complete.
                setState(RefreshState::Scheduled, lock);
                refresh_task->schedule();
                break;
            }

            /// Write to keeper.
            if (!updateCoordinationState(start_znode, true, zookeeper, lock))
            {
                schedule_keeper_retry();
                return;
            }
            chassert(lock.owns_lock());

            /// Perform a refresh.

            setState(RefreshState::Running, lock);
            scheduling.out_of_schedule_refresh_requested = false;
            bool append = refresh_append;
            int32_t root_znode_version = coordination.coordinated ? coordination.root_znode.version : -1;
            CurrentMetrics::Increment metric_inc(CurrentMetrics::RefreshingViews);

            String log_comment = fmt::format("refresh of {}", view->getStorageID().getFullTableName());
            if (start_znode.attempt_number > 1)
                log_comment += fmt::format(" (attempt {}/{})", start_znode.attempt_number, refresh_settings[RefreshSetting::refresh_retries] + 1);

            lock.unlock();

            String error_message;
            auto new_table_uuid = executeRefreshUnlocked(append, root_znode_version, start_time, stopwatch, log_comment, error_message);
            bool refreshed = new_table_uuid.has_value();

            lock.lock();

            setState(RefreshState::Scheduling, lock);

            auto end_time_seconds = std::chrono::floor<std::chrono::seconds>(currentTime());
            auto znode = coordination.root_znode;
            znode.last_attempt_time = end_time_seconds;
            znode.last_attempt_error = error_message;
            if (refreshed)
            {
                znode.last_attempt_succeeded = true;
                znode.last_completed_timeslot = refresh_schedule.timeslotForCompletedRefresh(znode.last_completed_timeslot, start_time_seconds, end_time_seconds, out_of_schedule);
                znode.last_success_time = start_time_seconds;
                znode.last_success_duration = std::chrono::milliseconds(stopwatch.elapsedMilliseconds());
                znode.last_success_table_uuid = *new_table_uuid;
                znode.previous_attempt_error = "";
                znode.attempt_number = 0;
                znode.randomize();
            }

            bool ok = updateCoordinationState(znode, false, zookeeper, lock);
            chassert(lock.owns_lock());
            if (!ok)
                throw Exception(ErrorCodes::LOGICAL_ERROR, "Refresh coordination znode was changed while refresh was in progress.");

            if (refreshed)
            {
                lock.unlock();
                view->getContext()->getRefreshSet().notifyDependents(view->getStorageID());
                lock.lock();
            }

            refreshed_just_now = true;
        }
    }
    catch (Coordination::Exception &)
    {
        tryLogCurrentException(log, "Keeper error");
        if (!lock.owns_lock())
            lock.lock();
        schedule_keeper_retry();
    }
    catch (...)
    {
        if (!lock.owns_lock())
            lock.lock();
        scheduling.stop_requested = true;
        scheduling.unexpected_error = getCurrentExceptionMessage(true);
        coordination.watches->should_reread_znodes.store(true);
        coordination.running_znode_exists = false;
        setState(RefreshState::Scheduling, lock);
        refresh_task->schedule();
        lock.unlock();

        tryLogCurrentException(log,
            "Exception in refresh scheduling. The view will be stopped.");
#ifdef DEBUG_OR_SANITIZER_BUILD
        /// There's at least one legitimate case where this may happen: if the user (DEFINER) was dropped.
        /// But it's unexpected in tests.
        abortOnFailedAssertion("Unexpected exception in refresh scheduling");
#else
        if (coordination.coordinated)
            removeRunningZnodeIfMine(view->getContext()->getZooKeeper());
#endif
    }
}

std::optional<UUID> RefreshTask::executeRefreshUnlocked(bool append, int32_t root_znode_version, std::chrono::system_clock::time_point start_time, const Stopwatch & stopwatch, const String & log_comment, String & out_error_message)
{
    StorageID view_storage_id = view->getStorageID();
    LOG_DEBUG(log, "Refreshing view {}", view_storage_id.getFullTableName());
    execution.progress.reset();

    ContextMutablePtr refresh_context = view->createRefreshContext(log_comment);

    if (!append)
    {
        refresh_context->setParentTable(view_storage_id.uuid);
        refresh_context->setDDLQueryCancellation(execution.cancel_ddl_queries.get_token());
        if (root_znode_version != -1)
            refresh_context->setDDLAdditionalChecksOnEnqueue({zkutil::makeCheckRequest(coordination.path, root_znode_version)});
    }

    std::optional<QueryLogElement> query_log_elem;
    std::shared_ptr<ASTInsertQuery> refresh_query;
    String query_for_logging;
    UInt64 normalized_query_hash = 0;
    std::shared_ptr<OpenTelemetry::SpanHolder> query_span = std::make_shared<OpenTelemetry::SpanHolder>("query");
    ProcessList::EntryPtr process_list_entry;

    std::optional<StorageID> table_to_drop;
    auto new_table_id = StorageID::createEmpty();
    try
    {
        {
            /// Create a table.
            query_for_logging = "(create target table)";
            normalized_query_hash = normalizedQueryHash(query_for_logging, false);
            std::unique_ptr<CurrentThread::QueryScope> query_scope;
            std::tie(refresh_query, query_scope) = view->prepareRefresh(append, refresh_context, table_to_drop);
            new_table_id = refresh_query->table_id;

            /// Add the query to system.processes and allow it to be killed with KILL QUERY.
            query_for_logging = refresh_query->formatForLogging(
                refresh_context->getSettingsRef()[Setting::log_queries_cut_to_length]);
            normalized_query_hash = normalizedQueryHash(query_for_logging, false);

            process_list_entry = refresh_context->getProcessList().insert(
                query_for_logging, normalized_query_hash, refresh_query.get(), refresh_context, Stopwatch{CLOCK_MONOTONIC}.getStart());

            refresh_context->setProcessListElement(process_list_entry->getQueryStatus());
            refresh_context->setProgressCallback([this](const Progress & prog)
            {
                execution.progress.incrementPiecewiseAtomically(prog);
            });

            /// Run the query.

            InterpreterInsertQuery interpreter(
                refresh_query,
                refresh_context,
                /* allow_materialized */ false,
                /* no_squash */ false,
                /* no_destination */ false,
                /* async_isnert */ false);
            BlockIO block_io = interpreter.execute();
            QueryPipeline & pipeline = block_io.pipeline;

            /// We log the refresh as one INSERT SELECT query, but the timespan and exceptions also
            /// cover the surrounding CREATE, EXCHANGE, and DROP queries.
            query_log_elem = logQueryStart(
                start_time, refresh_context, query_for_logging, normalized_query_hash, refresh_query, pipeline,
                &interpreter, /*internal*/ false, view_storage_id.database_name,
                view_storage_id.table_name, /*async_insert*/ false);

            if (!pipeline.completed())
                throw Exception(
                    ErrorCodes::LOGICAL_ERROR, "Pipeline for view {} refresh must be completed", view_storage_id.getFullTableName());

            PipelineExecutor executor(pipeline.processors, pipeline.process_list_element);
            executor.setReadProgressCallback(pipeline.getReadProgressCallback());

            {
                std::unique_lock exec_lock(execution.executor_mutex);
                if (execution.interrupt_execution.load())
                    throw Exception(ErrorCodes::QUERY_WAS_CANCELLED, "Refresh for view {} cancelled", view_storage_id.getFullTableName());
                execution.executor = &executor;
            }
            SCOPE_EXIT({
                std::unique_lock exec_lock(execution.executor_mutex);
                execution.executor = nullptr;
            });

            executor.execute(pipeline.getNumThreads(), pipeline.getConcurrencyControl());

            /// A cancelled PipelineExecutor may return without exception but with incomplete results.
            /// In this case make sure to:
            ///  * report exception rather than success,
            ///  * do it before destroying the QueryPipeline; otherwise it may fail assertions about
            ///    being unexpectedly destroyed before completion and without uncaught exception
            ///    (specifically, the assert in ~WriteBuffer()).
            if (execution.interrupt_execution.load())
                throw Exception(ErrorCodes::QUERY_WAS_CANCELLED, "Refresh for view {} cancelled", view_storage_id.getFullTableName());

            logQueryFinish(*query_log_elem, refresh_context, refresh_query, pipeline, /*pulling_pipeline=*/false, query_span, QueryResultCacheUsage::None, /*internal=*/false);
            query_log_elem = std::nullopt;
            query_span = nullptr;
            process_list_entry.reset(); // otherwise it needs to be alive for logQueryException
        }

        /// Exchange tables.
        if (!append)
        {
            query_for_logging = "(exchange tables)";
            normalized_query_hash = normalizedQueryHash(query_for_logging, false);
            table_to_drop = view->exchangeTargetTable(new_table_id, refresh_context);
        }
    }
    catch (...)
    {
        bool cancelled = execution.interrupt_execution.load();

        if (table_to_drop.has_value())
        {
            String discard_error_message;
            view->dropTempTable(table_to_drop.value(), refresh_context, discard_error_message);
        }

        if (query_log_elem.has_value())
        {
            logQueryException(*query_log_elem, refresh_context, stopwatch, refresh_query, query_span, /*internal*/ false, /*log_error*/ !cancelled);
        }
        else
        {
            /// Failed when creating new table or when swapping tables.
            logExceptionBeforeStart(query_for_logging, normalized_query_hash, refresh_context,
                                    /*ast*/ nullptr, query_span, stopwatch.elapsedMilliseconds());
        }

        if (cancelled)
            out_error_message = "cancelled";
        else
            out_error_message = getCurrentExceptionMessage(true);

        return std::nullopt;
    }

    if (table_to_drop.has_value())
        view->dropTempTable(table_to_drop.value(), refresh_context, out_error_message);

    return new_table_id.uuid;
}

void RefreshTask::updateDependenciesIfNeeded(std::unique_lock<std::mutex> & lock)
{
    while (true)
    {
        chassert(lock.owns_lock());
        if (scheduling.dependencies_satisfied_until.time_since_epoch().count() >= 0)
            return;
        auto deps = set_handle.getDependencies();
        if (deps.empty())
        {
            scheduling.dependencies_satisfied_until = std::chrono::sys_seconds::max();
            return;
        }
        scheduling.dependencies_satisfied_until = std::chrono::sys_seconds(std::chrono::seconds(-2));
        lock.unlock();

        /// Consider a dependency satisfied if its next scheduled refresh time is greater than ours.
        /// This seems to produce reasonable behavior in practical cases, e.g.:
        ///  * REFRESH EVERY 1 DAY depends on REFRESH EVERY 1 DAY
        ///    The second refresh starts after the first refresh completes *for the same day*.
        ///  * REFRESH EVERY 1 DAY OFFSET 2 HOUR depends on REFRESH EVERY 1 DAY OFFSET 1 HOUR
        ///    The second refresh starts after the first refresh completes for the same day as well (scheduled 1 hour earlier).
        ///  * REFRESH EVERY 1 DAY OFFSET 1 HOUR depends on REFRESH EVERY 1 DAY OFFSET 23 HOUR
        ///    The dependency's refresh on day X triggers dependent's refresh on day X+1.
        ///  * REFRESH EVERY 2 HOUR depends on REFRESH EVERY 1 HOUR
        ///    The 2 HOUR refresh happens after the 1 HOUR refresh for every other hour, e.g.
        ///    after the 2pm refresh, then after the 4pm refresh, etc.
        ///
        /// We currently don't allow dependencies in REFRESH AFTER case, because its unclear what their meaning should be.

        const RefreshSet & set = view->getContext()->getRefreshSet();
        auto min_ts = std::chrono::sys_seconds::max();
        for (const StorageID & id : deps)
        {
            auto tasks = set.findTasks(id);
            if (tasks.empty())
                min_ts = {}; // missing table, dependency unsatisfied
            else
                min_ts = std::min(min_ts, (*tasks.begin())->getNextRefreshTimeslot());
        }

        lock.lock();

        if (scheduling.dependencies_satisfied_until.time_since_epoch().count() != -2)
        {
            /// Dependencies changed again after we started looking at them. Have to re-check.
            chassert(scheduling.dependencies_satisfied_until.time_since_epoch().count() == -1);
            continue;
        }

        scheduling.dependencies_satisfied_until = min_ts;
        return;
    }
}

static std::chrono::milliseconds backoff(Int64 retry_idx, const RefreshSettings & refresh_settings)
{
    UInt64 delay_ms;
    UInt64 multiplier = UInt64(1) << std::min(retry_idx, Int64(62));
    /// Overflow check: a*b <= c iff a <= c/b iff a <= floor(c/b).
    if (refresh_settings[RefreshSetting::refresh_retry_initial_backoff_ms] <= refresh_settings[RefreshSetting::refresh_retry_max_backoff_ms] / multiplier)
        delay_ms = refresh_settings[RefreshSetting::refresh_retry_initial_backoff_ms] * multiplier;
    else
        delay_ms = refresh_settings[RefreshSetting::refresh_retry_max_backoff_ms];
    return std::chrono::milliseconds(delay_ms);
}

std::tuple<std::chrono::system_clock::time_point, std::chrono::sys_seconds, RefreshTask::CoordinationZnode>
RefreshTask::determineNextRefreshTime(std::chrono::sys_seconds now)
{
    auto znode = coordination.root_znode;
    if (refresh_settings[RefreshSetting::refresh_retries] >= 0 && znode.attempt_number > refresh_settings[RefreshSetting::refresh_retries])
    {
        /// Skip to the next scheduled refresh, as if a refresh succeeded.
        znode.last_completed_timeslot = refresh_schedule.timeslotForCompletedRefresh(znode.last_completed_timeslot, znode.last_attempt_time, znode.last_attempt_time, false);
        znode.attempt_number = 0;
    }
    auto timeslot = refresh_schedule.advance(znode.last_completed_timeslot);

    std::chrono::system_clock::time_point when;
    if (znode.attempt_number == 0)
        when = refresh_schedule.addRandomSpread(timeslot, znode.randomness);
    else
        when = znode.last_attempt_time + backoff(znode.attempt_number - 1, refresh_settings);

    znode.previous_attempt_error = "";
    if (!znode.last_attempt_succeeded && znode.last_attempt_time.time_since_epoch().count() != 0)
    {
        if (znode.last_attempt_error.empty())
            znode.previous_attempt_error = fmt::format("Replica '{}' went away", znode.last_attempt_replica);
        else
            znode.previous_attempt_error = znode.last_attempt_error;
    }

    znode.attempt_number += 1;
    znode.last_attempt_time = now;
    znode.last_attempt_replica = coordination.replica_name;
    znode.last_attempt_error = "";
    znode.last_attempt_succeeded = false;

    return {when, timeslot, znode};
}

void RefreshTask::scheduleRefresh(std::lock_guard<std::mutex> &)
{
    if (state != RefreshState::Running)
        state = RefreshState::Scheduling;
    refresh_task->schedule();
}

void RefreshTask::setState(RefreshState s, std::unique_lock<std::mutex> & lock)
{
    chassert(lock.owns_lock());
    state = s;
    if (s != RefreshState::Running && s != RefreshState::Scheduling)
        refresh_cv.notify_all();
}

void RefreshTask::readZnodesIfNeeded(std::shared_ptr<zkutil::ZooKeeper> zookeeper, std::unique_lock<std::mutex> & lock)
{
    chassert(lock.owns_lock());
    if (!coordination.coordinated || !coordination.watches->should_reread_znodes.load())
        return;

    coordination.watches->should_reread_znodes.store(false);
    auto prev_last_completed_timeslot = coordination.root_znode.last_completed_timeslot;

    lock.unlock();

    if (!zookeeper->isFeatureEnabled(KeeperFeatureFlag::MULTI_READ))
        throw Exception(ErrorCodes::NOT_IMPLEMENTED, "Keeper server doesn't support multi-reads. Refreshable materialized views won't work.");

    /// Set watches. (This is a lot of code, is there a better way?)
    if (!coordination.watches->root_watch_active.load())
    {
        coordination.watches->root_watch_active.store(true);
        zookeeper->existsWatch(coordination.path, nullptr,
            [w = coordination.watches, task_waker = refresh_task->getWatchCallback()](const Coordination::WatchResponse & response)
            {
                w->root_watch_active.store(false);
                w->should_reread_znodes.store(true);
                task_waker(response);
            });
    }
    if (!coordination.watches->children_watch_active.load())
    {
        coordination.watches->children_watch_active.store(true);
        zookeeper->getChildrenWatch(coordination.path, nullptr,
            [w = coordination.watches, task_waker = refresh_task->getWatchCallback()](const Coordination::WatchResponse & response)
            {
                w->children_watch_active.store(false);
                w->should_reread_znodes.store(true);
                task_waker(response);
            });
    }

    Strings paths {coordination.path, coordination.path + "/running", coordination.path + "/paused"};
    auto responses = zookeeper->tryGet(paths.begin(), paths.end());

    lock.lock();

    if (responses[0].error != Coordination::Error::ZOK)
        throw Coordination::Exception::fromPath(responses[0].error, paths[0]);
    for (size_t i = 1; i < 3; ++i)
        if (responses[i].error != Coordination::Error::ZOK && responses[i].error != Coordination::Error::ZNONODE)
            throw Coordination::Exception::fromPath(responses[i].error, paths[i]);

    coordination.root_znode.parse(responses[0].data);
    coordination.root_znode.version = responses[0].stat.version;
    coordination.running_znode_exists = responses[1].error == Coordination::Error::ZOK;
    coordination.paused_znode_exists = responses[2].error == Coordination::Error::ZOK;

    if (coordination.root_znode.last_completed_timeslot != prev_last_completed_timeslot)
    {
        lock.unlock();
        view->getContext()->getRefreshSet().notifyDependents(view->getStorageID());
        lock.lock();
    }
}

bool RefreshTask::updateCoordinationState(CoordinationZnode root, bool running, std::shared_ptr<zkutil::ZooKeeper> zookeeper, std::unique_lock<std::mutex> & lock)
{
    chassert(lock.owns_lock());
    int32_t version = -1;
    if (coordination.coordinated)
    {
        Coordination::Requests ops;
        ops.emplace_back(zkutil::makeSetRequest(coordination.path, root.toString(), root.version));
        if (running)
            ops.emplace_back(zkutil::makeCreateRequest(coordination.path + "/running", coordination.replica_name, zkutil::CreateMode::Ephemeral));
        else
            ops.emplace_back(zkutil::makeRemoveRequest(coordination.path + "/running", -1));

        Coordination::Responses responses;

        lock.unlock();
        auto code = zookeeper->tryMulti(ops, responses);
        lock.lock();

        if (running && responses[0]->error == Coordination::Error::ZBADVERSION)
            /// Lost the race, this is normal, don't log a stack trace.
            return false;
        zkutil::KeeperMultiException::check(code, ops, responses);
        version = dynamic_cast<Coordination::SetResponse &>(*responses[0]).stat.version;

    }
    coordination.root_znode = root;
    coordination.root_znode.version = version;
    coordination.running_znode_exists = running;
    return true;
}

void RefreshTask::removeRunningZnodeIfMine(std::shared_ptr<zkutil::ZooKeeper> zookeeper)
{
    Coordination::Stat stat;
    String data;
    if (zookeeper->tryGet(coordination.path + "/running", data, &stat) && data == coordination.replica_name)
    {
        LOG_WARNING(log, "Removing unexpectedly lingering znode {}", coordination.path + "/running");
        zookeeper->tryRemove(coordination.path + "/running", stat.version);
    }
}

void RefreshTask::interruptExecution()
{
    chassert(!mutex.try_lock());
    std::unique_lock lock(execution.executor_mutex);
    if (execution.interrupt_execution.exchange(true))
        return;
    if (execution.executor)
    {
        execution.executor->cancel();
        LOG_DEBUG(log, "Cancelling refresh");
    }
}

std::tuple<StoragePtr, TableLockHolder> RefreshTask::getAndLockTargetTable(const StorageID & storage_id, const ContextPtr & context)
{
    StoragePtr storage;
    TableLockHolder storage_lock;
    for (int attempt = 0; attempt < 10; ++attempt)
    {
        StoragePtr prev_storage = std::move(storage);
        storage = DatabaseCatalog::instance().getTable(storage_id, context);
        if (storage == prev_storage)
        {
            // Table was dropped but is still accessible in DatabaseCatalog.
            // Either ABA problem or something's broken. Don't retry, just in case.
            break;
        }
        storage_lock = storage->tryLockForShare(context->getCurrentQueryId(), context->getSettingsRef()[Setting::lock_acquire_timeout]);
        if (storage_lock)
            break;
    }
    if (!storage_lock)
        throw Exception(ErrorCodes::TABLE_IS_DROPPED, "Table {} is dropped or detached", storage_id.getFullNameNotQuoted());

    if (coordination.coordinated)
    {
        UUID uuid = storage->getStorageID().uuid;

        std::lock_guard lock(replica_sync_mutex);
        if (uuid != last_synced_inner_uuid)
        {
            InterpreterSystemQuery::trySyncReplica(storage, SyncReplicaMode::DEFAULT, {}, context);

            /// (Race condition: this may revert from a newer uuid to an older one. This doesn't break
            ///  anything, just causes an unnecessary sync. Should be rare.)
            last_synced_inner_uuid = uuid;
        }
    }

    return {storage, storage_lock};
}

std::chrono::system_clock::time_point RefreshTask::currentTime() const
{
    Int64 fake = scheduling.fake_clock.load(std::memory_order::relaxed);
    if (fake == INT64_MIN)
        return std::chrono::system_clock::now();
    return std::chrono::system_clock::time_point(std::chrono::seconds(fake));
}

void RefreshTask::setRefreshSetHandleUnlock(RefreshSet::Handle && set_handle_)
{
    set_handle = std::move(set_handle_);
}

void RefreshTask::CoordinationZnode::randomize()
{
    randomness = std::uniform_int_distribution(Int64(-1e-9), Int64(1e9))(thread_local_rng);
}

String RefreshTask::CoordinationZnode::toString() const
{
    WriteBufferFromOwnString out;
    /// "format version" should be incremented when making incompatible change, to make older servers
    /// refuse to parse it. For backwards compatible changes, just add new fields at the end and old
    /// servers will ignore them.
    out << "format version: 1\n"
        << "last_completed_timeslot: " << Int64(last_completed_timeslot.time_since_epoch().count()) << "\n"
        << "last_success_time: " << Int64(last_success_time.time_since_epoch().count()) << "\n"
        << "last_success_duration_ms: " << Int64(last_success_duration.count()) << "\n"
        << "last_success_table_uuid: " << last_success_table_uuid << "\n"
        << "last_attempt_time: " << Int64(last_attempt_time.time_since_epoch().count()) << "\n"
        << "last_attempt_replica: " << escape << last_attempt_replica << "\n"
        << "last_attempt_error: " << escape << last_attempt_error << "\n"
        << "last_attempt_succeeded: " << last_attempt_succeeded << "\n"
        << "previous_attempt_error: " << escape << previous_attempt_error << "\n"
        << "attempt_number: " << attempt_number << "\n"
        << "randomness: " << randomness << "\n";
    return out.str();
}

void RefreshTask::CoordinationZnode::parse(const String & data)
{
    ReadBufferFromString in(data);
    Int64 last_completed_timeslot_int;
    Int64 last_success_time_int;
    Int64 last_success_duration_int;
    Int64 last_attempt_time_int;
    in >> "format version: 1\n"
       >> "last_completed_timeslot: " >> last_completed_timeslot_int >> "\n"
       >> "last_success_time: " >> last_success_time_int >> "\n"
       >> "last_success_duration_ms: " >> last_success_duration_int >> "\n"
       >> "last_success_table_uuid: " >> last_success_table_uuid >> "\n"
       >> "last_attempt_time: " >> last_attempt_time_int >> "\n"
       >> "last_attempt_replica: " >> escape >> last_attempt_replica >> "\n"
       >> "last_attempt_error: " >> escape >> last_attempt_error >> "\n"
       >> "last_attempt_succeeded: " >> last_attempt_succeeded >> "\n"
       >> "previous_attempt_error: " >> escape >> previous_attempt_error >> "\n"
       >> "attempt_number: " >> attempt_number >> "\n"
       >> "randomness: " >> randomness >> "\n";
    last_completed_timeslot = std::chrono::sys_seconds(std::chrono::seconds(last_completed_timeslot_int));
    last_success_time = std::chrono::sys_seconds(std::chrono::seconds(last_success_time_int));
    last_success_duration = std::chrono::milliseconds(last_success_duration_int);
    last_attempt_time = std::chrono::sys_seconds(std::chrono::seconds(last_attempt_time_int));
}

}<|MERGE_RESOLUTION|>--- conflicted
+++ resolved
@@ -64,11 +64,7 @@
 }
 
 RefreshTask::RefreshTask(
-<<<<<<< HEAD
-    StorageMaterializedView * view_, ContextPtr context, const DB::ASTRefreshStrategy & strategy, bool attach, bool coordinated, bool empty, bool is_restore_from_backup)
-=======
-    StorageMaterializedView * view_, ContextPtr context, const DB::ASTRefreshStrategy & strategy, bool /* attach */, bool coordinated, bool empty)
->>>>>>> 417cf726
+    StorageMaterializedView * view_, ContextPtr context, const DB::ASTRefreshStrategy & strategy, bool /* attach */, bool coordinated, bool empty, bool is_restore_from_backup)
     : log(getLogger("RefreshTask"))
     , view(view_)
     , refresh_schedule(strategy)
