#include "config.h"
#include <Common/ProfileEvents.h>
#include "Parsers/ASTCreateQuery.h"

#if USE_AWS_S3

#include <Common/isValidUTF8.h>

#include <Functions/FunctionsConversion.h>

#include <IO/S3Common.h>
#include <IO/S3/Requests.h>
#include <IO/ParallelReadBuffer.h>
#include <IO/SharedThreadPools.h>

#include <Interpreters/TreeRewriter.h>
#include <Interpreters/evaluateConstantExpression.h>

#include <Parsers/ASTFunction.h>
#include <Parsers/ASTInsertQuery.h>

#include <Storages/StorageFactory.h>
#include <Storages/StorageS3.h>
#include <Storages/StorageS3Settings.h>
#include <Storages/StorageSnapshot.h>
#include <Storages/PartitionedSink.h>
#include <Storages/VirtualColumnUtils.h>
#include <Storages/checkAndGetLiteralArgument.h>
#include <Storages/StorageURL.h>
#include <Storages/NamedCollectionsHelpers.h>

#include <Disks/IO/AsynchronousBoundedReadBuffer.h>
#include <Disks/IO/ReadBufferFromRemoteFSGather.h>
#include <Disks/ObjectStorages/StoredObject.h>

#include <IO/ReadBufferFromS3.h>
#include <IO/WriteBufferFromS3.h>

#include <Formats/FormatFactory.h>
#include <Formats/ReadSchemaUtils.h>

#include <Processors/Transforms/AddingDefaultsTransform.h>
#include <Processors/Transforms/ExtractColumnsTransform.h>
#include <Processors/Formats/IOutputFormat.h>
#include <Processors/Formats/IInputFormat.h>

#include <QueryPipeline/QueryPipelineBuilder.h>

#include <DataTypes/DataTypeString.h>

#include <aws/core/auth/AWSCredentials.h>

#include <Common/NamedCollections/NamedCollections.h>
#include <Common/parseGlobs.h>
#include <Common/quoteString.h>
#include <Common/CurrentMetrics.h>
#include <re2/re2.h>

#include <Processors/ISource.h>
#include <Processors/Sinks/SinkToStorage.h>
#include <QueryPipeline/Pipe.h>
#include <filesystem>

#include <boost/algorithm/string.hpp>

namespace fs = std::filesystem;


namespace CurrentMetrics
{
    extern const Metric StorageS3Threads;
    extern const Metric StorageS3ThreadsActive;
}

namespace ProfileEvents
{
    extern const Event S3DeleteObjects;
    extern const Event S3ListObjects;
    extern const Event EngineFileLikeReadFiles;
}

namespace DB
{

static const std::unordered_set<std::string_view> required_configuration_keys = {
    "url",
};
static const std::unordered_set<std::string_view> optional_configuration_keys = {
    "format",
    "compression",
    "compression_method",
    "structure",
    "access_key_id",
    "secret_access_key",
    "filename",
    "use_environment_credentials",
    "max_single_read_retries",
    "min_upload_part_size",
    "upload_part_size_multiply_factor",
    "upload_part_size_multiply_parts_count_threshold",
    "max_single_part_upload_size",
    "max_connections",
    "expiration_window_seconds",
    "no_sign_request"
};

namespace ErrorCodes
{
    extern const int CANNOT_PARSE_TEXT;
    extern const int BAD_ARGUMENTS;
    extern const int NUMBER_OF_ARGUMENTS_DOESNT_MATCH;
    extern const int S3_ERROR;
    extern const int UNEXPECTED_EXPRESSION;
    extern const int DATABASE_ACCESS_DENIED;
    extern const int CANNOT_EXTRACT_TABLE_STRUCTURE;
    extern const int NOT_IMPLEMENTED;
    extern const int CANNOT_COMPILE_REGEXP;
    extern const int FILE_DOESNT_EXIST;
}

class IOutputFormat;
using OutputFormatPtr = std::shared_ptr<IOutputFormat>;

class StorageS3Source::DisclosedGlobIterator::Impl : WithContext
{
public:
    Impl(
        const S3::Client & client_,
        const S3::URI & globbed_uri_,
        ASTPtr & query_,
        const NamesAndTypesList & virtual_columns_,
        ContextPtr context_,
        KeysWithInfo * read_keys_,
        const S3Settings::RequestSettings & request_settings_,
        std::function<void(FileProgress)> file_progress_callback_)
        : WithContext(context_)
        , client(client_.clone())
        , globbed_uri(globbed_uri_)
        , query(query_)
        , virtual_columns(virtual_columns_)
        , read_keys(read_keys_)
        , request_settings(request_settings_)
        , list_objects_pool(CurrentMetrics::StorageS3Threads, CurrentMetrics::StorageS3ThreadsActive, 1)
        , list_objects_scheduler(threadPoolCallbackRunner<ListObjectsOutcome>(list_objects_pool, "ListObjects"))
        , file_progress_callback(file_progress_callback_)
    {
        if (globbed_uri.bucket.find_first_of("*?{") != globbed_uri.bucket.npos)
            throw Exception(ErrorCodes::UNEXPECTED_EXPRESSION, "Expression can not have wildcards inside bucket name");

        const String key_prefix = globbed_uri.key.substr(0, globbed_uri.key.find_first_of("*?{"));

        /// We don't have to list bucket, because there is no asterisks.
        if (key_prefix.size() == globbed_uri.key.size())
        {
            buffer.emplace_back(globbed_uri.key, std::nullopt);
            buffer_iter = buffer.begin();
            is_finished = true;
            return;
        }

        request.SetBucket(globbed_uri.bucket);
        request.SetPrefix(key_prefix);
        request.SetMaxKeys(static_cast<int>(request_settings.list_object_keys_size));

        outcome_future = listObjectsAsync();

        matcher = std::make_unique<re2::RE2>(makeRegexpPatternFromGlobs(globbed_uri.key));
        if (!matcher->ok())
            throw Exception(ErrorCodes::CANNOT_COMPILE_REGEXP,
                "Cannot compile regex from glob ({}): {}", globbed_uri.key, matcher->error());

        recursive = globbed_uri.key == "/**" ? true : false;
        fillInternalBufferAssumeLocked();
    }

    KeyWithInfo next()
    {
        std::lock_guard lock(mutex);
        return nextAssumeLocked();
    }

    ~Impl()
    {
        list_objects_pool.wait();
    }

private:
    using ListObjectsOutcome = Aws::S3::Model::ListObjectsV2Outcome;

    KeyWithInfo nextAssumeLocked()
    {
        if (buffer_iter != buffer.end())
        {
            auto answer = *buffer_iter;
            ++buffer_iter;
            return answer;
        }

        if (is_finished)
            return {};

        try
        {
            fillInternalBufferAssumeLocked();
        }
        catch (...)
        {
            /// In case of exception thrown while listing new batch of files
            /// iterator may be partially initialized and its further using may lead to UB.
            /// Iterator is used by several processors from several threads and
            /// it may take some time for threads to stop processors and they
            /// may still use this iterator after exception is thrown.
            /// To avoid this UB, reset the buffer and return defaults for further calls.
            is_finished = true;
            buffer.clear();
            buffer_iter = buffer.begin();
            throw;
        }

        return nextAssumeLocked();
    }

    void fillInternalBufferAssumeLocked()
    {
        buffer.clear();

        assert(outcome_future.valid());
        auto outcome = outcome_future.get();

        if (!outcome.IsSuccess())
        {
            throw S3Exception(outcome.GetError().GetErrorType(), "Could not list objects in bucket {} with prefix {}, S3 exception: {}, message: {}",
                            quoteString(request.GetBucket()), quoteString(request.GetPrefix()),
                            backQuote(outcome.GetError().GetExceptionName()), quoteString(outcome.GetError().GetMessage()));
        }

        const auto & result_batch = outcome.GetResult().GetContents();

        /// It returns false when all objects were returned
        is_finished = !outcome.GetResult().GetIsTruncated();

        if (!is_finished)
        {
            /// Even if task is finished the thread may be not freed in pool.
            /// So wait until it will be freed before scheduling a new task.
            list_objects_pool.wait();
            outcome_future = listObjectsAsync();
        }

        if (request_settings.throw_on_zero_files_match && result_batch.empty())
            throw Exception(ErrorCodes::FILE_DOESNT_EXIST, "Can not match any files using prefix {}", request.GetPrefix());

        KeysWithInfo temp_buffer;
        temp_buffer.reserve(result_batch.size());

        for (const auto & row : result_batch)
        {
            String key = row.GetKey();
            if (recursive || re2::RE2::FullMatch(key, *matcher))
            {
                S3::ObjectInfo info =
                {
                    .size = size_t(row.GetSize()),
                    .last_modification_time = row.GetLastModified().Millis() / 1000,
                };

                temp_buffer.emplace_back(std::move(key), std::move(info));
            }
        }

        if (temp_buffer.empty())
        {
            buffer_iter = buffer.begin();
            return;
        }

        if (!is_initialized)
        {
            filter_ast = VirtualColumnUtils::createPathAndFileFilterAst(query, virtual_columns, fs::path(globbed_uri.bucket) / temp_buffer.front().key, getContext());
            is_initialized = true;
        }

        if (filter_ast)
        {
            std::vector<String> paths;
            paths.reserve(temp_buffer.size());
            for (const auto & key_with_info : temp_buffer)
                paths.push_back(fs::path(globbed_uri.bucket) / key_with_info.key);

            VirtualColumnUtils::filterByPathOrFile(temp_buffer, paths, query, virtual_columns, getContext(), filter_ast);
        }

        buffer = std::move(temp_buffer);

        if (file_progress_callback)
        {
            for (const auto & [_, info] : buffer)
                file_progress_callback(FileProgress(0, info->size));
        }

        /// Set iterator only after the whole batch is processed
        buffer_iter = buffer.begin();

        if (read_keys)
            read_keys->insert(read_keys->end(), buffer.begin(), buffer.end());
    }

    std::future<ListObjectsOutcome> listObjectsAsync()
    {
        return list_objects_scheduler([this]
        {
            ProfileEvents::increment(ProfileEvents::S3ListObjects);
            auto outcome = client->ListObjectsV2(request);

            /// Outcome failure will be handled on the caller side.
            if (outcome.IsSuccess())
                request.SetContinuationToken(outcome.GetResult().GetNextContinuationToken());

            return outcome;
        }, Priority{});
    }

    std::mutex mutex;

    KeysWithInfo buffer;
    KeysWithInfo::iterator buffer_iter;

    std::unique_ptr<S3::Client> client;
    S3::URI globbed_uri;
    ASTPtr query;
    NamesAndTypesList virtual_columns;
    bool is_initialized{false};
    ASTPtr filter_ast;
    std::unique_ptr<re2::RE2> matcher;
    bool recursive{false};
    bool is_finished{false};
    KeysWithInfo * read_keys;

    S3::ListObjectsV2Request request;
    S3Settings::RequestSettings request_settings;

    ThreadPool list_objects_pool;
    ThreadPoolCallbackRunner<ListObjectsOutcome> list_objects_scheduler;
    std::future<ListObjectsOutcome> outcome_future;
    std::function<void(FileProgress)> file_progress_callback;
};

StorageS3Source::DisclosedGlobIterator::DisclosedGlobIterator(
    const S3::Client & client_,
    const S3::URI & globbed_uri_,
    ASTPtr query,
    const NamesAndTypesList & virtual_columns_,
    ContextPtr context,
    KeysWithInfo * read_keys_,
    const S3Settings::RequestSettings & request_settings_,
    std::function<void(FileProgress)> file_progress_callback_)
    : pimpl(std::make_shared<StorageS3Source::DisclosedGlobIterator::Impl>(client_, globbed_uri_, query, virtual_columns_, context, read_keys_, request_settings_, file_progress_callback_))
{
}

StorageS3Source::KeyWithInfo StorageS3Source::DisclosedGlobIterator::next()
{
    return pimpl->next();
}

class StorageS3Source::KeysIterator::Impl : WithContext
{
public:
    explicit Impl(
        const S3::Client & client_,
        const std::string & version_id_,
        const std::vector<String> & keys_,
        const String & bucket_,
        const S3Settings::RequestSettings & request_settings_,
        ASTPtr query_,
        const NamesAndTypesList & virtual_columns_,
        ContextPtr context_,
        KeysWithInfo * read_keys_,
        std::function<void(FileProgress)> file_progress_callback_)
        : WithContext(context_)
        , keys(keys_)
        , client(client_.clone())
        , version_id(version_id_)
        , bucket(bucket_)
        , request_settings(request_settings_)
        , query(query_)
        , virtual_columns(virtual_columns_)
        , file_progress_callback(file_progress_callback_)
    {
        ASTPtr filter_ast;
        if (!keys.empty())
            filter_ast = VirtualColumnUtils::createPathAndFileFilterAst(query, virtual_columns, fs::path(bucket) / keys[0], getContext());

        if (filter_ast)
        {
            std::vector<String> paths;
            paths.reserve(keys.size());
            for (const auto & key : keys)
                paths.push_back(fs::path(bucket) / key);

            VirtualColumnUtils::filterByPathOrFile(keys, paths, query, virtual_columns, getContext(), filter_ast);
        }

        if (read_keys_)
        {
            for (const auto & key : keys)
                read_keys_->push_back({key, {}});
        }
    }

    KeyWithInfo next()
    {
        size_t current_index = index.fetch_add(1, std::memory_order_relaxed);
        if (current_index >= keys.size())
            return {};
        auto key = keys[current_index];
        std::optional<S3::ObjectInfo> info;
        if (file_progress_callback)
        {
            info = S3::getObjectInfo(*client, bucket, key, version_id, request_settings);
            file_progress_callback(FileProgress(0, info->size));
        }

        return {key, info};
    }

private:
    Strings keys;
    std::atomic_size_t index = 0;
    std::unique_ptr<S3::Client> client;
    String version_id;
    String bucket;
    S3Settings::RequestSettings request_settings;
    ASTPtr query;
    NamesAndTypesList virtual_columns;
    std::function<void(FileProgress)> file_progress_callback;
};

StorageS3Source::KeysIterator::KeysIterator(
    const S3::Client & client_,
    const std::string & version_id_,
    const std::vector<String> & keys_,
    const String & bucket_,
    const S3Settings::RequestSettings & request_settings_,
    ASTPtr query,
    const NamesAndTypesList & virtual_columns_,
    ContextPtr context,
    KeysWithInfo * read_keys,
    std::function<void(FileProgress)> file_progress_callback_)
    : pimpl(std::make_shared<StorageS3Source::KeysIterator::Impl>(
        client_, version_id_, keys_, bucket_, request_settings_,
        query, virtual_columns_, context, read_keys, file_progress_callback_))
{
}

StorageS3Source::KeyWithInfo StorageS3Source::KeysIterator::next()
{
    return pimpl->next();
}

StorageS3Source::StorageS3Source(
    const ReadFromFormatInfo & info,
    const String & format_,
    String name_,
    ContextPtr context_,
    std::optional<FormatSettings> format_settings_,
    UInt64 max_block_size_,
    const S3Settings::RequestSettings & request_settings_,
    String compression_hint_,
    const std::shared_ptr<const S3::Client> & client_,
    const String & bucket_,
    const String & version_id_,
    std::shared_ptr<IIterator> file_iterator_,
    const size_t max_parsing_threads_,
    bool need_only_count_,
    std::optional<SelectQueryInfo> query_info_)
    : ISource(info.source_header, false)
    , WithContext(context_)
    , name(std::move(name_))
    , bucket(bucket_)
    , version_id(version_id_)
    , format(format_)
    , columns_desc(info.columns_description)
    , requested_columns(info.requested_columns)
    , max_block_size(max_block_size_)
    , request_settings(request_settings_)
    , compression_hint(std::move(compression_hint_))
    , client(client_)
    , sample_block(info.format_header)
    , format_settings(format_settings_)
    , query_info(std::move(query_info_))
    , requested_virtual_columns(info.requested_virtual_columns)
    , file_iterator(file_iterator_)
    , max_parsing_threads(max_parsing_threads_)
    , need_only_count(need_only_count_)
    , create_reader_pool(CurrentMetrics::StorageS3Threads, CurrentMetrics::StorageS3ThreadsActive, 1)
    , create_reader_scheduler(threadPoolCallbackRunner<ReaderHolder>(create_reader_pool, "CreateS3Reader"))
{
    reader = createReader();
    if (reader)
        reader_future = createReaderAsync();
}

StorageS3Source::ReaderHolder StorageS3Source::createReader()
{
    KeyWithInfo key_with_info;
    size_t object_size;
    do
    {
        key_with_info = (*file_iterator)();
        if (key_with_info.key.empty())
            return {};

        object_size = key_with_info.info ? key_with_info.info->size : S3::getObjectSize(*client, bucket, key_with_info.key, version_id, request_settings);
    }
    while (getContext()->getSettingsRef().s3_skip_empty_files && object_size == 0);

    auto compression_method = chooseCompressionMethod(key_with_info.key, compression_hint);

    auto read_buf = createS3ReadBuffer(key_with_info.key, object_size);
    if (need_only_count)
        max_parsing_threads = 1;

    auto input_format = FormatFactory::instance().getInput(
        format,
        *read_buf,
        sample_block,
        getContext(),
        max_block_size,
        format_settings,
        max_parsing_threads,
        /* max_download_threads= */ std::nullopt,
        /* is_remote_fs */ true,
        compression_method);

    if (query_info.has_value())
        input_format->setQueryInfo(query_info.value(), getContext());

    if (need_only_count)
        input_format->needOnlyCount();

    QueryPipelineBuilder builder;
    builder.init(Pipe(input_format));

    if (columns_desc.hasDefaults())
    {
        builder.addSimpleTransform(
            [&](const Block & header)
            { return std::make_shared<AddingDefaultsTransform>(header, columns_desc, *input_format, getContext()); });
    }

    /// Add ExtractColumnsTransform to extract requested columns/subcolumns
    /// from chunk read by IInputFormat.
    builder.addSimpleTransform([&](const Block & header)
    {
        return std::make_shared<ExtractColumnsTransform>(header, requested_columns);
    });

    auto pipeline = std::make_unique<QueryPipeline>(QueryPipelineBuilder::getPipeline(std::move(builder)));
    auto current_reader = std::make_unique<PullingPipelineExecutor>(*pipeline);

    ProfileEvents::increment(ProfileEvents::EngineFileLikeReadFiles);

    return ReaderHolder{key_with_info.key, bucket, std::move(read_buf), std::move(input_format), std::move(pipeline), std::move(current_reader)};
}

std::future<StorageS3Source::ReaderHolder> StorageS3Source::createReaderAsync()
{
    return create_reader_scheduler([this] { return createReader(); }, Priority{});
}

std::unique_ptr<ReadBuffer> StorageS3Source::createS3ReadBuffer(const String & key, size_t object_size)
{
    auto read_settings = getContext()->getReadSettings().adjustBufferSize(object_size);
    read_settings.enable_filesystem_cache = false;
    auto download_buffer_size = getContext()->getSettings().max_download_buffer_size;
    const bool object_too_small = object_size <= 2 * download_buffer_size;

    // Create a read buffer that will prefetch the first ~1 MB of the file.
    // When reading lots of tiny files, this prefetching almost doubles the throughput.
    // For bigger files, parallel reading is more useful.
    if (object_too_small && read_settings.remote_fs_method == RemoteFSReadMethod::threadpool)
    {
        LOG_TRACE(log, "Downloading object of size {} from S3 with initial prefetch", object_size);
        return createAsyncS3ReadBuffer(key, read_settings, object_size);
    }

    return std::make_unique<ReadBufferFromS3>(
        client, bucket, key, version_id, request_settings, read_settings,
        /*use_external_buffer*/ false, /*offset_*/ 0, /*read_until_position_*/ 0,
        /*restricted_seek_*/ false, object_size);
}

std::unique_ptr<ReadBuffer> StorageS3Source::createAsyncS3ReadBuffer(
    const String & key, const ReadSettings & read_settings, size_t object_size)
{
    auto context = getContext();
    auto read_buffer_creator =
        [this, read_settings, object_size]
        (const std::string & path, size_t read_until_position) -> std::unique_ptr<ReadBufferFromFileBase>
    {
        return std::make_unique<ReadBufferFromS3>(
            client,
            bucket,
            path,
            version_id,
            request_settings,
            read_settings,
            /* use_external_buffer */true,
            /* offset */0,
            read_until_position,
            /* restricted_seek */true,
            object_size);
    };

    auto s3_impl = std::make_unique<ReadBufferFromRemoteFSGather>(
        std::move(read_buffer_creator),
        StoredObjects{StoredObject{key, object_size}},
        read_settings,
        /* cache_log */nullptr, /* use_external_buffer */true);

    auto modified_settings{read_settings};
    /// FIXME: Changing this setting to default value breaks something around parquet reading
    modified_settings.remote_read_min_bytes_for_seek = modified_settings.remote_fs_buffer_size;

    auto & pool_reader = context->getThreadPoolReader(FilesystemReaderType::ASYNCHRONOUS_REMOTE_FS_READER);
    auto async_reader = std::make_unique<AsynchronousBoundedReadBuffer>(
        std::move(s3_impl), pool_reader, modified_settings,
        context->getAsyncReadCounters(), context->getFilesystemReadPrefetchesLog());

    async_reader->setReadUntilEnd();
    if (read_settings.remote_fs_prefetch)
        async_reader->prefetch(DEFAULT_PREFETCH_PRIORITY);

    return async_reader;
}

StorageS3Source::~StorageS3Source()
{
    create_reader_pool.wait();
}

String StorageS3Source::getName() const
{
    return name;
}

Chunk StorageS3Source::generate()
{
    while (true)
    {
        if (isCancelled() || !reader)
        {
            if (reader)
                reader->cancel();
            break;
        }

        Chunk chunk;
        if (reader->pull(chunk))
        {
            UInt64 num_rows = chunk.getNumRows();
            size_t chunk_size = reader.getInputFormat()->getApproxBytesReadForChunk();
            progress(num_rows, chunk_size ? chunk_size : chunk.bytes());
<<<<<<< HEAD

            const auto & file_path = reader.getPath();
            for (const auto & virtual_column : requested_virtual_columns)
            {
                if (virtual_column.name == "_path")
                {
                    chunk.addColumn(virtual_column.type->createColumnConst(num_rows, file_path));
                }
                else if (virtual_column.name == "_file")
                {
                    size_t last_slash_pos = file_path.find_last_of('/');
                    auto column = virtual_column.type->createColumnConst(num_rows, file_path.substr(last_slash_pos + 1));
                    chunk.addColumn(column);
                }
            }

=======
            VirtualColumnUtils::addRequestedPathAndFileVirtualsToChunk(chunk, requested_virtual_columns, reader.getPath());
>>>>>>> bea651e8
            return chunk;
        }


        assert(reader_future.valid());
        reader = reader_future.get();

        if (!reader)
            break;

        /// Even if task is finished the thread may be not freed in pool.
        /// So wait until it will be freed before scheduling a new task.
        create_reader_pool.wait();
        reader_future = createReaderAsync();
    }

    return {};
}

class StorageS3Sink : public SinkToStorage
{
public:
    StorageS3Sink(
        const String & format,
        const Block & sample_block_,
        ContextPtr context,
        std::optional<FormatSettings> format_settings_,
        const CompressionMethod compression_method,
        const StorageS3::Configuration & configuration_,
        const String & bucket,
        const String & key)
        : SinkToStorage(sample_block_)
        , sample_block(sample_block_)
        , format_settings(format_settings_)
    {
        write_buf = wrapWriteBufferWithCompressionMethod(
            std::make_unique<WriteBufferFromS3>(
                configuration_.client,
                configuration_.client_with_long_timeout,
                bucket,
                key,
                DBMS_DEFAULT_BUFFER_SIZE,
                configuration_.request_settings,
                std::nullopt,
                threadPoolCallbackRunner<void>(getIOThreadPool().get(), "S3ParallelWrite"),
                context->getWriteSettings()),
            compression_method,
            3);
        writer
            = FormatFactory::instance().getOutputFormatParallelIfPossible(format, *write_buf, sample_block, context, format_settings);
    }

    String getName() const override { return "StorageS3Sink"; }

    void consume(Chunk chunk) override
    {
        std::lock_guard lock(cancel_mutex);
        if (cancelled)
            return;
        writer->write(getHeader().cloneWithColumns(chunk.detachColumns()));
    }

    void onCancel() override
    {
        std::lock_guard lock(cancel_mutex);
        finalize();
        cancelled = true;
    }

    void onException(std::exception_ptr exception) override
    {
        std::lock_guard lock(cancel_mutex);
        try
        {
            std::rethrow_exception(exception);
        }
        catch (...)
        {
            /// An exception context is needed to proper delete write buffers without finalization
            release();
        }
    }

    void onFinish() override
    {
        std::lock_guard lock(cancel_mutex);
        finalize();
    }

private:
    void finalize()
    {
        if (!writer)
            return;

        try
        {
            writer->finalize();
            writer->flush();
            write_buf->finalize();
        }
        catch (...)
        {
            /// Stop ParallelFormattingOutputFormat correctly.
            release();
            throw;
        }
    }

    void release()
    {
        writer.reset();
        write_buf.reset();
    }

    Block sample_block;
    std::optional<FormatSettings> format_settings;
    std::unique_ptr<WriteBuffer> write_buf;
    OutputFormatPtr writer;
    bool cancelled = false;
    std::mutex cancel_mutex;
};


class PartitionedStorageS3Sink : public PartitionedSink
{
public:
    PartitionedStorageS3Sink(
        const ASTPtr & partition_by,
        const String & format_,
        const Block & sample_block_,
        ContextPtr context_,
        std::optional<FormatSettings> format_settings_,
        const CompressionMethod compression_method_,
        const StorageS3::Configuration & configuration_,
        const String & bucket_,
        const String & key_)
        : PartitionedSink(partition_by, context_, sample_block_)
        , format(format_)
        , sample_block(sample_block_)
        , context(context_)
        , compression_method(compression_method_)
        , configuration(configuration_)
        , bucket(bucket_)
        , key(key_)
        , format_settings(format_settings_)
    {
    }

    SinkPtr createSinkForPartition(const String & partition_id) override
    {
        auto partition_bucket = replaceWildcards(bucket, partition_id);
        validateBucket(partition_bucket);

        auto partition_key = replaceWildcards(key, partition_id);
        validateKey(partition_key);

        return std::make_shared<StorageS3Sink>(
            format,
            sample_block,
            context,
            format_settings,
            compression_method,
            configuration,
            partition_bucket,
            partition_key
        );
    }

private:
    const String format;
    const Block sample_block;
    const ContextPtr context;
    const CompressionMethod compression_method;
    const StorageS3::Configuration configuration;
    const String bucket;
    const String key;
    const std::optional<FormatSettings> format_settings;

    ExpressionActionsPtr partition_by_expr;

    static void validateBucket(const String & str)
    {
        S3::URI::validateBucket(str, {});

        if (!DB::UTF8::isValidUTF8(reinterpret_cast<const UInt8 *>(str.data()), str.size()))
            throw Exception(ErrorCodes::CANNOT_PARSE_TEXT, "Incorrect non-UTF8 sequence in bucket name");

        validatePartitionKey(str, false);
    }

    static void validateKey(const String & str)
    {
        /// See:
        /// - https://docs.aws.amazon.com/AmazonS3/latest/userguide/object-keys.html
        /// - https://cloud.ibm.com/apidocs/cos/cos-compatibility#putobject

        if (str.empty() || str.size() > 1024)
            throw Exception(ErrorCodes::BAD_ARGUMENTS, "Incorrect key length (not empty, max 1023 characters), got: {}", str.size());

        if (!DB::UTF8::isValidUTF8(reinterpret_cast<const UInt8 *>(str.data()), str.size()))
            throw Exception(ErrorCodes::CANNOT_PARSE_TEXT, "Incorrect non-UTF8 sequence in key");

        validatePartitionKey(str, true);
    }
};


StorageS3::StorageS3(
    const Configuration & configuration_,
    ContextPtr context_,
    const StorageID & table_id_,
    const ColumnsDescription & columns_,
    const ConstraintsDescription & constraints_,
    const String & comment,
    std::optional<FormatSettings> format_settings_,
    bool distributed_processing_,
    ASTPtr partition_by_)
    : IStorage(table_id_)
    , configuration(configuration_)
    , name(configuration.url.storage_name)
    , distributed_processing(distributed_processing_)
    , format_settings(format_settings_)
    , partition_by(partition_by_)
{
    updateConfiguration(context_);

    FormatFactory::instance().checkFormatName(configuration.format);
    context_->getGlobalContext()->getRemoteHostFilter().checkURL(configuration.url.uri);
    context_->getGlobalContext()->getHTTPHeaderFilter().checkHeaders(configuration.headers_from_ast);

    StorageInMemoryMetadata storage_metadata;
    if (columns_.empty())
    {
        auto columns = getTableStructureFromDataImpl(configuration, format_settings, context_);
        storage_metadata.setColumns(columns);
    }
    else
        storage_metadata.setColumns(columns_);

    storage_metadata.setConstraints(constraints_);
    storage_metadata.setComment(comment);
    setInMemoryMetadata(storage_metadata);

    virtual_columns = VirtualColumnUtils::getPathAndFileVirtualsForStorage(storage_metadata.getSampleBlock().getNamesAndTypesList());
}

std::shared_ptr<StorageS3Source::IIterator> StorageS3::createFileIterator(
    const Configuration & configuration,
    bool distributed_processing,
    ContextPtr local_context,
    ASTPtr query,
    const NamesAndTypesList & virtual_columns,
    KeysWithInfo * read_keys,
    std::function<void(FileProgress)> file_progress_callback)
{
    if (distributed_processing)
    {
        return std::make_shared<StorageS3Source::ReadTaskIterator>(local_context->getReadTaskCallback());
    }
    else if (configuration.withGlobs())
    {
        /// Iterate through disclosed globs and make a source for each file
        return std::make_shared<StorageS3Source::DisclosedGlobIterator>(
            *configuration.client, configuration.url, query, virtual_columns,
            local_context, read_keys, configuration.request_settings, file_progress_callback);
    }
    else
    {
        return std::make_shared<StorageS3Source::KeysIterator>(
            *configuration.client, configuration.url.version_id, configuration.keys,
            configuration.url.bucket, configuration.request_settings, query,
            virtual_columns, local_context, read_keys, file_progress_callback);
    }
}

bool StorageS3::supportsSubsetOfColumns() const
{
    return FormatFactory::instance().checkIfFormatSupportsSubsetOfColumns(configuration.format);
}

bool StorageS3::prefersLargeBlocks() const
{
    return FormatFactory::instance().checkIfOutputFormatPrefersLargeBlocks(configuration.format);
}

bool StorageS3::parallelizeOutputAfterReading(ContextPtr context) const
{
    return FormatFactory::instance().checkParallelizeOutputAfterReading(configuration.format, context);
}

Pipe StorageS3::read(
    const Names & column_names,
    const StorageSnapshotPtr & storage_snapshot,
    SelectQueryInfo & query_info,
    ContextPtr local_context,
    QueryProcessingStage::Enum /*processed_stage*/,
    size_t max_block_size,
    size_t num_streams)
{
    auto query_configuration = updateConfigurationAndGetCopy(local_context);

    if (partition_by && query_configuration.withWildcard())
        throw Exception(ErrorCodes::NOT_IMPLEMENTED, "Reading from a partitioned S3 storage is not implemented yet");

    Pipes pipes;

    std::shared_ptr<StorageS3Source::IIterator> iterator_wrapper = createFileIterator(
        query_configuration, distributed_processing, local_context, query_info.query, virtual_columns, nullptr, local_context->getFileProgressCallback());

    auto read_from_format_info = prepareReadingFromFormat(column_names, storage_snapshot, supportsSubsetOfColumns(), getVirtuals());
    bool need_only_count = (query_info.optimize_trivial_count || read_from_format_info.requested_columns.empty())
        && local_context->getSettingsRef().optimize_count_from_files;

    const size_t max_threads = local_context->getSettingsRef().max_threads;
    const size_t max_parsing_threads = num_streams >= max_threads ? 1 : (max_threads / num_streams);

    for (size_t i = 0; i < num_streams; ++i)
    {
        pipes.emplace_back(std::make_shared<StorageS3Source>(
            read_from_format_info,
            query_configuration.format,
            getName(),
            local_context,
            format_settings,
            max_block_size,
            query_configuration.request_settings,
            query_configuration.compression_method,
            query_configuration.client,
            query_configuration.url.bucket,
            query_configuration.url.version_id,
            iterator_wrapper,
            max_parsing_threads,
            need_only_count,
            query_info));
    }

    return Pipe::unitePipes(std::move(pipes));
}

SinkToStoragePtr StorageS3::write(const ASTPtr & query, const StorageMetadataPtr & metadata_snapshot, ContextPtr local_context, bool /*async_insert*/)
{
    auto query_configuration = updateConfigurationAndGetCopy(local_context);

    auto sample_block = metadata_snapshot->getSampleBlock();
    auto chosen_compression_method = chooseCompressionMethod(query_configuration.keys.back(), query_configuration.compression_method);
    auto insert_query = std::dynamic_pointer_cast<ASTInsertQuery>(query);

    auto partition_by_ast = insert_query ? (insert_query->partition_by ? insert_query->partition_by : partition_by) : nullptr;
    bool is_partitioned_implementation = partition_by_ast && query_configuration.withWildcard();

    if (is_partitioned_implementation)
    {
        return std::make_shared<PartitionedStorageS3Sink>(
            partition_by_ast,
            query_configuration.format,
            sample_block,
            local_context,
            format_settings,
            chosen_compression_method,
            query_configuration,
            query_configuration.url.bucket,
            query_configuration.keys.back());
    }
    else
    {
        if (query_configuration.withGlobs())
            throw Exception(ErrorCodes::DATABASE_ACCESS_DENIED,
                            "S3 key '{}' contains globs, so the table is in readonly mode", query_configuration.url.key);

        bool truncate_in_insert = local_context->getSettingsRef().s3_truncate_on_insert;

        if (!truncate_in_insert && S3::objectExists(*query_configuration.client, query_configuration.url.bucket, query_configuration.keys.back(), query_configuration.url.version_id, query_configuration.request_settings))
        {
            if (local_context->getSettingsRef().s3_create_new_file_on_insert)
            {
                size_t index = query_configuration.keys.size();
                const auto & first_key = query_configuration.keys[0];
                auto pos = first_key.find_first_of('.');
                String new_key;
                do
                {
                    new_key = first_key.substr(0, pos) + "." + std::to_string(index) + (pos == std::string::npos ? "" : first_key.substr(pos));
                    ++index;
                }
                while (S3::objectExists(*query_configuration.client, query_configuration.url.bucket, new_key, query_configuration.url.version_id, query_configuration.request_settings));

                query_configuration.keys.push_back(new_key);
                configuration.keys.push_back(new_key);
            }
            else
            {
                throw Exception(
                    ErrorCodes::BAD_ARGUMENTS,
                    "Object in bucket {} with key {} already exists. "
                    "If you want to overwrite it, enable setting s3_truncate_on_insert, if you "
                    "want to create a new file on each insert, enable setting s3_create_new_file_on_insert",
                    query_configuration.url.bucket, query_configuration.keys.back());
            }
        }

        return std::make_shared<StorageS3Sink>(
            query_configuration.format,
            sample_block,
            local_context,
            format_settings,
            chosen_compression_method,
            query_configuration,
            query_configuration.url.bucket,
            query_configuration.keys.back());
    }
}

void StorageS3::truncate(const ASTPtr & /* query */, const StorageMetadataPtr &, ContextPtr local_context, TableExclusiveLockHolder &)
{
    auto query_configuration = updateConfigurationAndGetCopy(local_context);

    if (query_configuration.withGlobs())
    {
        throw Exception(
            ErrorCodes::DATABASE_ACCESS_DENIED,
            "S3 key '{}' contains globs, so the table is in readonly mode",
            query_configuration.url.key);
    }

    Aws::S3::Model::Delete delkeys;

    for (const auto & key : query_configuration.keys)
    {
        Aws::S3::Model::ObjectIdentifier obj;
        obj.SetKey(key);
        delkeys.AddObjects(std::move(obj));
    }

    ProfileEvents::increment(ProfileEvents::S3DeleteObjects);
    S3::DeleteObjectsRequest request;
    request.SetBucket(query_configuration.url.bucket);
    request.SetDelete(delkeys);

    auto response = query_configuration.client->DeleteObjects(request);
    if (!response.IsSuccess())
    {
        const auto & err = response.GetError();
        throw S3Exception(err.GetMessage(), err.GetErrorType());
    }

    for (const auto & error : response.GetResult().GetErrors())
        LOG_WARNING(&Poco::Logger::get("StorageS3"), "Failed to delete {}, error: {}", error.GetKey(), error.GetMessage());
}

StorageS3::Configuration StorageS3::updateConfigurationAndGetCopy(ContextPtr local_context)
{
    std::lock_guard lock(configuration_update_mutex);
    configuration.update(local_context);
    return configuration;
}

void StorageS3::updateConfiguration(ContextPtr local_context)
{
    std::lock_guard lock(configuration_update_mutex);
    configuration.update(local_context);
}

void StorageS3::useConfiguration(const Configuration & new_configuration)
{
    std::lock_guard lock(configuration_update_mutex);
    configuration = new_configuration;
}

const StorageS3::Configuration & StorageS3::getConfiguration()
{
    std::lock_guard lock(configuration_update_mutex);
    return configuration;
}

bool StorageS3::Configuration::update(ContextPtr context)
{
    auto s3_settings = context->getStorageS3Settings().getSettings(url.uri.toString());
    request_settings = s3_settings.request_settings;
    request_settings.updateFromSettings(context->getSettings());

    if (client && (static_configuration || s3_settings.auth_settings == auth_settings))
        return false;

    auth_settings.updateFrom(s3_settings.auth_settings);
    keys[0] = url.key;
    connect(context);
    return true;
}

void StorageS3::Configuration::connect(ContextPtr context)
{
    S3::PocoHTTPClientConfiguration client_configuration = S3::ClientFactory::instance().createClientConfiguration(
        auth_settings.region,
        context->getRemoteHostFilter(),
        static_cast<unsigned>(context->getGlobalContext()->getSettingsRef().s3_max_redirects),
        context->getGlobalContext()->getSettingsRef().enable_s3_requests_logging,
        /* for_disk_s3 = */ false,
        request_settings.get_request_throttler,
        request_settings.put_request_throttler);

    client_configuration.endpointOverride = url.endpoint;
    client_configuration.maxConnections = static_cast<unsigned>(request_settings.max_connections);
    auto headers = auth_settings.headers;
    if (!headers_from_ast.empty())
        headers.insert(headers.end(), headers_from_ast.begin(), headers_from_ast.end());

    client_configuration.requestTimeoutMs = request_settings.request_timeout_ms;

    client_configuration.retryStrategy
        = std::make_shared<Aws::Client::DefaultRetryStrategy>(request_settings.retry_attempts);

    auto credentials = Aws::Auth::AWSCredentials(auth_settings.access_key_id, auth_settings.secret_access_key);
    client = S3::ClientFactory::instance().create(
        client_configuration,
        url.is_virtual_hosted_style,
        credentials.GetAWSAccessKeyId(),
        credentials.GetAWSSecretKey(),
        auth_settings.server_side_encryption_customer_key_base64,
        auth_settings.server_side_encryption_kms_config,
        std::move(headers),
        S3::CredentialsConfiguration{
            auth_settings.use_environment_credentials.value_or(context->getConfigRef().getBool("s3.use_environment_credentials", true)),
            auth_settings.use_insecure_imds_request.value_or(context->getConfigRef().getBool("s3.use_insecure_imds_request", false)),
            auth_settings.expiration_window_seconds.value_or(
                context->getConfigRef().getUInt64("s3.expiration_window_seconds", S3::DEFAULT_EXPIRATION_WINDOW_SECONDS)),
                auth_settings.no_sign_request.value_or(context->getConfigRef().getBool("s3.no_sign_request", false)),
        });

    client_with_long_timeout = client->clone(std::nullopt, request_settings.long_request_timeout_ms);
}

void StorageS3::processNamedCollectionResult(StorageS3::Configuration & configuration, const NamedCollection & collection)
{
    validateNamedCollection(collection, required_configuration_keys, optional_configuration_keys);

    auto filename = collection.getOrDefault<String>("filename", "");
    if (!filename.empty())
        configuration.url = S3::URI(std::filesystem::path(collection.get<String>("url")) / filename);
    else
        configuration.url = S3::URI(collection.get<String>("url"));

    configuration.auth_settings.access_key_id = collection.getOrDefault<String>("access_key_id", "");
    configuration.auth_settings.secret_access_key = collection.getOrDefault<String>("secret_access_key", "");
    configuration.auth_settings.use_environment_credentials = collection.getOrDefault<UInt64>("use_environment_credentials", 1);
    configuration.auth_settings.no_sign_request = collection.getOrDefault<bool>("no_sign_request", false);
    configuration.auth_settings.expiration_window_seconds = collection.getOrDefault<UInt64>("expiration_window_seconds", S3::DEFAULT_EXPIRATION_WINDOW_SECONDS);

    configuration.format = collection.getOrDefault<String>("format", configuration.format);
    configuration.compression_method = collection.getOrDefault<String>("compression_method", collection.getOrDefault<String>("compression", "auto"));
    configuration.structure = collection.getOrDefault<String>("structure", "auto");

    configuration.request_settings = S3Settings::RequestSettings(collection);
}

StorageS3::Configuration StorageS3::getConfiguration(ASTs & engine_args, ContextPtr local_context, bool get_format_from_file)
{
    StorageS3::Configuration configuration;

    if (auto named_collection = tryGetNamedCollectionWithOverrides(engine_args, local_context))
    {
        processNamedCollectionResult(configuration, *named_collection);
    }
    else
    {
        /// Supported signatures:
        ///
        /// S3('url')
        /// S3('url', 'format')
        /// S3('url', 'format', 'compression')
        /// S3('url', NOSIGN)
        /// S3('url', NOSIGN, 'format')
        /// S3('url', NOSIGN, 'format', 'compression')
        /// S3('url', 'aws_access_key_id', 'aws_secret_access_key')
        /// S3('url', 'aws_access_key_id', 'aws_secret_access_key', 'format')
        /// S3('url', 'aws_access_key_id', 'aws_secret_access_key', 'format', 'compression')
        /// with optional headers() function

        if (engine_args.empty() || engine_args.size() > 5)
            throw Exception(ErrorCodes::NUMBER_OF_ARGUMENTS_DOESNT_MATCH,
                            "Storage S3 requires 1 to 5 arguments: "
                            "url, [NOSIGN | access_key_id, secret_access_key], name of used format and [compression_method]");

        auto * header_it = StorageURL::collectHeaders(engine_args, configuration.headers_from_ast, local_context);
        if (header_it != engine_args.end())
            engine_args.erase(header_it);

        for (auto & engine_arg : engine_args)
            engine_arg = evaluateConstantExpressionOrIdentifierAsLiteral(engine_arg, local_context);

        /// Size -> argument indexes
        static std::unordered_map<size_t, std::unordered_map<std::string_view, size_t>> size_to_engine_args
        {
            {1, {{}}},
            {5, {{"access_key_id", 1}, {"secret_access_key", 2}, {"format", 3}, {"compression_method", 4}}}
        };

        std::unordered_map<std::string_view, size_t> engine_args_to_idx;
        bool no_sign_request = false;

        /// For 2 arguments we support 2 possible variants:
        /// - s3(source, format)
        /// - s3(source, NOSIGN)
        /// We can distinguish them by looking at the 2-nd argument: check if it's NOSIGN or not.
        if (engine_args.size() == 2)
        {
            auto second_arg = checkAndGetLiteralArgument<String>(engine_args[1], "format/NOSIGN");
            if (boost::iequals(second_arg, "NOSIGN"))
                no_sign_request = true;
            else
                engine_args_to_idx = {{"format", 1}};
        }
        /// For 3 arguments we support 2 possible variants:
        /// - s3(source, format, compression_method)
        /// - s3(source, access_key_id, access_key_id)
        /// - s3(source, NOSIGN, format)
        /// We can distinguish them by looking at the 2-nd argument: check if it's NOSIGN or format name.
        else if (engine_args.size() == 3)
        {
            auto second_arg = checkAndGetLiteralArgument<String>(engine_args[1], "format/access_key_id/NOSIGN");
            if (boost::iequals(second_arg, "NOSIGN"))
            {
                no_sign_request = true;
                engine_args_to_idx = {{"format", 2}};
            }
            else if (second_arg == "auto" || FormatFactory::instance().getAllFormats().contains(second_arg))
                engine_args_to_idx = {{"format", 1}, {"compression_method", 2}};
            else
                engine_args_to_idx = {{"access_key_id", 1}, {"secret_access_key", 2}};
        }
        /// For 4 arguments we support 2 possible variants:
        /// - s3(source, access_key_id, secret_access_key, format)
        /// - s3(source, NOSIGN, format, compression_method)
        /// We can distinguish them by looking at the 2-nd argument: check if it's a NOSIGN or not.
        else if (engine_args.size() == 4)
        {
            auto second_arg = checkAndGetLiteralArgument<String>(engine_args[1], "access_key_id/NOSIGN");
            if (boost::iequals(second_arg, "NOSIGN"))
            {
                no_sign_request = true;
                engine_args_to_idx = {{"format", 2}, {"compression_method", 3}};
            }
            else
                engine_args_to_idx = {{"access_key_id", 1}, {"secret_access_key", 2}, {"format", 3}};
        }
        else
        {
            engine_args_to_idx = size_to_engine_args[engine_args.size()];
        }

        /// This argument is always the first
        configuration.url = S3::URI(checkAndGetLiteralArgument<String>(engine_args[0], "url"));

        if (engine_args_to_idx.contains("format"))
            configuration.format = checkAndGetLiteralArgument<String>(engine_args[engine_args_to_idx["format"]], "format");

        if (engine_args_to_idx.contains("compression_method"))
            configuration.compression_method = checkAndGetLiteralArgument<String>(engine_args[engine_args_to_idx["compression_method"]], "compression_method");

        if (engine_args_to_idx.contains("access_key_id"))
            configuration.auth_settings.access_key_id = checkAndGetLiteralArgument<String>(engine_args[engine_args_to_idx["access_key_id"]], "access_key_id");

        if (engine_args_to_idx.contains("secret_access_key"))
            configuration.auth_settings.secret_access_key = checkAndGetLiteralArgument<String>(engine_args[engine_args_to_idx["secret_access_key"]], "secret_access_key");

        configuration.auth_settings.no_sign_request = no_sign_request;
    }

    configuration.static_configuration = !configuration.auth_settings.access_key_id.empty();

    configuration.keys = {configuration.url.key};

    if (configuration.format == "auto" && get_format_from_file)
        configuration.format = FormatFactory::instance().getFormatFromFileName(configuration.url.key, true);

    return configuration;
}

ColumnsDescription StorageS3::getTableStructureFromData(
    const StorageS3::Configuration & configuration,
    const std::optional<FormatSettings> & format_settings,
    ContextPtr ctx)
{
    return getTableStructureFromDataImpl(configuration, format_settings, ctx);
}

ColumnsDescription StorageS3::getTableStructureFromDataImpl(
    const Configuration & configuration,
    const std::optional<FormatSettings> & format_settings,
    ContextPtr ctx)
{
    KeysWithInfo read_keys;

    auto file_iterator = createFileIterator(configuration, false, ctx, nullptr, {}, &read_keys);

    std::optional<ColumnsDescription> columns_from_cache;
    size_t prev_read_keys_size = read_keys.size();
    if (ctx->getSettingsRef().schema_inference_use_cache_for_s3)
        columns_from_cache = tryGetColumnsFromCache(read_keys.begin(), read_keys.end(), configuration, format_settings, ctx);

    ReadBufferIterator read_buffer_iterator = [&, first = true](ColumnsDescription & cached_columns) mutable -> std::unique_ptr<ReadBuffer>
    {
        while (true)
        {
            auto key_with_info = (*file_iterator)();

            if (key_with_info.key.empty())
            {
                if (first)
                    throw Exception(
                        ErrorCodes::CANNOT_EXTRACT_TABLE_STRUCTURE,
                        "Cannot extract table structure from {} format file, because there are no files with provided path "
                        "in S3 or all files are empty. You must specify table structure manually",
                        configuration.format);

                return nullptr;
            }

            /// S3 file iterator could get new keys after new iteration, check them in schema cache.
            if (ctx->getSettingsRef().schema_inference_use_cache_for_s3 && read_keys.size() > prev_read_keys_size)
            {
                columns_from_cache = tryGetColumnsFromCache(read_keys.begin() + prev_read_keys_size, read_keys.end(), configuration, format_settings, ctx);
                prev_read_keys_size = read_keys.size();
                if (columns_from_cache)
                {
                    cached_columns = *columns_from_cache;
                    return nullptr;
                }
            }

            if (ctx->getSettingsRef().s3_skip_empty_files && key_with_info.info && key_with_info.info->size == 0)
                continue;

            int zstd_window_log_max = static_cast<int>(ctx->getSettingsRef().zstd_window_log_max);
            auto impl = std::make_unique<ReadBufferFromS3>(configuration.client, configuration.url.bucket, key_with_info.key, configuration.url.version_id, configuration.request_settings, ctx->getReadSettings());
            if (!ctx->getSettingsRef().s3_skip_empty_files || !impl->eof())
            {
                first = false;
                return wrapReadBufferWithCompressionMethod(std::move(impl), chooseCompressionMethod(key_with_info.key, configuration.compression_method), zstd_window_log_max);
            }
        }
    };

    ColumnsDescription columns;
    if (columns_from_cache)
        columns = *columns_from_cache;
    else
        columns = readSchemaFromFormat(configuration.format, format_settings, read_buffer_iterator, configuration.withGlobs(), ctx);

    if (ctx->getSettingsRef().schema_inference_use_cache_for_s3)
        addColumnsToCache(read_keys, configuration, columns, configuration.format, format_settings, ctx);

    return columns;
}


void registerStorageS3Impl(const String & name, StorageFactory & factory)
{
    factory.registerStorage(name, [](const StorageFactory::Arguments & args)
    {
        auto & engine_args = args.engine_args;
        if (engine_args.empty())
            throw Exception(ErrorCodes::BAD_ARGUMENTS, "External data source must have arguments");

        auto configuration = StorageS3::getConfiguration(engine_args, args.getLocalContext());
        // Use format settings from global server context + settings from
        // the SETTINGS clause of the create query. Settings from current
        // session and user are ignored.
        std::optional<FormatSettings> format_settings;
        if (args.storage_def->settings)
        {
            FormatFactorySettings user_format_settings;

            // Apply changed settings from global context, but ignore the
            // unknown ones, because we only have the format settings here.
            const auto & changes = args.getContext()->getSettingsRef().changes();
            for (const auto & change : changes)
            {
                if (user_format_settings.has(change.name))
                    user_format_settings.set(change.name, change.value);
            }

            // Apply changes from SETTINGS clause, with validation.
            user_format_settings.applyChanges(args.storage_def->settings->changes);
            format_settings = getFormatSettings(args.getContext(), user_format_settings);
        }
        else
        {
            format_settings = getFormatSettings(args.getContext());
        }

        ASTPtr partition_by;
        if (args.storage_def->partition_by)
            partition_by = args.storage_def->partition_by->clone();

        return std::make_shared<StorageS3>(
            std::move(configuration),
            args.getContext(),
            args.table_id,
            args.columns,
            args.constraints,
            args.comment,
            format_settings,
            /* distributed_processing_ */false,
            partition_by);
    },
    {
        .supports_settings = true,
        .supports_sort_order = true, // for partition by
        .supports_schema_inference = true,
        .source_access_type = AccessType::S3,
    });
}

void registerStorageS3(StorageFactory & factory)
{
    return registerStorageS3Impl("S3", factory);
}

void registerStorageCOS(StorageFactory & factory)
{
    return registerStorageS3Impl("COSN", factory);
}

void registerStorageOSS(StorageFactory & factory)
{
    return registerStorageS3Impl("OSS", factory);
}

NamesAndTypesList StorageS3::getVirtuals() const
{
    return virtual_columns;
}

bool StorageS3::supportsPartitionBy() const
{
    return true;
}

SchemaCache & StorageS3::getSchemaCache(const ContextPtr & ctx)
{
    static SchemaCache schema_cache(ctx->getConfigRef().getUInt("schema_inference_cache_max_elements_for_s3", DEFAULT_SCHEMA_CACHE_ELEMENTS));
    return schema_cache;
}

std::optional<ColumnsDescription> StorageS3::tryGetColumnsFromCache(
    const KeysWithInfo::const_iterator & begin,
    const KeysWithInfo::const_iterator & end,
    const Configuration & configuration,
    const std::optional<FormatSettings> & format_settings,
    const ContextPtr & ctx)
{
    auto & schema_cache = getSchemaCache(ctx);
    for (auto it = begin; it < end; ++it)
    {
        auto get_last_mod_time = [&]
        {
            time_t last_modification_time = 0;
            if (it->info)
            {
                last_modification_time = it->info->last_modification_time;
            }
            else
            {
                /// Note that in case of exception in getObjectInfo returned info will be empty,
                /// but schema cache will handle this case and won't return columns from cache
                /// because we can't say that it's valid without last modification time.
                last_modification_time = S3::getObjectInfo(
                    *configuration.client,
                    configuration.url.bucket,
                    it->key,
                    configuration.url.version_id,
                    configuration.request_settings,
                    /*with_metadata=*/ false,
                    /*for_disk_s3=*/ false,
                    /*throw_on_error= */ false).last_modification_time;
            }

            return last_modification_time ? std::make_optional(last_modification_time) : std::nullopt;
        };

        String path = fs::path(configuration.url.bucket) / it->key;
        String source = fs::path(configuration.url.uri.getHost() + std::to_string(configuration.url.uri.getPort())) / path;
        auto cache_key = getKeyForSchemaCache(source, configuration.format, format_settings, ctx);
        auto columns = schema_cache.tryGet(cache_key, get_last_mod_time);
        if (columns)
            return columns;
    }

    return std::nullopt;
}

void StorageS3::addColumnsToCache(
    const KeysWithInfo & keys,
    const Configuration & configuration,
    const ColumnsDescription & columns,
    const String & format_name,
    const std::optional<FormatSettings> & format_settings,
    const ContextPtr & ctx)
{
    auto host_and_bucket = fs::path(configuration.url.uri.getHost() + std::to_string(configuration.url.uri.getPort())) / configuration.url.bucket;
    Strings sources;
    sources.reserve(keys.size());
    std::transform(keys.begin(), keys.end(), std::back_inserter(sources), [&](const auto & elem){ return host_and_bucket / elem.key; });
    auto cache_keys = getKeysForSchemaCache(sources, format_name, format_settings, ctx);
    auto & schema_cache = getSchemaCache(ctx);
    schema_cache.addMany(cache_keys, columns);
}

}

#endif<|MERGE_RESOLUTION|>--- conflicted
+++ resolved
@@ -662,26 +662,7 @@
             UInt64 num_rows = chunk.getNumRows();
             size_t chunk_size = reader.getInputFormat()->getApproxBytesReadForChunk();
             progress(num_rows, chunk_size ? chunk_size : chunk.bytes());
-<<<<<<< HEAD
-
-            const auto & file_path = reader.getPath();
-            for (const auto & virtual_column : requested_virtual_columns)
-            {
-                if (virtual_column.name == "_path")
-                {
-                    chunk.addColumn(virtual_column.type->createColumnConst(num_rows, file_path));
-                }
-                else if (virtual_column.name == "_file")
-                {
-                    size_t last_slash_pos = file_path.find_last_of('/');
-                    auto column = virtual_column.type->createColumnConst(num_rows, file_path.substr(last_slash_pos + 1));
-                    chunk.addColumn(column);
-                }
-            }
-
-=======
             VirtualColumnUtils::addRequestedPathAndFileVirtualsToChunk(chunk, requested_virtual_columns, reader.getPath());
->>>>>>> bea651e8
             return chunk;
         }
 
