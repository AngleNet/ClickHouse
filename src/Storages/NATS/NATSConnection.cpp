#include "NATSConnection.h"

#include <IO/WriteHelpers.h>
#include <Common/logger_useful.h>

#include <boost/algorithm/string/join.hpp>


namespace DB
{

/// disconnectedCallback may be called after connection destroy
LoggerPtr NATSConnection::callback_logger = getLogger("NATSConnection callback");

NATSConnection::NATSConnection(const NATSConfiguration & configuration_, LoggerPtr log_, NATSOptionsPtr options_)
    : configuration(configuration_)
    , log(std::move(log_))
    , options(std::move(options_))
    , connection(nullptr, &natsConnection_Destroy)
{
    if (!configuration.username.empty() && !configuration.password.empty())
        natsOptions_SetUserInfo(options.get(), configuration.username.c_str(), configuration.password.c_str());
    if (!configuration.token.empty())
        natsOptions_SetToken(options.get(), configuration.token.c_str());
    if (!configuration.credential_file.empty())
        natsOptions_SetUserCredentialsFromFiles(options.get(), configuration.credential_file.c_str(), nullptr);

    if (configuration.secure)
    {
        natsOptions_SetSecure(options.get(), true);
    }

    // use CLICKHOUSE_NATS_TLS_SECURE=0 env var to skip TLS verification of server cert
    const char * val = std::getenv("CLICKHOUSE_NATS_TLS_SECURE"); // NOLINT(concurrency-mt-unsafe) // this is safe on Linux glibc/Musl, but potentially not safe on other platforms
    std::string tls_secure = val == nullptr ? std::string("1") : std::string(val);
    if (tls_secure == "0")
    {
        natsOptions_SkipServerVerification(options.get(), true);
    }

    if (!configuration.url.empty())
    {
        natsOptions_SetURL(options.get(), configuration.url.c_str());
    }
    else
    {
        const char * servers[configuration.servers.size()];
        for (size_t i = 0; i < configuration.servers.size(); ++i)
        {
            servers[i] = configuration.servers[i].c_str();
        }
        natsOptions_SetServers(options.get(), servers, static_cast<int>(configuration.servers.size()));
    }

    static constexpr int infinite_reconnect_count = -1;
    natsOptions_SetMaxReconnect(options.get(), infinite_reconnect_count);
    natsOptions_SetReconnectWait(options.get(), configuration.reconnect_wait);
    natsOptions_SetDisconnectedCB(options.get(), disconnectedCallback, this);
    natsOptions_SetReconnectedCB(options.get(), reconnectedCallback, this);
}
NATSConnection::~NATSConnection()
{
    disconnect();
}


String NATSConnection::connectionInfoForLog() const
{
    if (!configuration.url.empty())
    {
        return "url : " + configuration.url;
    }
    return "cluster: " + boost::algorithm::join(configuration.servers, ", ");
}

bool NATSConnection::isConnected()
{
    std::lock_guard lock(mutex);
    return isConnectedImpl(lock);
}

bool NATSConnection::isDisconnected()
{
    std::lock_guard lock(mutex);
    return isDisconnectedImpl(lock);
}

bool NATSConnection::isClosed()
{
    std::lock_guard lock(mutex);
    return isClosedImpl(lock);
}

bool NATSConnection::connect()
{
    std::lock_guard lock(mutex);
    connectImpl(lock);
    return isConnectedImpl(lock);
}

void NATSConnection::disconnect()
{
    std::lock_guard lock(mutex);
    disconnectImpl(lock);
}

bool NATSConnection::isConnectedImpl(const Lock &) const
{
    return connection && (natsConnection_Status(connection.get()) == NATS_CONN_STATUS_CONNECTED || natsConnection_IsDraining(connection.get()));
}

bool NATSConnection::isDisconnectedImpl(const Lock &) const
{
    return !connection || (natsConnection_Status(connection.get()) == NATS_CONN_STATUS_DISCONNECTED || natsConnection_IsClosed(connection.get()));
}

<<<<<<< HEAD
bool NATSConnection::isClosedImpl(const Lock &) const
{
    return !connection || natsConnection_IsClosed(connection.get());
}


void NATSConnection::connectImpl(const Lock &)
{
    natsConnection * new_conection = nullptr;
    natsStatus status = natsConnection_Connect(&new_conection, options.get());
    if (status != NATS_OK)
=======
    if (configuration.secure)
    {
        natsOptions_SetSecure(options, true);
    }
    if (skip_verification)
    {
        natsOptions_SkipServerVerification(options, true);
    }
    if (!configuration.url.empty())
    {
        natsOptions_SetURL(options, configuration.url.c_str());
    }
    else
    {
        std::vector<const char *> servers(configuration.servers.size());
        for (size_t i = 0; i < configuration.servers.size(); ++i)
        {
            servers[i] = configuration.servers[i].c_str();
        }
        natsOptions_SetServers(options, servers.data(), static_cast<int>(configuration.servers.size()));
    }
    natsOptions_SetMaxReconnect(options, configuration.max_reconnect);
    natsOptions_SetReconnectWait(options, configuration.reconnect_wait);
    natsOptions_SetDisconnectedCB(options, disconnectedCallback, log.get());
    natsOptions_SetReconnectedCB(options, reconnectedCallback, log.get());
    natsStatus status;
>>>>>>> bb5cef4f
    {
        LOG_DEBUG(log, "New connection to {} failed. Nats status text: {}. Last error message: {}",
                  connectionInfoForLog(), natsStatus_GetText(status), nats_GetLastError(nullptr));
        return;
    }
    connection.reset(new_conection);

    LOG_DEBUG(log, "New connection {} is connected to {}", static_cast<void*>(this), connectionInfoForLog());
}

void NATSConnection::disconnectImpl(const Lock & connection_lock)
{
    if (isDisconnectedImpl(connection_lock))
        return;

    natsConnection_Close(connection.get());
}

void NATSConnection::reconnectedCallback(natsConnection *, void * connection)
{
    LOG_DEBUG(callback_logger, "Connection {} got reconnected to NATS server", static_cast<void*>(connection));
}

void NATSConnection::disconnectedCallback(natsConnection *, void * connection)
{
    LOG_DEBUG(callback_logger, "Connection {} got disconnected from NATS server", connection);
}

}<|MERGE_RESOLUTION|>--- conflicted
+++ resolved
@@ -44,12 +44,12 @@
     }
     else
     {
-        const char * servers[configuration.servers.size()];
+        std::vector<const char *> servers(configuration.servers.size());
         for (size_t i = 0; i < configuration.servers.size(); ++i)
         {
             servers[i] = configuration.servers[i].c_str();
         }
-        natsOptions_SetServers(options.get(), servers, static_cast<int>(configuration.servers.size()));
+        natsOptions_SetServers(options.get(), servers.data(), static_cast<int>(configuration.servers.size()));
     }
 
     static constexpr int infinite_reconnect_count = -1;
@@ -114,7 +114,6 @@
     return !connection || (natsConnection_Status(connection.get()) == NATS_CONN_STATUS_DISCONNECTED || natsConnection_IsClosed(connection.get()));
 }
 
-<<<<<<< HEAD
 bool NATSConnection::isClosedImpl(const Lock &) const
 {
     return !connection || natsConnection_IsClosed(connection.get());
@@ -126,34 +125,6 @@
     natsConnection * new_conection = nullptr;
     natsStatus status = natsConnection_Connect(&new_conection, options.get());
     if (status != NATS_OK)
-=======
-    if (configuration.secure)
-    {
-        natsOptions_SetSecure(options, true);
-    }
-    if (skip_verification)
-    {
-        natsOptions_SkipServerVerification(options, true);
-    }
-    if (!configuration.url.empty())
-    {
-        natsOptions_SetURL(options, configuration.url.c_str());
-    }
-    else
-    {
-        std::vector<const char *> servers(configuration.servers.size());
-        for (size_t i = 0; i < configuration.servers.size(); ++i)
-        {
-            servers[i] = configuration.servers[i].c_str();
-        }
-        natsOptions_SetServers(options, servers.data(), static_cast<int>(configuration.servers.size()));
-    }
-    natsOptions_SetMaxReconnect(options, configuration.max_reconnect);
-    natsOptions_SetReconnectWait(options, configuration.reconnect_wait);
-    natsOptions_SetDisconnectedCB(options, disconnectedCallback, log.get());
-    natsOptions_SetReconnectedCB(options, reconnectedCallback, log.get());
-    natsStatus status;
->>>>>>> bb5cef4f
     {
         LOG_DEBUG(log, "New connection to {} failed. Nats status text: {}. Last error message: {}",
                   connectionInfoForLog(), natsStatus_GetText(status), nats_GetLastError(nullptr));
