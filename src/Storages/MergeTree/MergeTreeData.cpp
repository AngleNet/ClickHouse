--- conflicted
+++ resolved
@@ -7121,25 +7121,7 @@
     auto metadata_manager = std::make_shared<PartMetadataManagerOrdinary>(src_part.get());
     IMergeTreeDataPart::MinMaxIndex min_max_index;
 
-<<<<<<< HEAD
-        for (const auto & [name, projection_part] : src_part->getProjectionParts())
-        {
-            const auto & projection_storage = projection_part->getDataPartStorage();
-            for (auto it = projection_storage.iterate(); it->isValid(); it->next())
-            {
-                auto file_name_with_projection_prefix = fs::path(projection_storage.getPartDirectory()) / it->name();
-                if (!params.files_to_copy_instead_of_hardlinks.contains(file_name_with_projection_prefix)
-                    && it->name() != IMergeTreeDataPart::DELETE_ON_DESTROY_MARKER_FILE_NAME_DEPRECATED
-                    && it->name() != IMergeTreeDataPart::TXN_VERSION_METADATA_FILE_NAME)
-                {
-                    params.hardlinked_files->hardlinks_from_source_part.insert(file_name_with_projection_prefix);
-                }
-            }
-        }
-    }
-=======
     min_max_index.load(src_data, metadata_manager);
->>>>>>> 6962859e
 
     MergeTreePartition new_partition;
 
