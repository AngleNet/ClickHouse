#ifdef ENABLE_ANNOY

#include <Storages/MergeTree/MergeTreeIndexAnnoy.h>

#include <Common/typeid_cast.h>
#include <Core/Field.h>
#include <IO/ReadHelpers.h>
#include <IO/WriteHelpers.h>
#include <Interpreters/castColumn.h>
#include <Columns/ColumnArray.h>
#include <DataTypes/DataTypeArray.h>
#include <DataTypes/DataTypeTuple.h>


namespace DB
{

namespace ApproximateNearestNeighbour
{

template<typename Dist>
void AnnoyIndex<Dist>::serialize(WriteBuffer& ostr) const
{
    assert(Base::_built);
    writeIntBinary(Base::_s, ostr);
    writeIntBinary(Base::_n_items, ostr);
    writeIntBinary(Base::_n_nodes, ostr);
    writeIntBinary(Base::_nodes_size, ostr);
    writeIntBinary(Base::_K, ostr);
    writeIntBinary(Base::_seed, ostr);
    writeVectorBinary(Base::_roots, ostr);
    ostr.write(reinterpret_cast<const char*>(Base::_nodes), Base::_s * Base::_n_nodes);
}

template<typename Dist>
void AnnoyIndex<Dist>::deserialize(ReadBuffer& istr)
{
    assert(!Base::_built);
    readIntBinary(Base::_s, istr);
    readIntBinary(Base::_n_items, istr);
    readIntBinary(Base::_n_nodes, istr);
    readIntBinary(Base::_nodes_size, istr);
    readIntBinary(Base::_K, istr);
    readIntBinary(Base::_seed, istr);
    readVectorBinary(Base::_roots, istr);
    Base::_nodes = realloc(Base::_nodes, Base::_s * Base::_n_nodes);
    istr.read(reinterpret_cast<char*>(Base::_nodes), Base::_s * Base::_n_nodes);

    Base::_fd = 0;
    // set flags
    Base::_loaded = false;
    Base::_verbose = false;
    Base::_on_disk = false;
    Base::_built = true;
}

template<typename Dist>
uint64_t AnnoyIndex<Dist>::getNumOfDimensions() const
{
    return Base::get_f();
}

}


namespace ErrorCodes
{
    extern const int ILLEGAL_COLUMN;
    extern const int INCORRECT_DATA;
    extern const int INCORRECT_NUMBER_OF_COLUMNS;
    extern const int INCORRECT_QUERY;
    extern const int LOGICAL_ERROR;
}

template <typename Distance>
MergeTreeIndexGranuleAnnoy<Distance>::MergeTreeIndexGranuleAnnoy(const String & index_name_, const Block & index_sample_block_)
    : index_name(index_name_)
    , index_sample_block(index_sample_block_)
    , index(nullptr)
{}

template <typename Distance>
MergeTreeIndexGranuleAnnoy<Distance>::MergeTreeIndexGranuleAnnoy(
    const String & index_name_,
    const Block & index_sample_block_,
    AnnoyIndexPtr index_base_)
    : index_name(index_name_)
    , index_sample_block(index_sample_block_)
    , index(std::move(index_base_))
{}

template <typename Distance>
void MergeTreeIndexGranuleAnnoy<Distance>::serializeBinary(WriteBuffer & ostr) const
{
    /// number of dimensions is required in the constructor,
    /// so it must be written and read separately from the other part
    writeIntBinary(index->getNumOfDimensions(), ostr); // write dimension
    index->serialize(ostr);
}

template <typename Distance>
void MergeTreeIndexGranuleAnnoy<Distance>::deserializeBinary(ReadBuffer & istr, MergeTreeIndexVersion /*version*/)
{
    uint64_t dimension;
    readIntBinary(dimension, istr);
    index = std::make_shared<AnnoyIndex>(dimension);
    index->deserialize(istr);
}

template <typename Distance>
MergeTreeIndexAggregatorAnnoy<Distance>::MergeTreeIndexAggregatorAnnoy(
    const String & index_name_,
    const Block & index_sample_block_,
    uint64_t number_of_trees_)
    : index_name(index_name_)
    , index_sample_block(index_sample_block_)
    , number_of_trees(number_of_trees_)
{}

template <typename Distance>
MergeTreeIndexGranulePtr MergeTreeIndexAggregatorAnnoy<Distance>::getGranuleAndReset()
{
    // NOLINTNEXTLINE(*)
<<<<<<< HEAD
    index->build(number_of_trees, /*number_of_threads=*/1);
    auto granule = std::make_shared<MergeTreeIndexGranuleAnnoy<Distance> >(index_name, index_sample_block, index);
=======
    index->build(static_cast<int>(number_of_trees), /*number_of_threads=*/1);
    auto granule = std::make_shared<MergeTreeIndexGranuleAnnoy>(index_name, index_sample_block, index);
>>>>>>> d7eee868
    index = nullptr;
    return granule;
}

template <typename Distance>
void MergeTreeIndexAggregatorAnnoy<Distance>::update(const Block & block, size_t * pos, size_t limit)
{
    if (*pos >= block.rows())
        throw Exception(
            ErrorCodes::LOGICAL_ERROR,
            "The provided position is not less than the number of block rows. Position: {}, Block rows: {}.",
            toString(*pos), toString(block.rows()));

    size_t rows_read = std::min(limit, block.rows() - *pos);
    if (rows_read == 0)
        return;

    if (index_sample_block.columns() > 1)
        throw Exception("Only one column is supported", ErrorCodes::LOGICAL_ERROR);

    auto index_column_name = index_sample_block.getByPosition(0).name;
    const auto & column_cut = block.getByName(index_column_name).column->cut(*pos, rows_read);
    const auto & column_array = typeid_cast<const ColumnArray*>(column_cut.get());
    if (column_array)
    {
        const auto & data = column_array->getData();
        const auto & array = typeid_cast<const ColumnFloat32&>(data).getData();
        if (array.empty())
            throw Exception(ErrorCodes::LOGICAL_ERROR, "Array has 0 rows, {} rows expected", rows_read);
        const auto & offsets = column_array->getOffsets();
        size_t num_rows = offsets.size();

        /// Check all sizes are the same
        size_t size = offsets[0];
        for (size_t i = 0; i < num_rows - 1; ++i)
            if (offsets[i + 1] - offsets[i] != size)
                throw Exception(ErrorCodes::INCORRECT_DATA, "Arrays should have same length");

        index = std::make_shared<AnnoyIndex>(size);

        index->add_item(index->get_n_items(), array.data());
        /// add all rows from 1 to num_rows - 1 (this is the same as the beginning of the last element)
        for (size_t current_row = 1; current_row < num_rows; ++current_row)
            index->add_item(index->get_n_items(), &array[offsets[current_row - 1]]);
    }
    else
    {
        /// Other possible type of column is Tuple
        const auto & column_tuple = typeid_cast<const ColumnTuple*>(column_cut.get());

        if (!column_tuple)
            throw Exception(ErrorCodes::INCORRECT_QUERY, "Wrong type was given to index.");

        const auto & columns = column_tuple->getColumns();

        std::vector<std::vector<Float32>> data{column_tuple->size(), std::vector<Float32>()};
        for (const auto& column : columns)
        {
            const auto& pod_array = typeid_cast<const ColumnFloat32*>(column.get())->getData();
            for (size_t i = 0; i < pod_array.size(); ++i)
                data[i].push_back(pod_array[i]);
        }
        assert(!data.empty());
        if (!index)
            index = std::make_shared<AnnoyIndex>(data[0].size());
        for (const auto& item : data)
            index->add_item(index->get_n_items(), item.data());
    }

    *pos += rows_read;
}


MergeTreeIndexConditionAnnoy::MergeTreeIndexConditionAnnoy(
    const IndexDescription & /*index*/,
    const SelectQueryInfo & query,
    ContextPtr context,
    const String& metric_name_)
    : condition(query, context), metric_name(metric_name_)
{}


bool MergeTreeIndexConditionAnnoy::mayBeTrueOnGranule(MergeTreeIndexGranulePtr /* idx_granule */) const
{
    throw Exception("mayBeTrueOnGranule is not supported for ANN skip indexes", ErrorCodes::LOGICAL_ERROR);
}

bool MergeTreeIndexConditionAnnoy::alwaysUnknownOrTrue() const
{
    return condition.alwaysUnknownOrTrue(metric_name);
}

std::vector<size_t> MergeTreeIndexConditionAnnoy::getUsefulRanges(MergeTreeIndexGranulePtr idx_granule) const
{
    if (metric_name == "L2Distance")
    {
        return getUsefulRangesImpl<::Annoy::Euclidean>(idx_granule);
    }
    else if (metric_name == "cosineDistance")
    {
        return getUsefulRangesImpl<::Annoy::Angular>(idx_granule);
    }
    else
    {
        throw Exception(ErrorCodes::INCORRECT_QUERY, "Wrong metric type {}", metric_name);
    }
}


template <typename Distance>
std::vector<size_t> MergeTreeIndexConditionAnnoy::getUsefulRangesImpl(MergeTreeIndexGranulePtr idx_granule) const
{
    UInt64 limit = condition.getLimit();
    UInt64 index_granularity = condition.getIndexGranularity();
    std::optional<float> comp_dist = condition.getQueryType() == ApproximateNearestNeighbour::ANNQueryInformation::Type::Where ?
     std::optional<float>(condition.getComparisonDistanceForWhereQuery()) : std::nullopt;

    if (comp_dist && comp_dist.value() < 0)
        throw Exception(ErrorCodes::LOGICAL_ERROR, "Attempt to optimize query with where without distance");

    std::vector<float> target_vec = condition.getTargetVector();

    auto granule = std::dynamic_pointer_cast<MergeTreeIndexGranuleAnnoy<Distance> >(idx_granule);
    if (granule == nullptr)
        throw Exception("Granule has the wrong type", ErrorCodes::LOGICAL_ERROR);

    auto annoy = granule->index;

    if (condition.getNumOfDimensions() != annoy->getNumOfDimensions())
        throw Exception("The dimension of the space in the request (" + toString(condition.getNumOfDimensions()) + ") "
            + "does not match with the dimension in the index (" + toString(annoy->getNumOfDimensions()) + ")", ErrorCodes::INCORRECT_QUERY);

    /// neighbors contain indexes of dots which were closest to target vector
    std::vector<UInt64> neighbors;
    std::vector<Float32> distances;
    neighbors.reserve(limit);
    distances.reserve(limit);

    int k_search = -1;
    String params_str = condition.getParamsStr();
    if (!params_str.empty())
    {
        try
        {
            /// k_search=... (algorithm will inspect up to search_k nodes which defaults to n_trees * n if not provided)
            k_search = std::stoi(params_str.data() + 9);
        }
        catch (...)
        {
            throw Exception("Setting of the annoy index should be int", ErrorCodes::INCORRECT_QUERY);
        }
    }
    annoy->get_nns_by_vector(target_vec.data(), limit, k_search, &neighbors, &distances);
    std::unordered_set<size_t> granule_numbers;
    for (size_t i = 0; i < neighbors.size(); ++i)
    {
        if (comp_dist && distances[i] > comp_dist)
            continue;
        granule_numbers.insert(neighbors[i] / index_granularity);
    }

    std::vector<size_t> result_vector;
    result_vector.reserve(granule_numbers.size());
    for (auto granule_number : granule_numbers)
        result_vector.push_back(granule_number);

    return result_vector;
}

<<<<<<< HEAD
=======

MergeTreeIndexAnnoy::MergeTreeIndexAnnoy(const IndexDescription & index_, uint64_t number_of_trees_)
    : IMergeTreeIndex(index_)
    , number_of_trees(number_of_trees_)
{
}

>>>>>>> d7eee868
MergeTreeIndexGranulePtr MergeTreeIndexAnnoy::createIndexGranule() const
{
    if (metric_name == "L2Distance")
    {
        return std::make_shared<MergeTreeIndexGranuleAnnoy<::Annoy::Euclidean> >(index.name, index.sample_block);
    }
    if (metric_name == "cosineDistance")
    {
        return std::make_shared<MergeTreeIndexGranuleAnnoy<::Annoy::Angular> >(index.name, index.sample_block);
    }
    throw Exception(ErrorCodes::INCORRECT_DATA, "Wrong metric name {}", metric_name);
}

MergeTreeIndexAggregatorPtr MergeTreeIndexAnnoy::createIndexAggregator() const
{
    if (metric_name == "L2Distance")
    {
        return std::make_shared<MergeTreeIndexAggregatorAnnoy<::Annoy::Euclidean> >(index.name, index.sample_block, number_of_trees);
    }
    if (metric_name == "cosineDistance")
    {
        return std::make_shared<MergeTreeIndexAggregatorAnnoy<::Annoy::Angular> >(index.name, index.sample_block, number_of_trees);
    }
    throw Exception(ErrorCodes::INCORRECT_DATA, "Wrong metric name {}", metric_name);
}

MergeTreeIndexConditionPtr MergeTreeIndexAnnoy::createIndexCondition(
    const SelectQueryInfo & query, ContextPtr context) const
{
    return std::make_shared<MergeTreeIndexConditionAnnoy>(index, query, context, metric_name);
};

MergeTreeIndexPtr annoyIndexCreator(const IndexDescription & index)
{
    uint64_t param = 100;
    String metric_name = "L2Distance";
    if (index.arguments.size() > 0 && !index.arguments[0].tryGet<uint64_t>(param))
    {
        if (!index.arguments[0].tryGet<String>(metric_name))
        {
            throw Exception("Can't parse first argument", ErrorCodes::INCORRECT_DATA);
        }
    }
    if (index.arguments.size() > 1 && !index.arguments[1].tryGet<String>(metric_name))
    {
        throw Exception("Can't parse second argument", ErrorCodes::INCORRECT_DATA);
    }
    return std::make_shared<MergeTreeIndexAnnoy>(index, param, metric_name);
}

static void assertIndexColumnsType(const Block & header)
{
    DataTypePtr column_data_type_ptr = header.getDataTypes()[0];

    if (const auto * array_type = typeid_cast<const DataTypeArray *>(column_data_type_ptr.get()))
    {
        TypeIndex nested_type_index = array_type->getNestedType()->getTypeId();
        if (!WhichDataType(nested_type_index).isFloat32())
            throw Exception(
                ErrorCodes::ILLEGAL_COLUMN,
                "Unexpected type {} of Annoy index. Only Array(Float32) and Tuple(Float32) are supported.",
                column_data_type_ptr->getName());
    }
    else if (const auto * tuple_type = typeid_cast<const DataTypeTuple *>(column_data_type_ptr.get()))
    {
        const DataTypes & nested_types = tuple_type->getElements();
        for (const auto & type : nested_types)
        {
            TypeIndex nested_type_index = type->getTypeId();
            if (!WhichDataType(nested_type_index).isFloat32())
                throw Exception(
                    ErrorCodes::ILLEGAL_COLUMN,
                    "Unexpected type {} of Annoy index. Only Array(Float32) and Tuple(Float32) are supported.",
                    column_data_type_ptr->getName());
        }
    }
    else
        throw Exception(
            ErrorCodes::ILLEGAL_COLUMN,
            "Unexpected type {} of Annoy index. Only Array(Float32) and Tuple(Float32) are supported.",
            column_data_type_ptr->getName());

}

void annoyIndexValidator(const IndexDescription & index, bool /* attach */)
{
    if (index.arguments.size() > 2)
    {
        throw Exception("Annoy index must no more than two arguments.", ErrorCodes::INCORRECT_QUERY);
    }
    if (index.arguments.size() > 0 && index.arguments[0].getType() != Field::Types::UInt64
        && index.arguments[0].getType() != Field::Types::String)
    {
        throw Exception("Annoy index first argument must be UInt64 or String.", ErrorCodes::INCORRECT_QUERY);
    }
    if (index.arguments.size() > 1 && index.arguments[1].getType() != Field::Types::String)
    {
        throw Exception("Annoy index second argument must be String.", ErrorCodes::INCORRECT_QUERY);
    }

    if (index.column_names.size() != 1 || index.data_types.size() != 1)
        throw Exception("Annoy indexes must be created on a single column", ErrorCodes::INCORRECT_NUMBER_OF_COLUMNS);

    assertIndexColumnsType(index.sample_block);
}

}
#endif // ENABLE_ANNOY<|MERGE_RESOLUTION|>--- conflicted
+++ resolved
@@ -121,13 +121,8 @@
 MergeTreeIndexGranulePtr MergeTreeIndexAggregatorAnnoy<Distance>::getGranuleAndReset()
 {
     // NOLINTNEXTLINE(*)
-<<<<<<< HEAD
-    index->build(number_of_trees, /*number_of_threads=*/1);
+    index->build(static_cast<int>(number_of_trees), /*number_of_threads=*/1);
     auto granule = std::make_shared<MergeTreeIndexGranuleAnnoy<Distance> >(index_name, index_sample_block, index);
-=======
-    index->build(static_cast<int>(number_of_trees), /*number_of_threads=*/1);
-    auto granule = std::make_shared<MergeTreeIndexGranuleAnnoy>(index_name, index_sample_block, index);
->>>>>>> d7eee868
     index = nullptr;
     return granule;
 }
@@ -297,16 +292,6 @@
     return result_vector;
 }
 
-<<<<<<< HEAD
-=======
-
-MergeTreeIndexAnnoy::MergeTreeIndexAnnoy(const IndexDescription & index_, uint64_t number_of_trees_)
-    : IMergeTreeIndex(index_)
-    , number_of_trees(number_of_trees_)
-{
-}
-
->>>>>>> d7eee868
 MergeTreeIndexGranulePtr MergeTreeIndexAnnoy::createIndexGranule() const
 {
     if (metric_name == "L2Distance")
