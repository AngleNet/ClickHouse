--- conflicted
+++ resolved
@@ -59,49 +59,6 @@
     DECLARE(UInt64, merge_selector_window_size, 1000, "How many parts to look at once.", 0) \
     \
     /** Merge settings. */ \
-<<<<<<< HEAD
-    M(UInt64, merge_max_block_size, 8192, "How many rows in blocks should be formed for merge operations. By default has the same value as `index_granularity`.", 0) \
-    M(UInt64, merge_max_block_size_bytes, 10 * 1024 * 1024, "How many bytes in blocks should be formed for merge operations. By default has the same value as `index_granularity_bytes`.", 0) \
-    M(UInt64, max_bytes_to_merge_at_max_space_in_pool, 150ULL * 1024 * 1024 * 1024, "Maximum in total size of parts to merge, when there are maximum free threads in background pool (or entries in replication queue).", 0) \
-    M(UInt64, max_bytes_to_merge_at_min_space_in_pool, 1024 * 1024, "Maximum in total size of parts to merge, when there are minimum free threads in background pool (or entries in replication queue).", 0) \
-    M(UInt64, max_replicated_merges_in_queue, 1000, "How many tasks of merging and mutating parts are allowed simultaneously in ReplicatedMergeTree queue.", 0) \
-    M(UInt64, max_replicated_mutations_in_queue, 8, "How many tasks of mutating parts are allowed simultaneously in ReplicatedMergeTree queue.", 0) \
-    M(UInt64, max_replicated_merges_with_ttl_in_queue, 1, "How many tasks of merging parts with TTL are allowed simultaneously in ReplicatedMergeTree queue.", 0) \
-    M(UInt64, number_of_free_entries_in_pool_to_lower_max_size_of_merge, 8, "When there is less than specified number of free entries in pool (or replicated queue), start to lower maximum size of merge to process (or to put in queue). This is to allow small merges to process - not filling the pool with long running merges.", 0) \
-    M(UInt64, number_of_free_entries_in_pool_to_execute_mutation, 20, "When there is less than specified number of free entries in pool, do not execute part mutations. This is to leave free threads for regular merges and avoid \"Too many parts\"", 0) \
-    M(UInt64, max_number_of_mutations_for_replica, 0, "Limit the number of part mutations per replica to the specified amount. Zero means no limit on the number of mutations per replica (the execution can still be constrained by other settings).", 0) \
-    M(UInt64, max_number_of_merges_with_ttl_in_pool, 2, "When there is more than specified number of merges with TTL entries in pool, do not assign new merge with TTL. This is to leave free threads for regular merges and avoid \"Too many parts\"", 0) \
-    M(Seconds, old_parts_lifetime, 8 * 60, "How many seconds to keep obsolete parts.", 0) \
-    M(Seconds, temporary_directories_lifetime, 86400, "How many seconds to keep tmp_-directories. You should not lower this value because merges and mutations may not be able to work with low value of this setting.", 0) \
-    M(Seconds, lock_acquire_timeout_for_background_operations, DBMS_DEFAULT_LOCK_ACQUIRE_TIMEOUT_SEC, "For background operations like merges, mutations etc. How many seconds before failing to acquire table locks.", 0) \
-    M(UInt64, min_rows_to_fsync_after_merge, 0, "Minimal number of rows to do fsync for part after merge (0 - disabled)", 0) \
-    M(UInt64, min_compressed_bytes_to_fsync_after_merge, 0, "Minimal number of compressed bytes to do fsync for part after merge (0 - disabled)", 0) \
-    M(UInt64, min_compressed_bytes_to_fsync_after_fetch, 0, "Minimal number of compressed bytes to do fsync for part after fetch (0 - disabled)", 0) \
-    M(Bool, fsync_after_insert, false, "Do fsync for every inserted part. Significantly decreases performance of inserts, not recommended to use with wide parts.", 0) \
-    M(Bool, fsync_part_directory, false, "Do fsync for part directory after all part operations (writes, renames, etc.).", 0) \
-    M(UInt64, non_replicated_deduplication_window, 0, "How many last blocks of hashes should be kept on disk (0 - disabled).", 0) \
-    M(UInt64, max_parts_to_merge_at_once, 100, "Max amount of parts which can be merged at once (0 - disabled). Doesn't affect OPTIMIZE FINAL query.", 0) \
-    M(UInt64, merge_selecting_sleep_ms, 5000, "Minimum time to wait before trying to select parts to merge again after no parts were selected. A lower setting will trigger selecting tasks in background_schedule_pool frequently which result in large amount of requests to zookeeper in large-scale clusters", 0) \
-    M(UInt64, max_merge_selecting_sleep_ms, 60000, "Maximum time to wait before trying to select parts to merge again after no parts were selected. A lower setting will trigger selecting tasks in background_schedule_pool frequently which result in large amount of requests to zookeeper in large-scale clusters", 0) \
-    M(Float, merge_selecting_sleep_slowdown_factor, 1.2f, "The sleep time for merge selecting task is multiplied by this factor when there's nothing to merge and divided when a merge was assigned", 0) \
-    M(UInt64, merge_tree_clear_old_temporary_directories_interval_seconds, 60, "The period of executing the clear old temporary directories operation in background.", 0) \
-    M(UInt64, merge_tree_clear_old_parts_interval_seconds, 1, "The period of executing the clear old parts operation in background.", 0) \
-    M(UInt64, min_age_to_force_merge_seconds, 0, "If all parts in a certain range are older than this value, range will be always eligible for merging. Set to 0 to disable.", 0) \
-    M(Bool, min_age_to_force_merge_on_partition_only, false, "Whether min_age_to_force_merge_seconds should be applied only on the entire partition and not on subset.", false) \
-    M(UInt64, number_of_free_entries_in_pool_to_execute_optimize_entire_partition, 25, "When there is less than specified number of free entries in pool, do not try to execute optimize entire partition with a merge (this merge is created when set min_age_to_force_merge_seconds > 0 and min_age_to_force_merge_on_partition_only = true). This is to leave free threads for regular merges and avoid \"Too many parts\"", 0) \
-    M(Bool, remove_rolled_back_parts_immediately, 1, "Setting for an incomplete experimental feature.", 0) \
-    M(UInt64, replicated_max_mutations_in_one_entry, 10000, "Max number of mutation commands that can be merged together and executed in one MUTATE_PART entry (0 means unlimited)", 0) \
-    M(UInt64, number_of_mutations_to_delay, 500, "If table has at least that many unfinished mutations, artificially slow down mutations of table. Disabled if set to 0", 0) \
-    M(UInt64, number_of_mutations_to_throw, 1000, "If table has at least that many unfinished mutations, throw 'Too many mutations' exception. Disabled if set to 0", 0) \
-    M(UInt64, min_delay_to_mutate_ms, 10, "Min delay of mutating MergeTree table in milliseconds, if there are a lot of unfinished mutations", 0) \
-    M(UInt64, max_delay_to_mutate_ms, 1000, "Max delay of mutating MergeTree table in milliseconds, if there are a lot of unfinished mutations", 0) \
-    M(Bool, exclude_deleted_rows_for_part_size_in_merge, false, "Use an estimated source part size (excluding lightweight deleted rows) when selecting parts to merge", 0) \
-    M(String, merge_workload, "", "Name of workload to be used to access resources for merges", 0) \
-    M(String, mutation_workload, "", "Name of workload to be used to access resources for mutations", 0) \
-    M(Milliseconds, background_task_preferred_step_execution_time_ms, 50, "Target time to execution of one step of merge or mutation. Can be exceeded if one step takes longer time", 0) \
-    M(Bool, enforce_index_structure_match_on_partition_manipulation, false, "If this setting is enabled for destination table of a partition manipulation query (`ATTACH/MOVE/REPLACE PARTITION`), the indices and projections must be identical between the source and destination tables. Otherwise, the destination table can have a superset of the source table's indices and projections.", 0) \
-    M(MergeSelectorAlgorithm, merge_selector_algorithm, MergeSelectorAlgorithm::SIMPLE, "The algorithm to select parts for merges assignment", 0) \
-=======
     DECLARE(UInt64, merge_max_block_size, 8192, "How many rows in blocks should be formed for merge operations. By default has the same value as `index_granularity`.", 0) \
     DECLARE(UInt64, merge_max_block_size_bytes, 10 * 1024 * 1024, "How many bytes in blocks should be formed for merge operations. By default has the same value as `index_granularity_bytes`.", 0) \
     DECLARE(UInt64, max_bytes_to_merge_at_max_space_in_pool, 150ULL * 1024 * 1024 * 1024, "Maximum in total size of parts to merge, when there are maximum free threads in background pool (or entries in replication queue).", 0) \
@@ -141,8 +98,8 @@
     DECLARE(String, merge_workload, "", "Name of workload to be used to access resources for merges", 0) \
     DECLARE(String, mutation_workload, "", "Name of workload to be used to access resources for mutations", 0) \
     DECLARE(Milliseconds, background_task_preferred_step_execution_time_ms, 50, "Target time to execution of one step of merge or mutation. Can be exceeded if one step takes longer time", 0) \
+    DECLARE(Bool, enforce_index_structure_match_on_partition_manipulation, false, "If this setting is enabled for destination table of a partition manipulation query (`ATTACH/MOVE/REPLACE PARTITION`), the indices and projections must be identical between the source and destination tables. Otherwise, the destination table can have a superset of the source table's indices and projections.", 0) \
     DECLARE(MergeSelectorAlgorithm, merge_selector_algorithm, MergeSelectorAlgorithm::SIMPLE, "The algorithm to select parts for merges assignment", 0) \
->>>>>>> 2e61f2bb
     \
     /** Inserts settings. */ \
     DECLARE(UInt64, parts_to_delay_insert, 1000, "If table contains at least that many active parts in single partition, artificially slow down insert into table. Disabled if set to 0", 0) \
