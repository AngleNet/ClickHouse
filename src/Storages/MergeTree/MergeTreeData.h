--- conflicted
+++ resolved
@@ -445,24 +445,18 @@
     /// Returns absolutely all parts (and snapshot of their states)
     DataPartsVector getAllDataPartsVector(DataPartStateVector * out_states = nullptr, bool require_projection_parts = false) const;
 
-    /// Returns parts in Committed state (NOT in terms of transactions, should be used carefully)
+    /// Returns parts in Active state
     DataParts getDataPartsForInternalUsage() const;
     DataPartsVector getDataPartsVector() const;
 
     void filterVisibleDataParts(DataPartsVector & maybe_visible_parts, Snapshot snapshot_version, TransactionID current_tid) const;
 
-<<<<<<< HEAD
     /// Returns parts that visible with current snapshot
     DataPartsVector getVisibleDataPartsVector(ContextPtr local_context) const;
     DataPartsVector getVisibleDataPartsVector(const MergeTreeTransactionPtr & txn) const;
     DataPartsVector getVisibleDataPartsVector(Snapshot snapshot_version, TransactionID current_tid) const;
-=======
-    /// Returns Active parts
-    DataParts getDataParts() const;
-    DataPartsVector getDataPartsVector() const;
->>>>>>> 46b9279d
-
-    /// Returns a part in Committed state with the given name or a part containing it. If there is no such part, returns nullptr.
+
+    /// Returns a part in Active state with the given name or a part containing it. If there is no such part, returns nullptr.
     DataPartPtr getActiveContainingPart(const String & part_name) const;
     DataPartPtr getActiveContainingPart(const MergeTreePartInfo & part_info) const;
     DataPartPtr getActiveContainingPart(const MergeTreePartInfo & part_info, DataPartState state, DataPartsLock & lock) const;
