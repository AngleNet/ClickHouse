--- conflicted
+++ resolved
@@ -2257,14 +2257,11 @@
     {
         .metadata_version = ctx->metadata_snapshot->getMetadataVersion(),
         .min_part_metadata_version = ctx->source_part->getMetadataVersion(),
-<<<<<<< HEAD
+        .min_part_data_versions = nullptr,
+        .max_mutation_versions = std::move(max_partition_blocks),
         .need_data_mutations = false,
         .need_alter_mutations = true,
         .need_patch_parts = true,
-        .max_partition_blocks = std::move(max_partition_blocks),
-=======
-        .min_part_data_versions = nullptr,
->>>>>>> 49cd7c65
     };
 
     auto mutations_snapshot = ctx->data->getMutationsSnapshot(params);
