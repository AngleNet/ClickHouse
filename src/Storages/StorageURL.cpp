--- conflicted
+++ resolved
@@ -618,7 +618,6 @@
 {
     writer.reset();
     write_buf.reset();
-<<<<<<< HEAD
 }
 
 void StorageURLSink::cancelBuffers()
@@ -627,8 +626,6 @@
         writer->cancel();
     if (write_buf)
         write_buf->cancel();
-=======
->>>>>>> eec118b7
 }
 
 class PartitionedStorageURLSink : public PartitionedSink
