#include <Common/OptimizedRegularExpression.h>
#include <Common/typeid_cast.h>
#include <Core/Settings.h>
#include <Storages/StorageMerge.h>
#include <Storages/checkAndGetLiteralArgument.h>
#include <Parsers/ASTFunction.h>
#include <TableFunctions/ITableFunction.h>
#include <Analyzer/FunctionNode.h>
#include <Analyzer/TableFunctionNode.h>
#include <Interpreters/evaluateConstantExpression.h>
#include <Interpreters/DatabaseCatalog.h>
#include <Interpreters/Context.h>
#include <Access/ContextAccess.h>
#include <TableFunctions/TableFunctionFactory.h>
#include <TableFunctions/registerTableFunctions.h>


namespace DB
{

namespace ErrorCodes
{
    extern const int NUMBER_OF_ARGUMENTS_DOESNT_MATCH;
    extern const int BAD_ARGUMENTS;
}

namespace Setting
{
    extern const SettingsUInt64 merge_table_max_tables_to_look_for_schema_inference;
}

namespace
{

[[noreturn]] void throwNoTablesMatchRegexp(const String & source_database_regexp, const String & source_table_regexp)
{
    throw Exception(
        ErrorCodes::BAD_ARGUMENTS,
        "Error while executing table function merge. Either there is no database, which matches regular expression `{}`, or there are "
        "no tables in the database matches `{}`, which fit tables expression: {}",
        source_database_regexp,
        source_database_regexp,
        source_table_regexp);
}

/* merge (db_name, tables_regexp) - creates a temporary StorageMerge.
 * The structure of the table is taken from the first table that came up, suitable for regexp.
 * If there is no such table, an exception is thrown.
 */
class TableFunctionMerge : public ITableFunction
{
public:
    static constexpr auto name = "merge";
    std::string getName() const override { return name; }

private:
    StoragePtr executeImpl(const ASTPtr & ast_function, ContextPtr context, const std::string & table_name, ColumnsDescription cached_columns, bool is_insert_query) const override;
    const char * getStorageTypeName() const override { return "Merge"; }

    ColumnsDescription getActualTableStructure(ContextPtr context, bool is_insert_query) const override;
    std::vector<size_t> skipAnalysisForArguments(const QueryTreeNodePtr & query_node_table_function, ContextPtr context) const override;
    void parseArguments(const ASTPtr & ast_function, ContextPtr context) override;

    String source_database_name_or_regexp;
    String source_table_regexp;
    bool database_is_regexp = false;
};

std::vector<size_t> TableFunctionMerge::skipAnalysisForArguments(const QueryTreeNodePtr & query_node_table_function, ContextPtr) const
{
    auto & table_function_node = query_node_table_function->as<TableFunctionNode &>();
    auto & table_function_arguments_nodes = table_function_node.getArguments().getNodes();
    size_t table_function_arguments_size = table_function_arguments_nodes.size();

    std::vector<size_t> result;

    for (size_t i = 0; i < table_function_arguments_size; ++i)
    {
        auto * function_node = table_function_arguments_nodes[i]->as<FunctionNode>();
        if (function_node && function_node->getFunctionName() == "REGEXP")
            result.push_back(i);
    }

    return result;
}

void TableFunctionMerge::parseArguments(const ASTPtr & ast_function, ContextPtr context)
{
    ASTs & args_func = ast_function->children;

    if (args_func.size() != 1)
        throw Exception(ErrorCodes::NUMBER_OF_ARGUMENTS_DOESNT_MATCH,
                        "Table function 'merge' requires from 1 to 2 parameters: "
                        "merge(['db_name',] 'tables_regexp')");

    ASTs & args = args_func.at(0)->children;

    if (args.size() == 1)
    {
        database_is_regexp = false;
        source_database_name_or_regexp = context->getCurrentDatabase();

        args[0] = evaluateConstantExpressionAsLiteral(args[0], context);
        source_table_regexp = checkAndGetLiteralArgument<String>(args[0], "table_name_regexp");
    }
    else if (args.size() == 2)
    {
        auto [is_regexp, database_ast] = StorageMerge::evaluateDatabaseName(args[0], context);

        database_is_regexp = is_regexp;

        if (!is_regexp)
            args[0] = database_ast;
        source_database_name_or_regexp = checkAndGetLiteralArgument<String>(database_ast, "database_name");

        args[1] = evaluateConstantExpressionAsLiteral(args[1], context);
        source_table_regexp = checkAndGetLiteralArgument<String>(args[1], "table_name_regexp");
    }
    else
    {
        throw Exception(ErrorCodes::NUMBER_OF_ARGUMENTS_DOESNT_MATCH,
                        "Table function 'merge' requires from 1 to 2 parameters: "
                        "merge(['db_name',] 'tables_regexp')");
    }
}

ColumnsDescription TableFunctionMerge::getActualTableStructure(ContextPtr context, bool /*is_insert_query*/) const
{
    auto res = StorageMerge::getColumnsDescriptionFromSourceTables(
        context,
        source_database_name_or_regexp,
        database_is_regexp,
        source_table_regexp,
        context->getSettingsRef()[Setting::merge_table_max_tables_to_look_for_schema_inference]);
    if (res.empty())
        throwNoTablesMatchRegexp(source_database_name_or_regexp, source_table_regexp);

    return res;
}


StoragePtr TableFunctionMerge::executeImpl(const ASTPtr & /*ast_function*/, ContextPtr context, const std::string & table_name, ColumnsDescription /*cached_columns*/, bool /*is_insert_query*/) const
{
    std::optional<std::string> table_to_write = std::nullopt;
    auto res = std::make_shared<StorageMerge>(
        StorageID(getDatabaseName(), table_name),
        ColumnsDescription{},
        String{},
        source_database_name_or_regexp,
        database_is_regexp,
<<<<<<< HEAD
        getSourceDatabasesAndTables(context),
        table_to_write,
        false,
=======
        source_table_regexp,
>>>>>>> cb050202
        context);

    res->startup();
    return res;
}

}

void registerTableFunctionMerge(TableFunctionFactory & factory)
{
    factory.registerFunction<TableFunctionMerge>();
}

}<|MERGE_RESOLUTION|>--- conflicted
+++ resolved
@@ -148,13 +148,9 @@
         String{},
         source_database_name_or_regexp,
         database_is_regexp,
-<<<<<<< HEAD
-        getSourceDatabasesAndTables(context),
+        source_table_regexp,
         table_to_write,
         false,
-=======
-        source_table_regexp,
->>>>>>> cb050202
         context);
 
     res->startup();
