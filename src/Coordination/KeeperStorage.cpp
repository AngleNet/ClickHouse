#include <iterator>
#include <variant>
#include <IO/Operators.h>
#include <IO/WriteHelpers.h>
#include <boost/algorithm/string.hpp>
#include <Poco/SHA1Engine.h>

#include <Common/Base64.h>
#include <Common/ZooKeeper/ZooKeeperCommon.h>
#include <Common/SipHash.h>
#include <Common/ZooKeeper/ZooKeeperConstants.h>
#include <Common/StringUtils/StringUtils.h>
#include <Common/ZooKeeper/IKeeper.h>
#include <base/hex.h>
#include <base/scope_guard.h>
#include <Common/logger_useful.h>
#include <Common/setThreadName.h>
#include <Common/LockMemoryExceptionInThread.h>
#include <Common/ProfileEvents.h>

#include <Coordination/KeeperCommon.h>
#include <Coordination/KeeperConstants.h>
#include <Coordination/KeeperReconfiguration.h>
#include <Coordination/KeeperStorage.h>
#include <Coordination/KeeperDispatcher.h>

#include <functional>
#include <base/defines.h>

namespace ProfileEvents
{
    extern const Event KeeperCreateRequest;
    extern const Event KeeperRemoveRequest;
    extern const Event KeeperSetRequest;
    extern const Event KeeperCheckRequest;
    extern const Event KeeperMultiRequest;
    extern const Event KeeperMultiReadRequest;
    extern const Event KeeperGetRequest;
    extern const Event KeeperListRequest;
    extern const Event KeeperExistsRequest;
}

namespace DB
{

namespace ErrorCodes
{
    extern const int LOGICAL_ERROR;
    extern const int BAD_ARGUMENTS;
}

namespace
{
String getSHA1(const String & userdata)
{
    Poco::SHA1Engine engine;
    engine.update(userdata);
    const auto & digest_id = engine.digest();
    return String{digest_id.begin(), digest_id.end()};
}

template<typename UncommittedState>
bool fixupACL(
    const std::vector<Coordination::ACL> & request_acls,
    int64_t session_id,
    const UncommittedState & uncommitted_state,
    std::vector<Coordination::ACL> & result_acls)
{
    if (request_acls.empty())
        return true;

    bool valid_found = false;
    for (const auto & request_acl : request_acls)
    {
        if (request_acl.scheme == "auth")
        {
            uncommitted_state.forEachAuthInSession(
                session_id,
                [&](const KeeperStorageBase::AuthID & auth_id)
                {
                    valid_found = true;
                    Coordination::ACL new_acl = request_acl;

                    new_acl.scheme = auth_id.scheme;
                    new_acl.id = auth_id.id;

                    result_acls.push_back(new_acl);
                });
        }
        else if (request_acl.scheme == "world" && request_acl.id == "anyone")
        {
            /// We don't need to save default ACLs
            valid_found = true;
        }
        else if (request_acl.scheme == "digest")
        {
            Coordination::ACL new_acl = request_acl;

            /// Bad auth
            if (std::count(new_acl.id.begin(), new_acl.id.end(), ':') != 1)
                return false;

            valid_found = true;
            result_acls.push_back(new_acl);
        }
    }
    return valid_found;
}

KeeperStorageBase::ResponsesForSessions processWatchesImpl(
    const String & path, KeeperStorageBase::Watches & watches, KeeperStorageBase::Watches & list_watches, Coordination::Event event_type)
{
    KeeperStorageBase::ResponsesForSessions result;
    auto watch_it = watches.find(path);
    if (watch_it != watches.end())
    {
        std::shared_ptr<Coordination::ZooKeeperWatchResponse> watch_response = std::make_shared<Coordination::ZooKeeperWatchResponse>();
        watch_response->path = path;
        watch_response->xid = Coordination::WATCH_XID;
        watch_response->zxid = -1;
        watch_response->type = event_type;
        watch_response->state = Coordination::State::CONNECTED;
        for (auto watcher_session : watch_it->second)
            result.push_back(KeeperStorageBase::ResponseForSession{watcher_session, watch_response});

        watches.erase(watch_it);
    }

    auto parent_path = parentNodePath(path);

    Strings paths_to_check_for_list_watches;
    if (event_type == Coordination::Event::CREATED)
    {
        paths_to_check_for_list_watches.push_back(parent_path.toString()); /// Trigger list watches for parent
    }
    else if (event_type == Coordination::Event::DELETED)
    {
        paths_to_check_for_list_watches.push_back(path); /// Trigger both list watches for this path
        paths_to_check_for_list_watches.push_back(parent_path.toString()); /// And for parent path
    }
    /// CHANGED event never trigger list wathes

    for (const auto & path_to_check : paths_to_check_for_list_watches)
    {
        watch_it = list_watches.find(path_to_check);
        if (watch_it != list_watches.end())
        {
            std::shared_ptr<Coordination::ZooKeeperWatchResponse> watch_list_response
                = std::make_shared<Coordination::ZooKeeperWatchResponse>();
            watch_list_response->path = path_to_check;
            watch_list_response->xid = Coordination::WATCH_XID;
            watch_list_response->zxid = -1;
            if (path_to_check == parent_path)
                watch_list_response->type = Coordination::Event::CHILD;
            else
                watch_list_response->type = Coordination::Event::DELETED;

            watch_list_response->state = Coordination::State::CONNECTED;
            for (auto watcher_session : watch_it->second)
                result.push_back(KeeperStorageBase::ResponseForSession{watcher_session, watch_list_response});

            list_watches.erase(watch_it);
        }
    }
    return result;
}

// When this function is updated, update CURRENT_DIGEST_VERSION!!
template <typename Node>
uint64_t calculateDigest(std::string_view path, const Node & node)
{
    SipHash hash;

    hash.update(path);

    auto data = node.getData();
    if (!data.empty())
    {
        chassert(data.data() != nullptr);
        hash.update(data);
    }

    hash.update(node.czxid);
    hash.update(node.mzxid);
    hash.update(node.ctime());
    hash.update(node.mtime);
    hash.update(node.version);
    hash.update(node.cversion);
    hash.update(node.aversion);
    hash.update(node.ephemeralOwner());
    hash.update(node.numChildren());
    hash.update(node.pzxid);

    auto digest = hash.get64();

    /// 0 means no cached digest
    if (digest == 0)
        return 1;

    return digest;
}

}

void KeeperRocksNodeInfo::copyStats(const Coordination::Stat & stat)
{
    czxid = stat.czxid;
    mzxid = stat.mzxid;
    pzxid = stat.pzxid;

    mtime = stat.mtime;
    setCtime(stat.ctime);

    version = stat.version;
    cversion = stat.cversion;
    aversion = stat.aversion;

    if (stat.ephemeralOwner == 0)
    {
        is_ephemeral_and_ctime.is_ephemeral = false;
        setNumChildren(stat.numChildren);
    }
    else
    {
        setEphemeralOwner(stat.ephemeralOwner);
    }
}

void KeeperRocksNode::invalidateDigestCache() const
{
    if (serialized)
        throw Exception(ErrorCodes::LOGICAL_ERROR, "We modify node after serialized it");
    digest = 0;
}

UInt64 KeeperRocksNode::getDigest(std::string_view path) const
{
    if (!digest)
        digest = calculateDigest(path, *this);
    return digest;
}

String KeeperRocksNode::getEncodedString()
{
    if (serialized)
        throw Exception(ErrorCodes::LOGICAL_ERROR, "We modify node after serialized it");
    serialized = true;

    WriteBufferFromOwnString buffer;
    const KeeperRocksNodeInfo & node_info = *this;
    writePODBinary(node_info, buffer);
    return buffer.str();
}

void KeeperRocksNode::decodeFromString(const String &buffer_str)
{
    ReadBufferFromOwnString buffer(buffer_str);
    KeeperRocksNodeInfo & node_info = *this;
    readPODBinary(node_info, buffer);
    readStringBinary(data, buffer);
}

KeeperMemNode & KeeperMemNode::operator=(const KeeperMemNode & other)
{
    if (this == &other)
        return *this;

    czxid = other.czxid;
    mzxid = other.mzxid;
    pzxid = other.pzxid;
    acl_id = other.acl_id;
    mtime = other.mtime;
    is_ephemeral_and_ctime = other.is_ephemeral_and_ctime;
    ephemeral_or_children_data = other.ephemeral_or_children_data;
    data_size = other.data_size;
    version = other.version;
    cversion = other.cversion;
    aversion = other.aversion;

    if (data_size != 0)
    {
        data = std::unique_ptr<char[]>(new char[data_size]);
        memcpy(data.get(), other.data.get(), data_size);
    }

    children = other.children;

    return *this;
}

KeeperMemNode::KeeperMemNode(const KeeperMemNode & other)
{
    *this = other;
}

<<<<<<< HEAD
bool KeeperMemNode::empty() const
=======
KeeperStorage::Node & KeeperStorage::Node::operator=(Node && other) noexcept
{
    if (this == &other)
        return *this;

    czxid = other.czxid;
    mzxid = other.mzxid;
    pzxid = other.pzxid;
    acl_id = other.acl_id;
    mtime = other.mtime;
    is_ephemeral_and_ctime = other.is_ephemeral_and_ctime;
    ephemeral_or_children_data = other.ephemeral_or_children_data;
    version = other.version;
    cversion = other.cversion;
    aversion = other.aversion;

    data_size = other.data_size;
    data = std::move(other.data);

    other.data_size = 0;

    static_assert(std::is_nothrow_move_assignable_v<ChildrenSet>);
    children = std::move(other.children);

    return *this;
}

KeeperStorage::Node::Node(Node && other) noexcept
{
    *this = std::move(other);
}

bool KeeperStorage::Node::empty() const
>>>>>>> 8dd08e98
{
    return data_size == 0 && mzxid == 0;
}

void KeeperMemNode::copyStats(const Coordination::Stat & stat)
{
    czxid = stat.czxid;
    mzxid = stat.mzxid;
    pzxid = stat.pzxid;

    mtime = stat.mtime;
    setCtime(stat.ctime);

    version = stat.version;
    cversion = stat.cversion;
    aversion = stat.aversion;

    if (stat.ephemeralOwner == 0)
    {
        is_ephemeral_and_ctime.is_ephemeral = false;
        setNumChildren(stat.numChildren);
    }
    else
    {
        setEphemeralOwner(stat.ephemeralOwner);
    }
}

void KeeperMemNode::setResponseStat(Coordination::Stat & response_stat) const
{
    response_stat.czxid = czxid;
    response_stat.mzxid = mzxid;
    response_stat.ctime = ctime();
    response_stat.mtime = mtime;
    response_stat.version = version;
    response_stat.cversion = cversion;
    response_stat.aversion = aversion;
    response_stat.ephemeralOwner = ephemeralOwner();
    response_stat.dataLength = static_cast<int32_t>(data_size);
    response_stat.numChildren = numChildren();
    response_stat.pzxid = pzxid;

}

uint64_t KeeperMemNode::sizeInBytes() const
{
    return sizeof(KeeperMemNode) + children.size() * sizeof(StringRef) + data_size;
}

void KeeperMemNode::setData(const String & new_data)
{
    data_size = static_cast<uint32_t>(new_data.size());
    if (data_size != 0)
    {
        data = std::unique_ptr<char[]>(new char[new_data.size()]);
        memcpy(data.get(), new_data.data(), data_size);
    }
}

void KeeperMemNode::addChild(StringRef child_path)
{
    children.insert(child_path);
}

void KeeperMemNode::removeChild(StringRef child_path)
{
    children.erase(child_path);
}

void KeeperMemNode::invalidateDigestCache() const
{
    cached_digest = 0;
}

UInt64 KeeperMemNode::getDigest(const std::string_view path) const
{
    if (cached_digest == 0)
        cached_digest = calculateDigest(path, *this);

    return cached_digest;
};

void KeeperMemNode::shallowCopy(const KeeperMemNode & other)
{
    czxid = other.czxid;
    mzxid = other.mzxid;
    pzxid = other.pzxid;
    acl_id = other.acl_id; /// 0 -- no ACL by default

    mtime = other.mtime;

    is_ephemeral_and_ctime = other.is_ephemeral_and_ctime;

    ephemeral_or_children_data = other.ephemeral_or_children_data;

    data_size = other.data_size;
    if (data_size != 0)
    {
        data = std::unique_ptr<char[]>(new char[data_size]);
        memcpy(data.get(), other.data.get(), data_size);
    }

    version = other.version;
    cversion = other.cversion;
    aversion = other.aversion;

    cached_digest = other.cached_digest;
}


template<typename Container>
KeeperStorage<Container>::KeeperStorage(
    int64_t tick_time_ms, const String & superdigest_, const KeeperContextPtr & keeper_context_, const bool initialize_system_nodes)
    : session_expiry_queue(tick_time_ms), keeper_context(keeper_context_), superdigest(superdigest_)
{
    Node root_node;
    container.insert("/", root_node);
    if constexpr (!use_rocksdb)
        addDigest(root_node, "/");

    if (initialize_system_nodes)
        initializeSystemNodes();
}

template<typename Container>
void KeeperStorage<Container>::initializeSystemNodes()
{
    if (initialized)
        throw Exception(ErrorCodes::LOGICAL_ERROR, "KeeperStorage system nodes initialized twice");

    // insert root system path if it isn't already inserted
    if (container.find(keeper_system_path) == nullptr)
    {
        Node system_node;
        container.insert(keeper_system_path, system_node);
        // store digest for the empty node because we won't update
        // its stats
        if constexpr (!use_rocksdb)
            addDigest(system_node, keeper_system_path);

        // update root and the digest based on it
        auto current_root_it = container.find("/");
        chassert(current_root_it);
        if constexpr (!use_rocksdb)
            removeDigest(current_root_it->value, "/");
        auto updated_root_it = container.updateValue(
            "/",
            [](KeeperStorage::Node & node)
            {
                node.increaseNumChildren();
                if constexpr (!use_rocksdb)
                    node.addChild(getBaseNodeName(keeper_system_path));
            }
        );
        if constexpr (!use_rocksdb)
            addDigest(updated_root_it->value, "/");
    }

    // insert child system nodes
    for (const auto & [path, data] : keeper_context->getSystemNodesWithData())
    {
        chassert(path.starts_with(keeper_system_path));
        Node child_system_node;
        child_system_node.setData(data);
        if constexpr (use_rocksdb)
            container.insert(std::string{path}, child_system_node);
        else
        {
            auto [map_key, _] = container.insert(std::string{path}, child_system_node);
            /// Take child path from key owned by map.
            auto child_path = getBaseNodeName(map_key->getKey());
            container.updateValue(
                parentNodePath(StringRef(path)),
                [child_path](auto & parent)
                {
                    // don't update stats so digest is okay
                    parent.addChild(child_path);
                }
            );
        }
    }

    initialized = true;
}

template <class... Ts>
struct Overloaded : Ts...
{
    using Ts::operator()...;
};

// explicit deduction guide
// https://en.cppreference.com/w/cpp/language/class_template_argument_deduction
template <class... Ts>
Overloaded(Ts...) -> Overloaded<Ts...>;

template<typename Container>
std::shared_ptr<typename Container::Node> KeeperStorage<Container>::UncommittedState::tryGetNodeFromStorage(StringRef path) const
{
    if (auto node_it = storage.container.find(path); node_it)
    {
        const auto & committed_node = node_it->value;
        auto node = std::make_shared<KeeperStorage<Container>::Node>();
        node->shallowCopy(committed_node);
        return node;
    }

    return nullptr;
}

template<typename Container>
void KeeperStorage<Container>::UncommittedState::applyDelta(const Delta & delta)
{
    chassert(!delta.path.empty());
    if (!nodes.contains(delta.path))
    {
        if (auto storage_node = tryGetNodeFromStorage(delta.path))
            nodes.emplace(delta.path, UncommittedNode{.node = std::move(storage_node)});
        else
            nodes.emplace(delta.path, UncommittedNode{.node = nullptr});
    }

    std::visit(
        [&]<typename DeltaType>(const DeltaType & operation)
        {
            auto & [node, acls, last_applied_zxid] = nodes.at(delta.path);

            if constexpr (std::same_as<DeltaType, CreateNodeDelta>)
            {
                chassert(!node);
                node = std::make_shared<Node>();
                node->copyStats(operation.stat);
                node->setData(operation.data);
                acls = operation.acls;
                last_applied_zxid = delta.zxid;
            }
            else if constexpr (std::same_as<DeltaType, RemoveNodeDelta>)
            {
                chassert(node);
                node = nullptr;
                last_applied_zxid = delta.zxid;
            }
            else if constexpr (std::same_as<DeltaType, UpdateNodeDelta>)
            {
                chassert(node);
                node->invalidateDigestCache();
                operation.update_fn(*node);
                last_applied_zxid = delta.zxid;
            }
            else if constexpr (std::same_as<DeltaType, SetACLDelta>)
            {
                acls = operation.acls;
                last_applied_zxid = delta.zxid;
            }
        },
        delta.operation);
}

template<typename Container>
bool KeeperStorage<Container>::UncommittedState::hasACL(int64_t session_id, bool is_local, std::function<bool(const AuthID &)> predicate) const
{
    const auto check_auth = [&](const auto & auth_ids)
    {
        for (const auto & auth : auth_ids)
        {
            using TAuth = std::remove_reference_t<decltype(auth)>;

            const AuthID * auth_ptr = nullptr;
            if constexpr (std::is_pointer_v<TAuth>)
                auth_ptr = auth;
            else
                auth_ptr = &auth;

            if (predicate(*auth_ptr))
                return true;
        }
        return false;
    };

    if (is_local)
        return check_auth(storage.session_and_auth[session_id]);

    if (check_auth(storage.session_and_auth[session_id]))
        return true;

    // check if there are uncommitted
    const auto auth_it = session_and_auth.find(session_id);
    if (auth_it == session_and_auth.end())
        return false;

    return check_auth(auth_it->second);
}

template<typename Container>
void KeeperStorage<Container>::UncommittedState::addDelta(Delta new_delta)
{
    const auto & added_delta = deltas.emplace_back(std::move(new_delta));

    if (!added_delta.path.empty())
    {
        deltas_for_path[added_delta.path].push_back(&added_delta);
        applyDelta(added_delta);
    }
    else if (const auto * auth_delta = std::get_if<AddAuthDelta>(&added_delta.operation))
    {
        auto & uncommitted_auth = session_and_auth[auth_delta->session_id];
        uncommitted_auth.emplace_back(&auth_delta->auth_id);
    }
}

template<typename Container>
void KeeperStorage<Container>::UncommittedState::addDeltas(std::vector<Delta> new_deltas)
{
    for (auto & delta : new_deltas)
        addDelta(std::move(delta));
}

template<typename Container>
void KeeperStorage<Container>::UncommittedState::commit(int64_t commit_zxid)
{
    chassert(deltas.empty() || deltas.front().zxid >= commit_zxid);

    // collect nodes that have no further modification in the current transaction
    std::unordered_set<std::string> modified_nodes;

    while (!deltas.empty() && deltas.front().zxid == commit_zxid)
    {
        if (std::holds_alternative<SubDeltaEnd>(deltas.front().operation))
        {
            deltas.pop_front();
            break;
        }

        auto & front_delta = deltas.front();

        if (!front_delta.path.empty())
        {
            auto & path_deltas = deltas_for_path.at(front_delta.path);
            chassert(path_deltas.front() == &front_delta);
            path_deltas.pop_front();
            if (path_deltas.empty())
            {
                deltas_for_path.erase(front_delta.path);

                // no more deltas for path -> no modification
                modified_nodes.insert(std::move(front_delta.path));
            }
            else if (path_deltas.front()->zxid > commit_zxid)
            {
                // next delta has a zxid from a different transaction -> no modification in this transaction
                modified_nodes.insert(std::move(front_delta.path));
            }
        }
        else if (auto * add_auth = std::get_if<AddAuthDelta>(&front_delta.operation))
        {
            auto & uncommitted_auth = session_and_auth[add_auth->session_id];
            chassert(!uncommitted_auth.empty() && uncommitted_auth.front() == &add_auth->auth_id);
            uncommitted_auth.pop_front();
            if (uncommitted_auth.empty())
                session_and_auth.erase(add_auth->session_id);

        }

        deltas.pop_front();
    }

    // delete all cached nodes that were not modified after the commit_zxid
    // we only need to check the nodes that were modified in this transaction
    for (const auto & node : modified_nodes)
    {
        if (nodes[node].zxid == commit_zxid)
            nodes.erase(node);
    }
}

template<typename Container>
void KeeperStorage<Container>::UncommittedState::rollback(int64_t rollback_zxid)
{
    // we can only rollback the last zxid (if there is any)
    // if there is a delta with a larger zxid, we have invalid state
    if (!deltas.empty() && deltas.back().zxid > rollback_zxid)
        throw DB::Exception(
            DB::ErrorCodes::LOGICAL_ERROR,
            "Invalid state of deltas found while trying to rollback request. Last ZXID ({}) is larger than the requested ZXID ({})",
            deltas.back().zxid,
            rollback_zxid);

    auto delta_it = deltas.rbegin();

    // we need to undo ephemeral mapping modifications
    // CreateNodeDelta added ephemeral for session id -> we need to remove it
    // RemoveNodeDelta removed ephemeral for session id -> we need to add it back
    for (; delta_it != deltas.rend(); ++delta_it)
    {
        if (delta_it->zxid < rollback_zxid)
            break;

        chassert(delta_it->zxid == rollback_zxid);
        if (!delta_it->path.empty())
        {
            std::visit(
                [&]<typename DeltaType>(const DeltaType & operation)
                {
                    if constexpr (std::same_as<DeltaType, CreateNodeDelta>)
                    {
                        if (operation.stat.ephemeralOwner != 0)
                            storage.unregisterEphemeralPath(operation.stat.ephemeralOwner, delta_it->path);
                    }
                    else if constexpr (std::same_as<DeltaType, RemoveNodeDelta>)
                    {
                        if (operation.ephemeral_owner != 0)
                            storage.ephemerals[operation.ephemeral_owner].emplace(delta_it->path);
                    }
                },
                delta_it->operation);

            auto & path_deltas = deltas_for_path.at(delta_it->path);
            if (path_deltas.back() == &*delta_it)
            {
                path_deltas.pop_back();
                if (path_deltas.empty())
                    deltas_for_path.erase(delta_it->path);
            }
        }
        else if (auto * add_auth = std::get_if<AddAuthDelta>(&delta_it->operation))
        {
            auto & uncommitted_auth = session_and_auth[add_auth->session_id];
            if (uncommitted_auth.back() == &add_auth->auth_id)
            {
                uncommitted_auth.pop_back();
                if (uncommitted_auth.empty())
                    session_and_auth.erase(add_auth->session_id);
            }
        }
    }

    if (delta_it == deltas.rend())
        deltas.clear();
    else
        deltas.erase(delta_it.base(), deltas.end());

    absl::flat_hash_set<std::string> deleted_nodes;
    std::erase_if(
        nodes,
        [&, rollback_zxid](const auto & node)
        {
            if (node.second.zxid == rollback_zxid)
            {
                deleted_nodes.emplace(std::move(node.first));
                return true;
            }
            return false;
        });

    // recalculate all the uncommitted deleted nodes
    for (const auto & deleted_node : deleted_nodes)
    {
        auto path_delta_it = deltas_for_path.find(deleted_node);
        if (path_delta_it != deltas_for_path.end())
        {
            for (const auto & delta : path_delta_it->second)
            {
                applyDelta(*delta);
            }
        }
    }
}

template<typename Container>
std::shared_ptr<typename Container::Node> KeeperStorage<Container>::UncommittedState::getNode(StringRef path) const
{
    if (auto node_it = nodes.find(path.toView()); node_it != nodes.end())
        return node_it->second.node;

    return tryGetNodeFromStorage(path);
}

template<typename Container>
Coordination::ACLs KeeperStorage<Container>::UncommittedState::getACLs(StringRef path) const
{
    if (auto node_it = nodes.find(path.toView()); node_it != nodes.end())
        return node_it->second.acls;

    auto node_it = storage.container.find(path);
    if (node_it == nullptr)
        return {};

    return storage.acl_map.convertNumber(node_it->value.acl_id);
}

template<typename Container>
void KeeperStorage<Container>::UncommittedState::forEachAuthInSession(int64_t session_id, std::function<void(const AuthID &)> func) const
{
    const auto call_for_each_auth = [&func](const auto & auth_ids)
    {
        for (const auto & auth : auth_ids)
        {
            using TAuth = std::remove_reference_t<decltype(auth)>;

            const AuthID * auth_ptr = nullptr;
            if constexpr (std::is_pointer_v<TAuth>)
                auth_ptr = auth;
            else
                auth_ptr = &auth;

            func(*auth_ptr);
        }
    };

    // for committed
    if (storage.session_and_auth.contains(session_id))
        call_for_each_auth(storage.session_and_auth.at(session_id));
    // for uncommitted
    if (session_and_auth.contains(session_id))
        call_for_each_auth(session_and_auth.at(session_id));
}

namespace
{

[[noreturn]] void onStorageInconsistency()
{
    LOG_ERROR(
        getLogger("KeeperStorage"),
        "Inconsistency found between uncommitted and committed data. Keeper will terminate to avoid undefined behaviour.");
    std::terminate();
}

}

template<typename Container>
void KeeperStorage<Container>::applyUncommittedState(KeeperStorage & other, int64_t last_log_idx)
{
    std::unordered_set<int64_t> zxids_to_apply;
    for (const auto & transaction : uncommitted_transactions)
    {
        if (transaction.log_idx == 0)
            throw DB::Exception(ErrorCodes::LOGICAL_ERROR, "Transaction has log idx equal to 0");

        if (transaction.log_idx <= last_log_idx)
            continue;

        other.uncommitted_transactions.push_back(transaction);
        zxids_to_apply.insert(transaction.zxid);
    }

    auto it = uncommitted_state.deltas.begin();

    for (; it != uncommitted_state.deltas.end(); ++it)
    {
        if (!zxids_to_apply.contains(it->zxid))
            continue;

        other.uncommitted_state.addDelta(*it);
    }
}

template<typename Container>
Coordination::Error KeeperStorage<Container>::commit(int64_t commit_zxid)
{
    // Deltas are added with increasing ZXIDs
    // If there are no deltas for the commit_zxid (e.g. read requests), we instantly return
    // on first delta
    for (auto & delta : uncommitted_state.deltas)
    {
        if (delta.zxid > commit_zxid)
            break;

        bool finish_subdelta = false;
        auto result = std::visit(
            [&, &path = delta.path]<typename DeltaType>(DeltaType & operation) -> Coordination::Error
            {
                if constexpr (std::same_as<DeltaType, CreateNodeDelta>)
                {
                    if (!createNode(
                            path,
                            std::move(operation.data),
                            operation.stat,
                            std::move(operation.acls)))
                        onStorageInconsistency();

                    return Coordination::Error::ZOK;
                }
                else if constexpr (std::same_as<DeltaType, UpdateNodeDelta>)
                {
                    auto node_it = container.find(path);
                    if (node_it == nullptr)
                        onStorageInconsistency();

                    if (operation.version != -1 && operation.version != node_it->value.version)
                        onStorageInconsistency();

                    if constexpr (!use_rocksdb)
                        removeDigest(node_it->value, path);
                    auto updated_node = container.updateValue(path, operation.update_fn);
                    if constexpr (!use_rocksdb)
                        addDigest(updated_node->value, path);

                    return Coordination::Error::ZOK;
                }
                else if constexpr (std::same_as<DeltaType, RemoveNodeDelta>)
                {
                    if (!removeNode(path, operation.version))
                        onStorageInconsistency();

                    return Coordination::Error::ZOK;
                }
                else if constexpr (std::same_as<DeltaType, SetACLDelta>)
                {
                    auto node_it = container.find(path);
                    if (node_it == nullptr)
                        onStorageInconsistency();

                    if (operation.version != -1 && operation.version != node_it->value.aversion)
                        onStorageInconsistency();

                    acl_map.removeUsage(node_it->value.acl_id);

                    uint64_t acl_id = acl_map.convertACLs(operation.acls);
                    acl_map.addUsage(acl_id);

                    container.updateValue(path, [acl_id](Node & node) { node.acl_id = acl_id; });

                    return Coordination::Error::ZOK;
                }
                else if constexpr (std::same_as<DeltaType, ErrorDelta>)
                    return operation.error;
                else if constexpr (std::same_as<DeltaType, SubDeltaEnd>)
                {
                    finish_subdelta = true;
                    return Coordination::Error::ZOK;
                }
                else if constexpr (std::same_as<DeltaType, AddAuthDelta>)
                {
                    session_and_auth[operation.session_id].emplace_back(std::move(operation.auth_id));
                    return Coordination::Error::ZOK;
                }
                else
                {
                    // shouldn't be called in any process functions
                    onStorageInconsistency();
                }
            },
            delta.operation);

        if (result != Coordination::Error::ZOK)
            return result;

        if (finish_subdelta)
            return Coordination::Error::ZOK;
    }

    return Coordination::Error::ZOK;
}

template<typename Container>
bool KeeperStorage<Container>::createNode(
    const std::string & path,
    String data,
    const Coordination::Stat & stat,
    Coordination::ACLs node_acls)
{
    auto parent_path = parentNodePath(path);
    auto node_it = container.find(parent_path);

    if (node_it == nullptr)
        return false;

    if (node_it->value.isEphemeral())
        return false;

    if (container.contains(path))
        return false;

    Node created_node;

    uint64_t acl_id = acl_map.convertACLs(node_acls);
    acl_map.addUsage(acl_id);

    created_node.acl_id = acl_id;
    created_node.copyStats(stat);
    created_node.setData(data);
    if constexpr (use_rocksdb)
    {
        container.insert(path, created_node);
    }
    else
    {
        auto [map_key, _] = container.insert(path, created_node);
        /// Take child path from key owned by map.
        auto child_path = getBaseNodeName(map_key->getKey());
        container.updateValue(
                parent_path,
                [child_path](KeeperMemNode & parent)
                {
                    parent.addChild(child_path);
                    chassert(parent.numChildren() == static_cast<int32_t>(parent.getChildren().size()));
                }
        );

        addDigest(map_key->getMapped()->value, map_key->getKey().toView());
    }
    return true;
};

template<typename Container>
bool KeeperStorage<Container>::removeNode(const std::string & path, int32_t version)
{
    auto node_it = container.find(path);
    if (node_it == nullptr)
        return false;

    if (version != -1 && version != node_it->value.version)
        return false;

    if (node_it->value.numChildren())
        return false;

    KeeperStorage::Node prev_node;
    prev_node.shallowCopy(node_it->value);
    acl_map.removeUsage(node_it->value.acl_id);

    if constexpr (use_rocksdb)
        container.erase(path);
    else
    {
        container.updateValue(
            parentNodePath(path),
            [child_basename = getBaseNodeName(node_it->key)](KeeperMemNode & parent)
            {
                parent.removeChild(child_basename);
                chassert(parent.numChildren() == static_cast<int32_t>(parent.getChildren().size()));
            }
        );

        container.erase(path);

        removeDigest(prev_node, path);
    }
    return true;
}

template<typename Storage>
struct KeeperStorageRequestProcessor
{
    Coordination::ZooKeeperRequestPtr zk_request;

    explicit KeeperStorageRequestProcessor(const Coordination::ZooKeeperRequestPtr & zk_request_) : zk_request(zk_request_) { }

    virtual Coordination::ZooKeeperResponsePtr process(Storage & storage, int64_t zxid) const = 0;

    virtual std::vector<typename Storage::Delta>
    preprocess(Storage & /*storage*/, int64_t /*zxid*/, int64_t /*session_id*/, int64_t /*time*/, uint64_t & /*digest*/, const KeeperContext & /*keeper_context*/) const
    {
        return {};
    }

    // process the request using locally committed data
    virtual Coordination::ZooKeeperResponsePtr
    processLocal(Storage & /*storage*/, int64_t /*zxid*/) const
    {
        throw Exception{DB::ErrorCodes::LOGICAL_ERROR, "Cannot process the request locally"};
    }

    virtual KeeperStorageBase::ResponsesForSessions
    processWatches(KeeperStorageBase::Watches & /*watches*/, KeeperStorageBase::Watches & /*list_watches*/) const
    {
        return {};
    }

    virtual bool checkAuth(Storage & /*storage*/, int64_t /*session_id*/, bool /*is_local*/) const { return true; }

    virtual ~KeeperStorageRequestProcessor() = default;
};

template<typename Storage>
struct KeeperStorageHeartbeatRequestProcessor final : public KeeperStorageRequestProcessor<Storage>
{
    using KeeperStorageRequestProcessor<Storage>::KeeperStorageRequestProcessor;

    Coordination::ZooKeeperResponsePtr
    process(Storage & /* storage */, int64_t /* zxid */) const override
    {
        return this->zk_request->makeResponse();
    }
};

template<typename Storage>
struct KeeperStorageSyncRequestProcessor final : public KeeperStorageRequestProcessor<Storage>
{
    using KeeperStorageRequestProcessor<Storage>::KeeperStorageRequestProcessor;

    Coordination::ZooKeeperResponsePtr
    process(Storage & /* storage */, int64_t /* zxid */) const override
    {
        auto response = this->zk_request->makeResponse();
        dynamic_cast<Coordination::ZooKeeperSyncResponse &>(*response).path
            = dynamic_cast<Coordination::ZooKeeperSyncRequest &>(*this->zk_request).path;
        return response;
    }
};

namespace
{

template<typename Storage>
Coordination::ACLs getNodeACLs(Storage & storage, StringRef path, bool is_local)
{
    if (is_local)
    {
        auto node_it = storage.container.find(path);
        if (node_it == nullptr)
            return {};

        return storage.acl_map.convertNumber(node_it->value.acl_id);
    }

    return storage.uncommitted_state.getACLs(path);
}

void handleSystemNodeModification(const KeeperContext & keeper_context, std::string_view error_msg)
{
    if (keeper_context.getServerState() == KeeperContext::Phase::INIT && !keeper_context.ignoreSystemPathOnStartup())
        throw Exception(
            ErrorCodes::LOGICAL_ERROR,
            "{}. Ignoring it can lead to data loss. "
            "If you still want to ignore it, you can set 'keeper_server.ignore_system_path_on_startup' to true.",
            error_msg);

    LOG_ERROR(getLogger("KeeperStorage"), fmt::runtime(error_msg));
}

}

template<typename Container>
bool KeeperStorage<Container>::checkACL(StringRef path, int32_t permission, int64_t session_id, bool is_local)
{
    const auto node_acls = getNodeACLs(*this, path, is_local);
    if (node_acls.empty())
        return true;

    if (uncommitted_state.hasACL(session_id, is_local, [](const auto & auth_id) { return auth_id.scheme == "super"; }))
        return true;

    for (const auto & node_acl : node_acls)
    {
        if (node_acl.permissions & permission)
        {
            if (node_acl.scheme == "world" && node_acl.id == "anyone")
                return true;

            if (uncommitted_state.hasACL(
                    session_id,
                    is_local,
                    [&](const auto & auth_id) { return auth_id.scheme == node_acl.scheme && auth_id.id == node_acl.id; }))
                return true;
        }
    }

    return false;
}

template<typename Container>
void KeeperStorage<Container>::unregisterEphemeralPath(int64_t session_id, const std::string & path)
{
    auto ephemerals_it = ephemerals.find(session_id);
    if (ephemerals_it == ephemerals.end())
        throw Exception(ErrorCodes::LOGICAL_ERROR, "Session {} is missing ephemeral path", session_id);

    ephemerals_it->second.erase(path);
    if (ephemerals_it->second.empty())
        ephemerals.erase(ephemerals_it);
}

template<typename Storage>
struct KeeperStorageCreateRequestProcessor final : public KeeperStorageRequestProcessor<Storage>
{
    using KeeperStorageRequestProcessor<Storage>::KeeperStorageRequestProcessor;

    KeeperStorageBase::ResponsesForSessions
    processWatches(KeeperStorageBase::Watches & watches, KeeperStorageBase::Watches & list_watches) const override
    {
        return processWatchesImpl(this->zk_request->getPath(), watches, list_watches, Coordination::Event::CREATED);
    }

    bool checkAuth(Storage & storage, int64_t session_id, bool is_local) const override
    {
        auto path = this->zk_request->getPath();
        return storage.checkACL(parentNodePath(path), Coordination::ACL::Create, session_id, is_local);
    }

    std::vector<typename Storage::Delta>
    preprocess(Storage & storage, int64_t zxid, int64_t session_id, int64_t time, uint64_t & digest, const KeeperContext & keeper_context) const override
    {
        ProfileEvents::increment(ProfileEvents::KeeperCreateRequest);
        Coordination::ZooKeeperCreateRequest & request = dynamic_cast<Coordination::ZooKeeperCreateRequest &>(*this->zk_request);

        std::vector<typename Storage::Delta> new_deltas;

        auto parent_path = parentNodePath(request.path);
        auto parent_node = storage.uncommitted_state.getNode(parent_path);
        if (parent_node == nullptr)
            return {typename Storage::Delta{zxid, Coordination::Error::ZNONODE}};

        else if (parent_node->isEphemeral())
            return {typename Storage::Delta{zxid, Coordination::Error::ZNOCHILDRENFOREPHEMERALS}};

        std::string path_created = request.path;
        if (request.is_sequential)
        {
            if (request.not_exists)
                return {typename Storage::Delta{zxid, Coordination::Error::ZBADARGUMENTS}};

            auto seq_num = parent_node->seqNum();

            std::stringstream seq_num_str; // STYLE_CHECK_ALLOW_STD_STRING_STREAM
            seq_num_str.exceptions(std::ios::failbit);
            seq_num_str << std::setw(10) << std::setfill('0') << seq_num;

            path_created += seq_num_str.str();
        }

        if (Coordination::matchPath(path_created, keeper_system_path) != Coordination::PathMatchResult::NOT_MATCH)
        {
            auto error_msg = fmt::format("Trying to create a node inside the internal Keeper path ({}) which is not allowed. Path: {}", keeper_system_path, path_created);

            handleSystemNodeModification(keeper_context, error_msg);
            return {typename Storage::Delta{zxid, Coordination::Error::ZBADARGUMENTS}};
        }

        if (storage.uncommitted_state.getNode(path_created))
        {
            if (this->zk_request->getOpNum() == Coordination::OpNum::CreateIfNotExists)
                return new_deltas;

            return {typename Storage::Delta{zxid, Coordination::Error::ZNODEEXISTS}};
        }

        if (getBaseNodeName(path_created).size == 0)
            return {typename Storage::Delta{zxid, Coordination::Error::ZBADARGUMENTS}};

        Coordination::ACLs node_acls;
        if (!fixupACL(request.acls, session_id, storage.uncommitted_state, node_acls))
            return {typename Storage::Delta{zxid, Coordination::Error::ZINVALIDACL}};

        if (request.is_ephemeral)
            storage.ephemerals[session_id].emplace(path_created);

        int32_t parent_cversion = request.parent_cversion;

        auto parent_update = [parent_cversion, zxid](Storage::Node & node)
        {
            /// Increment sequential number even if node is not sequential
            node.increaseSeqNum();
            if (parent_cversion == -1)
                ++node.cversion;
            else if (parent_cversion > node.cversion)
                node.cversion = parent_cversion;

            if (zxid > node.pzxid)
                node.pzxid = zxid;
            node.increaseNumChildren();
        };

        new_deltas.emplace_back(std::string{parent_path}, zxid, typename Storage::UpdateNodeDelta{std::move(parent_update)});

        Coordination::Stat stat;
        stat.czxid = zxid;
        stat.mzxid = zxid;
        stat.pzxid = zxid;
        stat.ctime = time;
        stat.mtime = time;
        stat.numChildren = 0;
        stat.version = 0;
        stat.aversion = 0;
        stat.cversion = 0;
        stat.ephemeralOwner = request.is_ephemeral ? session_id : 0;

        new_deltas.emplace_back(
            std::move(path_created),
            zxid,
            typename Storage::CreateNodeDelta{stat, std::move(node_acls), request.data});

        digest = storage.calculateNodesDigest(digest, new_deltas);
        return new_deltas;
    }

    Coordination::ZooKeeperResponsePtr process(Storage & storage, int64_t zxid) const override
    {
        Coordination::ZooKeeperResponsePtr response_ptr = this->zk_request->makeResponse();
        Coordination::ZooKeeperCreateResponse & response = dynamic_cast<Coordination::ZooKeeperCreateResponse &>(*response_ptr);

        if (storage.uncommitted_state.deltas.begin()->zxid != zxid)
        {
            response.path_created = this->zk_request->getPath();
            response.error = Coordination::Error::ZOK;
            return response_ptr;
        }

        if (const auto result = storage.commit(zxid); result != Coordination::Error::ZOK)
        {
            response.error = result;
            return response_ptr;
        }

        const auto & deltas = storage.uncommitted_state.deltas;
        auto create_delta_it = std::find_if(
            deltas.begin(),
            deltas.end(),
            [zxid](const auto & delta)
            { return delta.zxid == zxid && std::holds_alternative<typename Storage::CreateNodeDelta>(delta.operation); });

        response.path_created = create_delta_it->path;
        response.error = Coordination::Error::ZOK;
        return response_ptr;
    }
};

template<typename Storage>
struct KeeperStorageGetRequestProcessor final : public KeeperStorageRequestProcessor<Storage>
{
    bool checkAuth(Storage & storage, int64_t session_id, bool is_local) const override
    {
        return storage.checkACL(this->zk_request->getPath(), Coordination::ACL::Read, session_id, is_local);
    }

    using KeeperStorageRequestProcessor<Storage>::KeeperStorageRequestProcessor;

    std::vector<typename Storage::Delta>
    preprocess(Storage & storage, int64_t zxid, int64_t /*session_id*/, int64_t /*time*/, uint64_t & /*digest*/, const KeeperContext & /*keeper_context*/) const override
    {
        ProfileEvents::increment(ProfileEvents::KeeperGetRequest);
        Coordination::ZooKeeperGetRequest & request = dynamic_cast<Coordination::ZooKeeperGetRequest &>(*this->zk_request);

        if (request.path == Coordination::keeper_api_feature_flags_path
            || request.path == Coordination::keeper_config_path
            || request.path == Coordination::keeper_availability_zone_path)
            return {};

        if (!storage.uncommitted_state.getNode(request.path))
            return {typename Storage::Delta{zxid, Coordination::Error::ZNONODE}};

        return {};
    }

    template <bool local>
    Coordination::ZooKeeperResponsePtr processImpl(Storage & storage, int64_t zxid) const
    {
        Coordination::ZooKeeperResponsePtr response_ptr = this->zk_request->makeResponse();
        Coordination::ZooKeeperGetResponse & response = dynamic_cast<Coordination::ZooKeeperGetResponse &>(*response_ptr);
        Coordination::ZooKeeperGetRequest & request = dynamic_cast<Coordination::ZooKeeperGetRequest &>(*this->zk_request);

        if constexpr (!local)
        {
            if (const auto result = storage.commit(zxid); result != Coordination::Error::ZOK)
            {
                response.error = result;
                return response_ptr;
            }
        }

        if (request.path == Coordination::keeper_config_path)
        {
            response.data = serializeClusterConfig(
                storage.keeper_context->getDispatcher()->getStateMachine().getClusterConfig());
            response.error = Coordination::Error::ZOK;
            return response_ptr;
        }

        auto & container = storage.container;
        auto node_it = container.find(request.path);
        if (node_it == nullptr)
        {
            if constexpr (local)
                response.error = Coordination::Error::ZNONODE;
            else
                onStorageInconsistency();
        }
        else
        {
            node_it->value.setResponseStat(response.stat);
            auto data = node_it->value.getData();
            response.data = std::string(data);
            response.error = Coordination::Error::ZOK;
        }

        return response_ptr;
    }


    Coordination::ZooKeeperResponsePtr process(Storage & storage, int64_t zxid) const override
    {
        return processImpl<false>(storage, zxid);
    }

    Coordination::ZooKeeperResponsePtr processLocal(Storage & storage, int64_t zxid) const override
    {
        ProfileEvents::increment(ProfileEvents::KeeperGetRequest);
        return processImpl<true>(storage, zxid);
    }
};

template<typename Storage>
struct KeeperStorageRemoveRequestProcessor final : public KeeperStorageRequestProcessor<Storage>
{
    bool checkAuth(Storage & storage, int64_t session_id, bool is_local) const override
    {
        return storage.checkACL(parentNodePath(this->zk_request->getPath()), Coordination::ACL::Delete, session_id, is_local);
    }

    using KeeperStorageRequestProcessor<Storage>::KeeperStorageRequestProcessor;

    std::vector<typename Storage::Delta>
    preprocess(Storage & storage, int64_t zxid, int64_t /*session_id*/, int64_t /*time*/, uint64_t & digest, const KeeperContext & keeper_context) const override
    {
        ProfileEvents::increment(ProfileEvents::KeeperRemoveRequest);
        Coordination::ZooKeeperRemoveRequest & request = dynamic_cast<Coordination::ZooKeeperRemoveRequest &>(*this->zk_request);

        std::vector<typename Storage::Delta> new_deltas;

        if (Coordination::matchPath(request.path, keeper_system_path) != Coordination::PathMatchResult::NOT_MATCH)
        {
            auto error_msg = fmt::format("Trying to delete an internal Keeper path ({}) which is not allowed", request.path);

            handleSystemNodeModification(keeper_context, error_msg);
            return {typename Storage::Delta{zxid, Coordination::Error::ZBADARGUMENTS}};
        }

        const auto update_parent_pzxid = [&]()
        {
            auto parent_path = parentNodePath(request.path);
            if (!storage.uncommitted_state.getNode(parent_path))
                return;

            new_deltas.emplace_back(
                std::string{parent_path},
                zxid,
                typename Storage::UpdateNodeDelta
                {
                    [zxid](Storage::Node & parent)
                    {
                        if (parent.pzxid < zxid)
                            parent.pzxid = zxid;
                   }
                }
            );
        };

        auto node = storage.uncommitted_state.getNode(request.path);

        if (!node)
        {
            if (request.restored_from_zookeeper_log)
                update_parent_pzxid();
            return {typename Storage::Delta{zxid, Coordination::Error::ZNONODE}};
        }
        else if (request.version != -1 && request.version != node->version)
            return {typename Storage::Delta{zxid, Coordination::Error::ZBADVERSION}};
        else if (node->numChildren() != 0)
            return {typename Storage::Delta{zxid, Coordination::Error::ZNOTEMPTY}};

        if (request.restored_from_zookeeper_log)
            update_parent_pzxid();

        new_deltas.emplace_back(
            std::string{parentNodePath(request.path)},
            zxid,
            typename Storage::UpdateNodeDelta{[](typename Storage::Node & parent)
                                           {
                                               ++parent.cversion;
                                               parent.decreaseNumChildren();
                                           }});

        new_deltas.emplace_back(request.path, zxid, typename Storage::RemoveNodeDelta{request.version, node->ephemeralOwner()});

        if (node->isEphemeral())
            storage.unregisterEphemeralPath(node->ephemeralOwner(), request.path);

        digest = storage.calculateNodesDigest(digest, new_deltas);

        return new_deltas;
    }

    Coordination::ZooKeeperResponsePtr process(Storage & storage, int64_t zxid) const override
    {
        Coordination::ZooKeeperResponsePtr response_ptr = this->zk_request->makeResponse();
        Coordination::ZooKeeperRemoveResponse & response = dynamic_cast<Coordination::ZooKeeperRemoveResponse &>(*response_ptr);

        response.error = storage.commit(zxid);
        return response_ptr;
    }

    KeeperStorageBase::ResponsesForSessions
    processWatches(KeeperStorageBase::Watches & watches, KeeperStorageBase::Watches & list_watches) const override
    {
        return processWatchesImpl(this->zk_request->getPath(), watches, list_watches, Coordination::Event::DELETED);
    }
};

template<typename Storage>
struct KeeperStorageExistsRequestProcessor final : public KeeperStorageRequestProcessor<Storage>
{
    using KeeperStorageRequestProcessor<Storage>::KeeperStorageRequestProcessor;

    std::vector<typename Storage::Delta>
    preprocess(Storage & storage, int64_t zxid, int64_t /*session_id*/, int64_t /*time*/, uint64_t & /*digest*/, const KeeperContext & /*keeper_context*/) const override
    {
        ProfileEvents::increment(ProfileEvents::KeeperExistsRequest);
        Coordination::ZooKeeperExistsRequest & request = dynamic_cast<Coordination::ZooKeeperExistsRequest &>(*this->zk_request);

        if (!storage.uncommitted_state.getNode(request.path))
            return {typename Storage::Delta{zxid, Coordination::Error::ZNONODE}};

        return {};
    }

    template <bool local>
    Coordination::ZooKeeperResponsePtr processImpl(Storage & storage, int64_t zxid) const
    {
        Coordination::ZooKeeperResponsePtr response_ptr = this->zk_request->makeResponse();
        Coordination::ZooKeeperExistsResponse & response = dynamic_cast<Coordination::ZooKeeperExistsResponse &>(*response_ptr);
        Coordination::ZooKeeperExistsRequest & request = dynamic_cast<Coordination::ZooKeeperExistsRequest &>(*this->zk_request);

        if constexpr (!local)
        {
            if (const auto result = storage.commit(zxid); result != Coordination::Error::ZOK)
            {
                response.error = result;
                return response_ptr;
            }
        }

        auto & container = storage.container;
        auto node_it = container.find(request.path);
        if (node_it == nullptr)
        {
            if constexpr (local)
                response.error = Coordination::Error::ZNONODE;
            else
                onStorageInconsistency();
        }
        else
        {
            node_it->value.setResponseStat(response.stat);
            response.error = Coordination::Error::ZOK;
        }

        return response_ptr;
    }

    Coordination::ZooKeeperResponsePtr process(Storage & storage, int64_t zxid) const override
    {
        return processImpl<false>(storage, zxid);
    }

    Coordination::ZooKeeperResponsePtr processLocal(Storage & storage, int64_t zxid) const override
    {
        ProfileEvents::increment(ProfileEvents::KeeperExistsRequest);
        return processImpl<true>(storage, zxid);
    }
};

template<typename Storage>
struct KeeperStorageSetRequestProcessor final : public KeeperStorageRequestProcessor<Storage>
{
    bool checkAuth(Storage & storage, int64_t session_id, bool is_local) const override
    {
        return storage.checkACL(this->zk_request->getPath(), Coordination::ACL::Write, session_id, is_local);
    }

    using KeeperStorageRequestProcessor<Storage>::KeeperStorageRequestProcessor;

    std::vector<typename Storage::Delta>
    preprocess(Storage & storage, int64_t zxid, int64_t /*session_id*/, int64_t time, uint64_t & digest, const KeeperContext & keeper_context) const override
    {
        ProfileEvents::increment(ProfileEvents::KeeperSetRequest);
        Coordination::ZooKeeperSetRequest & request = dynamic_cast<Coordination::ZooKeeperSetRequest &>(*this->zk_request);

        std::vector<typename Storage::Delta> new_deltas;

        if (Coordination::matchPath(request.path, keeper_system_path) != Coordination::PathMatchResult::NOT_MATCH)
        {
            auto error_msg = fmt::format("Trying to update an internal Keeper path ({}) which is not allowed", request.path);

            handleSystemNodeModification(keeper_context, error_msg);
            return {typename Storage::Delta{zxid, Coordination::Error::ZBADARGUMENTS}};
        }

        if (!storage.uncommitted_state.getNode(request.path))
            return {typename Storage::Delta{zxid, Coordination::Error::ZNONODE}};

        auto node = storage.uncommitted_state.getNode(request.path);

        if (request.version != -1 && request.version != node->version)
            return {typename Storage::Delta{zxid, Coordination::Error::ZBADVERSION}};

        new_deltas.emplace_back(
            request.path,
            zxid,
            typename Storage::UpdateNodeDelta{
                [zxid, data = request.data, time](typename Storage::Node & value)
                {
                    value.version++;
                    value.mzxid = zxid;
                    value.mtime = time;
                    value.setData(data);
                },
                request.version});

        new_deltas.emplace_back(
                parentNodePath(request.path).toString(),
                zxid,
                typename Storage::UpdateNodeDelta
                {
                    [](Storage::Node & parent)
                    {
                        parent.cversion++;
                    }
                }
        );

        digest = storage.calculateNodesDigest(digest, new_deltas);
        return new_deltas;
    }

    Coordination::ZooKeeperResponsePtr process(Storage & storage, int64_t zxid) const override
    {
        auto & container = storage.container;

        Coordination::ZooKeeperResponsePtr response_ptr = this->zk_request->makeResponse();
        Coordination::ZooKeeperSetResponse & response = dynamic_cast<Coordination::ZooKeeperSetResponse &>(*response_ptr);
        Coordination::ZooKeeperSetRequest & request = dynamic_cast<Coordination::ZooKeeperSetRequest &>(*this->zk_request);

        if (const auto result = storage.commit(zxid); result != Coordination::Error::ZOK)
        {
            response.error = result;
            return response_ptr;
        }

        auto node_it = container.find(request.path);
        if (node_it == nullptr)
            onStorageInconsistency();

        node_it->value.setResponseStat(response.stat);
        response.error = Coordination::Error::ZOK;

        return response_ptr;
    }

    KeeperStorageBase::ResponsesForSessions
    processWatches(typename Storage::Watches & watches, typename Storage::Watches & list_watches) const override
    {
        return processWatchesImpl(this->zk_request->getPath(), watches, list_watches, Coordination::Event::CHANGED);
    }
};

template<typename Storage>
struct KeeperStorageListRequestProcessor final : public KeeperStorageRequestProcessor<Storage>
{
    bool checkAuth(Storage & storage, int64_t session_id, bool is_local) const override
    {
        return storage.checkACL(this->zk_request->getPath(), Coordination::ACL::Read, session_id, is_local);
    }

    using KeeperStorageRequestProcessor<Storage>::KeeperStorageRequestProcessor;

    std::vector<typename Storage::Delta>
    preprocess(Storage & storage, int64_t zxid, int64_t /*session_id*/, int64_t /*time*/, uint64_t & /*digest*/, const KeeperContext & /*keeper_context*/) const override
    {
        ProfileEvents::increment(ProfileEvents::KeeperListRequest);
        Coordination::ZooKeeperListRequest & request = dynamic_cast<Coordination::ZooKeeperListRequest &>(*this->zk_request);

        if (!storage.uncommitted_state.getNode(request.path))
            return {typename Storage::Delta{zxid, Coordination::Error::ZNONODE}};

        return {};
    }

    template <bool local>
    Coordination::ZooKeeperResponsePtr processImpl(Storage & storage, int64_t zxid) const
    {
        Coordination::ZooKeeperResponsePtr response_ptr = this->zk_request->makeResponse();
        Coordination::ZooKeeperListResponse & response = dynamic_cast<Coordination::ZooKeeperListResponse &>(*response_ptr);
        Coordination::ZooKeeperListRequest & request = dynamic_cast<Coordination::ZooKeeperListRequest &>(*this->zk_request);

        if constexpr (!local)
        {
            if (const auto result = storage.commit(zxid); result != Coordination::Error::ZOK)
            {
                response.error = result;
                return response_ptr;
            }
        }

        auto & container = storage.container;

        auto node_it = container.find(request.path);
        if (node_it == nullptr)
        {
            if constexpr (local)
                response.error = Coordination::Error::ZNONODE;
            else
                onStorageInconsistency();
        }
        else
        {
            auto path_prefix = request.path;
            if (path_prefix.empty())
                throw DB::Exception(ErrorCodes::LOGICAL_ERROR, "Logical error: path cannot be empty");

            if constexpr (Storage::use_rocksdb)
            {
                const auto & children = container.getChildren(request.path);
                response.names.reserve(children.size());
                const auto add_child = [&](const auto & child)
                {
                    using enum Coordination::ListRequestType;

                    auto list_request_type = ALL;
                    if (auto * filtered_list = dynamic_cast<Coordination::ZooKeeperFilteredListRequest *>(&request))
                    {
                        list_request_type = filtered_list->list_request_type;
                    }

                    if (list_request_type == ALL)
                        return true;

                    const auto is_ephemeral = child.value.isEphemeral();
                    return (is_ephemeral && list_request_type == EPHEMERAL_ONLY) || (!is_ephemeral && list_request_type == PERSISTENT_ONLY);
                };

                for (const auto & child : children)
                {
                    if (add_child(child))
                        response.names.push_back(child.key.toString());
                }
            }
            else
            {
                const auto & children = node_it->value.getChildren();
                response.names.reserve(children.size());

                const auto add_child = [&](const auto child)
                {
                    using enum Coordination::ListRequestType;

                    auto list_request_type = ALL;
                    if (auto * filtered_list = dynamic_cast<Coordination::ZooKeeperFilteredListRequest *>(&request))
                    {
                        list_request_type = filtered_list->list_request_type;
                    }

                    if (list_request_type == ALL)
                        return true;

                    auto child_path = (std::filesystem::path(request.path) / child.toView()).generic_string();
                    auto child_it = container.find(child_path);
                    if (child_it == nullptr)
                        onStorageInconsistency();

                    const auto is_ephemeral = child_it->value.isEphemeral();
                    return (is_ephemeral && list_request_type == EPHEMERAL_ONLY) || (!is_ephemeral && list_request_type == PERSISTENT_ONLY);
                };

                for (const auto child : children)
                {
                    if (add_child(child))
                        response.names.push_back(child.toString());
                }
            }

            node_it->value.setResponseStat(response.stat);
            response.error = Coordination::Error::ZOK;
        }

        return response_ptr;
    }

    Coordination::ZooKeeperResponsePtr process(Storage & storage, int64_t zxid) const override
    {
        return processImpl<false>(storage, zxid);
    }

    Coordination::ZooKeeperResponsePtr processLocal(Storage & storage, int64_t zxid) const override
    {
        ProfileEvents::increment(ProfileEvents::KeeperListRequest);
        return processImpl<true>(storage, zxid);
    }
};

template<typename Storage>
struct KeeperStorageCheckRequestProcessor final : public KeeperStorageRequestProcessor<Storage>
{
    explicit KeeperStorageCheckRequestProcessor(const Coordination::ZooKeeperRequestPtr & zk_request_)
        : KeeperStorageRequestProcessor<Storage>(zk_request_)
    {
        check_not_exists = this->zk_request->getOpNum() == Coordination::OpNum::CheckNotExists;
    }

    bool checkAuth(Storage & storage, int64_t session_id, bool is_local) const override
    {
        auto path = this->zk_request->getPath();
        return storage.checkACL(check_not_exists ? parentNodePath(path) : path, Coordination::ACL::Read, session_id, is_local);
    }

    std::vector<typename Storage::Delta>
    preprocess(Storage & storage, int64_t zxid, int64_t /*session_id*/, int64_t /*time*/, uint64_t & /*digest*/, const KeeperContext & /*keeper_context*/) const override
    {
        ProfileEvents::increment(ProfileEvents::KeeperCheckRequest);

        Coordination::ZooKeeperCheckRequest & request = dynamic_cast<Coordination::ZooKeeperCheckRequest &>(*this->zk_request);

        auto node = storage.uncommitted_state.getNode(request.path);
        if (check_not_exists)
        {
            if (node && (request.version == -1 || request.version == node->version))
                return {typename Storage::Delta{zxid, Coordination::Error::ZNODEEXISTS}};
        }
        else
        {
            if (!node)
                return {typename Storage::Delta{zxid, Coordination::Error::ZNONODE}};

            if (request.version != -1 && request.version != node->version)
                return {typename Storage::Delta{zxid, Coordination::Error::ZBADVERSION}};
        }

        return {};
    }

    template <bool local>
    Coordination::ZooKeeperResponsePtr processImpl(Storage & storage, int64_t zxid) const
    {
        Coordination::ZooKeeperResponsePtr response_ptr = this->zk_request->makeResponse();
        Coordination::ZooKeeperCheckResponse & response = dynamic_cast<Coordination::ZooKeeperCheckResponse &>(*response_ptr);
        Coordination::ZooKeeperCheckRequest & request = dynamic_cast<Coordination::ZooKeeperCheckRequest &>(*this->zk_request);

        if constexpr (!local)
        {
            if (const auto result = storage.commit(zxid); result != Coordination::Error::ZOK)
            {
                response.error = result;
                return response_ptr;
            }
        }

        const auto on_error = [&]([[maybe_unused]] const auto error_code)
        {
            if constexpr (local)
                response.error = error_code;
            else
                onStorageInconsistency();
        };

        auto & container = storage.container;
        auto node_it = container.find(request.path);

        if (check_not_exists)
        {
            if (node_it && (request.version == -1 || request.version == node_it->value.version))
                on_error(Coordination::Error::ZNODEEXISTS);
            else
                response.error = Coordination::Error::ZOK;
        }
        else
        {
            if (node_it == nullptr)
                on_error(Coordination::Error::ZNONODE);
            else if (request.version != -1 && request.version != node_it->value.version)
                on_error(Coordination::Error::ZBADVERSION);
            else
                response.error = Coordination::Error::ZOK;
        }

        return response_ptr;
    }

    Coordination::ZooKeeperResponsePtr process(Storage & storage, int64_t zxid) const override
    {
        return processImpl<false>(storage, zxid);
    }

    Coordination::ZooKeeperResponsePtr processLocal(Storage & storage, int64_t zxid) const override
    {
        ProfileEvents::increment(ProfileEvents::KeeperCheckRequest);
        return processImpl<true>(storage, zxid);
    }

private:
    bool check_not_exists;
};


template<typename Storage>
struct KeeperStorageSetACLRequestProcessor final : public KeeperStorageRequestProcessor<Storage>
{
    bool checkAuth(Storage & storage, int64_t session_id, bool is_local) const override
    {
        return storage.checkACL(this->zk_request->getPath(), Coordination::ACL::Admin, session_id, is_local);
    }

    using KeeperStorageRequestProcessor<Storage>::KeeperStorageRequestProcessor;

    std::vector<typename Storage::Delta>
    preprocess(Storage & storage, int64_t zxid, int64_t session_id, int64_t /*time*/, uint64_t & digest, const KeeperContext & keeper_context) const override
    {
        Coordination::ZooKeeperSetACLRequest & request = dynamic_cast<Coordination::ZooKeeperSetACLRequest &>(*this->zk_request);

        if (Coordination::matchPath(request.path, keeper_system_path) != Coordination::PathMatchResult::NOT_MATCH)
        {
            auto error_msg = fmt::format("Trying to update an internal Keeper path ({}) which is not allowed", request.path);

            handleSystemNodeModification(keeper_context, error_msg);
            return {typename Storage::Delta{zxid, Coordination::Error::ZBADARGUMENTS}};
        }

        auto & uncommitted_state = storage.uncommitted_state;
        if (!uncommitted_state.getNode(request.path))
            return {typename Storage::Delta{zxid, Coordination::Error::ZNONODE}};

        auto node = uncommitted_state.getNode(request.path);

        if (request.version != -1 && request.version != node->aversion)
            return {typename Storage::Delta{zxid, Coordination::Error::ZBADVERSION}};


        Coordination::ACLs node_acls;
        if (!fixupACL(request.acls, session_id, uncommitted_state, node_acls))
            return {typename Storage::Delta{zxid, Coordination::Error::ZINVALIDACL}};

        std::vector<typename Storage::Delta> new_deltas
        {
            {
                request.path,
                zxid,
                typename Storage::SetACLDelta{std::move(node_acls), request.version}
            },
            {
                request.path,
                zxid,
                typename Storage::UpdateNodeDelta
                {
                    [](typename Storage::Node & n) { ++n.aversion; }
                }
            }
        };

        digest = storage.calculateNodesDigest(digest, new_deltas);

        return new_deltas;
    }

    Coordination::ZooKeeperResponsePtr process(Storage & storage, int64_t zxid) const override
    {
        Coordination::ZooKeeperResponsePtr response_ptr = this->zk_request->makeResponse();
        Coordination::ZooKeeperSetACLResponse & response = dynamic_cast<Coordination::ZooKeeperSetACLResponse &>(*response_ptr);
        Coordination::ZooKeeperSetACLRequest & request = dynamic_cast<Coordination::ZooKeeperSetACLRequest &>(*this->zk_request);

        if (const auto result = storage.commit(zxid); result != Coordination::Error::ZOK)
        {
            response.error = result;
            return response_ptr;
        }

        auto node_it = storage.container.find(request.path);
        if (node_it == nullptr)
            onStorageInconsistency();
        node_it->value.setResponseStat(response.stat);
        response.error = Coordination::Error::ZOK;

        return response_ptr;
    }
};

template<typename Storage>
struct KeeperStorageGetACLRequestProcessor final : public KeeperStorageRequestProcessor<Storage>
{
    bool checkAuth(Storage & storage, int64_t session_id, bool is_local) const override
    {
        return storage.checkACL(this->zk_request->getPath(), Coordination::ACL::Admin | Coordination::ACL::Read, session_id, is_local);
    }

    using KeeperStorageRequestProcessor<Storage>::KeeperStorageRequestProcessor;

    std::vector<typename Storage::Delta>
    preprocess(Storage & storage, int64_t zxid, int64_t /*session_id*/, int64_t /*time*/, uint64_t & /*digest*/, const KeeperContext & /*keeper_context*/) const override
    {
        Coordination::ZooKeeperGetACLRequest & request = dynamic_cast<Coordination::ZooKeeperGetACLRequest &>(*this->zk_request);

        if (!storage.uncommitted_state.getNode(request.path))
            return {typename Storage::Delta{zxid, Coordination::Error::ZNONODE}};

        return {};
    }

    template <bool local>
    Coordination::ZooKeeperResponsePtr processImpl(Storage & storage, int64_t zxid) const
    {
        Coordination::ZooKeeperResponsePtr response_ptr = this->zk_request->makeResponse();
        Coordination::ZooKeeperGetACLResponse & response = dynamic_cast<Coordination::ZooKeeperGetACLResponse &>(*response_ptr);
        Coordination::ZooKeeperGetACLRequest & request = dynamic_cast<Coordination::ZooKeeperGetACLRequest &>(*this->zk_request);

        if constexpr (!local)
        {
            if (const auto result = storage.commit(zxid); result != Coordination::Error::ZOK)
            {
                response.error = result;
                return response_ptr;
            }
        }

        auto & container = storage.container;
        auto node_it = container.find(request.path);
        if (node_it == nullptr)
        {
            if constexpr (local)
                response.error = Coordination::Error::ZNONODE;
            else
                onStorageInconsistency();
        }
        else
        {
            node_it->value.setResponseStat(response.stat);
            response.acl = storage.acl_map.convertNumber(node_it->value.acl_id);
        }

        return response_ptr;
    }

    Coordination::ZooKeeperResponsePtr process(Storage & storage, int64_t zxid) const override
    {
        return processImpl<false>(storage, zxid);
    }

    Coordination::ZooKeeperResponsePtr processLocal(Storage & storage, int64_t zxid) const override
    {
        return processImpl<true>(storage, zxid);
    }
};

template<typename Storage>
struct KeeperStorageMultiRequestProcessor final : public KeeperStorageRequestProcessor<Storage>
{
    using OperationType = Coordination::ZooKeeperMultiRequest::OperationType;
    std::optional<OperationType> operation_type;

    bool checkAuth(Storage & storage, int64_t session_id, bool is_local) const override
    {
        for (const auto & concrete_request : concrete_requests)
            if (!concrete_request->checkAuth(storage, session_id, is_local))
                return false;
        return true;
    }

    std::vector<std::shared_ptr<KeeperStorageRequestProcessor<Storage>>> concrete_requests;
    explicit KeeperStorageMultiRequestProcessor(const Coordination::ZooKeeperRequestPtr & zk_request_)
        : KeeperStorageRequestProcessor<Storage>(zk_request_)
    {
        Coordination::ZooKeeperMultiRequest & request = dynamic_cast<Coordination::ZooKeeperMultiRequest &>(*this->zk_request);
        concrete_requests.reserve(request.requests.size());

        const auto check_operation_type = [&](OperationType type)
        {
            if (operation_type.has_value() && *operation_type != type)
                throw DB::Exception(ErrorCodes::BAD_ARGUMENTS, "Illegal mixing of read and write operations in multi request");
            operation_type = type;
        };

        for (const auto & sub_request : request.requests)
        {
            auto sub_zk_request = std::dynamic_pointer_cast<Coordination::ZooKeeperRequest>(sub_request);
            switch (sub_zk_request->getOpNum())
            {
                case Coordination::OpNum::Create:
                case Coordination::OpNum::CreateIfNotExists:
                    check_operation_type(OperationType::Write);
                    concrete_requests.push_back(std::make_shared<KeeperStorageCreateRequestProcessor<Storage>>(sub_zk_request));
                    break;
                case Coordination::OpNum::Remove:
                    check_operation_type(OperationType::Write);
                    concrete_requests.push_back(std::make_shared<KeeperStorageRemoveRequestProcessor<Storage>>(sub_zk_request));
                    break;
                case Coordination::OpNum::Set:
                    check_operation_type(OperationType::Write);
                    concrete_requests.push_back(std::make_shared<KeeperStorageSetRequestProcessor<Storage>>(sub_zk_request));
                    break;
                case Coordination::OpNum::Check:
                case Coordination::OpNum::CheckNotExists:
                    check_operation_type(OperationType::Write);
                    concrete_requests.push_back(std::make_shared<KeeperStorageCheckRequestProcessor<Storage>>(sub_zk_request));
                    break;
                case Coordination::OpNum::Get:
                    check_operation_type(OperationType::Read);
                    concrete_requests.push_back(std::make_shared<KeeperStorageGetRequestProcessor<Storage>>(sub_zk_request));
                    break;
                case Coordination::OpNum::Exists:
                    check_operation_type(OperationType::Read);
                    concrete_requests.push_back(std::make_shared<KeeperStorageExistsRequestProcessor<Storage>>(sub_zk_request));
                    break;
                case Coordination::OpNum::List:
                case Coordination::OpNum::FilteredList:
                case Coordination::OpNum::SimpleList:
                    check_operation_type(OperationType::Read);
                    concrete_requests.push_back(std::make_shared<KeeperStorageListRequestProcessor<Storage>>(sub_zk_request));
                    break;
                default:
                    throw DB::Exception(
                                        ErrorCodes::BAD_ARGUMENTS,
                                        "Illegal command as part of multi ZooKeeper request {}",
                                        sub_zk_request->getOpNum());
            }
        }

        chassert(request.requests.empty() || operation_type.has_value());
    }

    std::vector<typename Storage::Delta>
    preprocess(Storage & storage, int64_t zxid, int64_t session_id, int64_t time, uint64_t & digest, const KeeperContext & keeper_context) const override
    {
        ProfileEvents::increment(ProfileEvents::KeeperMultiRequest);
        std::vector<Coordination::Error> response_errors;
        response_errors.reserve(concrete_requests.size());
        uint64_t current_digest = digest;
        for (size_t i = 0; i < concrete_requests.size(); ++i)
        {
            auto new_deltas = concrete_requests[i]->preprocess(storage, zxid, session_id, time, current_digest, keeper_context);

            if (!new_deltas.empty())
            {
                if (auto * error = std::get_if<typename Storage::ErrorDelta>(&new_deltas.back().operation);
                    error && *operation_type == OperationType::Write)
                {
                    storage.uncommitted_state.rollback(zxid);
                    response_errors.push_back(error->error);

                    for (size_t j = i + 1; j < concrete_requests.size(); ++j)
                    {
                        response_errors.push_back(Coordination::Error::ZRUNTIMEINCONSISTENCY);
                    }

                    return {typename Storage::Delta{zxid, typename Storage::FailedMultiDelta{std::move(response_errors)}}};
                }
            }
            new_deltas.emplace_back(zxid, typename Storage::SubDeltaEnd{});
            response_errors.push_back(Coordination::Error::ZOK);

            // manually add deltas so that the result of previous request in the transaction is used in the next request
            storage.uncommitted_state.addDeltas(std::move(new_deltas));
        }

        digest = current_digest;

        return {};
    }

    Coordination::ZooKeeperResponsePtr process(Storage & storage, int64_t zxid) const override
    {
        Coordination::ZooKeeperResponsePtr response_ptr = this->zk_request->makeResponse();
        Coordination::ZooKeeperMultiResponse & response = dynamic_cast<Coordination::ZooKeeperMultiResponse &>(*response_ptr);

        auto & deltas = storage.uncommitted_state.deltas;
        // the deltas will have at least SubDeltaEnd or FailedMultiDelta
        chassert(!deltas.empty());
        if (auto * failed_multi = std::get_if<typename Storage::FailedMultiDelta>(&deltas.front().operation))
        {
            for (size_t i = 0; i < concrete_requests.size(); ++i)
            {
                response.responses[i] = std::make_shared<Coordination::ZooKeeperErrorResponse>();
                response.responses[i]->error = failed_multi->error_codes[i];
            }

            storage.uncommitted_state.commit(zxid);
            return response_ptr;
        }

        for (size_t i = 0; i < concrete_requests.size(); ++i)
        {
            response.responses[i] = concrete_requests[i]->process(storage, zxid);
            storage.uncommitted_state.commit(zxid);
        }

        response.error = Coordination::Error::ZOK;
        return response_ptr;
    }

    Coordination::ZooKeeperResponsePtr processLocal(Storage & storage, int64_t zxid) const override
    {
        ProfileEvents::increment(ProfileEvents::KeeperMultiReadRequest);
        Coordination::ZooKeeperResponsePtr response_ptr = this->zk_request->makeResponse();
        Coordination::ZooKeeperMultiResponse & response = dynamic_cast<Coordination::ZooKeeperMultiResponse &>(*response_ptr);

        for (size_t i = 0; i < concrete_requests.size(); ++i)
        {
            response.responses[i] = concrete_requests[i]->processLocal(storage, zxid);
        }

        response.error = Coordination::Error::ZOK;
        return response_ptr;
    }

    KeeperStorageBase::ResponsesForSessions
    processWatches(typename Storage::Watches & watches, typename Storage::Watches & list_watches) const override
    {
        typename Storage::ResponsesForSessions result;
        for (const auto & generic_request : concrete_requests)
        {
            auto responses = generic_request->processWatches(watches, list_watches);
            result.insert(result.end(), responses.begin(), responses.end());
        }
        return result;
    }
};

template<typename Storage>
struct KeeperStorageCloseRequestProcessor final : public KeeperStorageRequestProcessor<Storage>
{
    using KeeperStorageRequestProcessor<Storage>::KeeperStorageRequestProcessor;
    Coordination::ZooKeeperResponsePtr process(Storage &, int64_t) const override
    {
        throw DB::Exception(ErrorCodes::LOGICAL_ERROR, "Called process on close request");
    }
};

template<typename Storage>
struct KeeperStorageAuthRequestProcessor final : public KeeperStorageRequestProcessor<Storage>
{
    using KeeperStorageRequestProcessor<Storage>::KeeperStorageRequestProcessor;

    std::vector<typename Storage::Delta>
    preprocess(Storage & storage, int64_t zxid, int64_t session_id, int64_t /*time*/, uint64_t & /*digest*/, const KeeperContext & /*keeper_context*/) const override
    {
        Coordination::ZooKeeperAuthRequest & auth_request = dynamic_cast<Coordination::ZooKeeperAuthRequest &>(*this->zk_request);
        Coordination::ZooKeeperResponsePtr response_ptr = this->zk_request->makeResponse();

        if (auth_request.scheme != "digest" || std::count(auth_request.data.begin(), auth_request.data.end(), ':') != 1)
            return {typename Storage::Delta{zxid, Coordination::Error::ZAUTHFAILED}};

        std::vector<typename Storage::Delta> new_deltas;
        auto auth_digest = Storage::generateDigest(auth_request.data);
        if (auth_digest == storage.superdigest)
        {
            typename Storage::AuthID auth{"super", ""};
            new_deltas.emplace_back(zxid, typename Storage::AddAuthDelta{session_id, std::move(auth)});
        }
        else
        {
            typename Storage::AuthID new_auth{auth_request.scheme, auth_digest};
            if (!storage.uncommitted_state.hasACL(session_id, false, [&](const auto & auth_id) { return new_auth == auth_id; }))
                new_deltas.emplace_back(zxid, typename Storage::AddAuthDelta{session_id, std::move(new_auth)});
        }

        return new_deltas;
    }

    Coordination::ZooKeeperResponsePtr process(Storage & storage, int64_t zxid) const override
    {
        Coordination::ZooKeeperResponsePtr response_ptr = this->zk_request->makeResponse();
        Coordination::ZooKeeperAuthResponse & auth_response = dynamic_cast<Coordination::ZooKeeperAuthResponse &>(*response_ptr);

        if (const auto result = storage.commit(zxid); result != Coordination::Error::ZOK)
            auth_response.error = result;

        return response_ptr;
    }
};

template<typename Container>
void KeeperStorage<Container>::finalize()
{
    if (finalized)
        throw DB::Exception(ErrorCodes::LOGICAL_ERROR, "KeeperStorage already finalized");

    finalized = true;

    ephemerals.clear();

    watches.clear();
    list_watches.clear();
    sessions_and_watchers.clear();
    session_expiry_queue.clear();
}

template<typename Container>
bool KeeperStorage<Container>::isFinalized() const
{
    return finalized;
}

template<typename Storage>
class KeeperStorageRequestProcessorsFactory final : private boost::noncopyable
{
public:
    using Creator = std::function<std::shared_ptr<KeeperStorageRequestProcessor<Storage>>(const Coordination::ZooKeeperRequestPtr &)>;
    using OpNumToRequest = std::unordered_map<Coordination::OpNum, Creator>;

    static KeeperStorageRequestProcessorsFactory<Storage> & instance()
    {
        static KeeperStorageRequestProcessorsFactory<Storage> factory;
        return factory;
    }

    std::shared_ptr<KeeperStorageRequestProcessor<Storage>> get(const Coordination::ZooKeeperRequestPtr & zk_request) const
    {
        auto request_it = op_num_to_request.find(zk_request->getOpNum());
        if (request_it == op_num_to_request.end())
            throw DB::Exception(ErrorCodes::LOGICAL_ERROR, "Unknown operation type {}", zk_request->getOpNum());

        return request_it->second(zk_request);
    }

    void registerRequest(Coordination::OpNum op_num, Creator creator)
    {
        if (!op_num_to_request.try_emplace(op_num, creator).second)
            throw DB::Exception(ErrorCodes::LOGICAL_ERROR, "Request with op num {} already registered", op_num);
    }

private:
    OpNumToRequest op_num_to_request;
    KeeperStorageRequestProcessorsFactory();
};

template <Coordination::OpNum num, typename RequestT, typename Factory>
void registerKeeperRequestProcessor(Factory & factory)
{
    factory.registerRequest(
        num, [](const Coordination::ZooKeeperRequestPtr & zk_request) { return std::make_shared<RequestT>(zk_request); });
}


template<typename Storage>
KeeperStorageRequestProcessorsFactory<Storage>::KeeperStorageRequestProcessorsFactory()
{
    registerKeeperRequestProcessor<Coordination::OpNum::Heartbeat, KeeperStorageHeartbeatRequestProcessor<Storage>>(*this);
    registerKeeperRequestProcessor<Coordination::OpNum::Sync, KeeperStorageSyncRequestProcessor<Storage>>(*this);
    registerKeeperRequestProcessor<Coordination::OpNum::Auth, KeeperStorageAuthRequestProcessor<Storage>>(*this);
    registerKeeperRequestProcessor<Coordination::OpNum::Close, KeeperStorageCloseRequestProcessor<Storage>>(*this);
    registerKeeperRequestProcessor<Coordination::OpNum::Create, KeeperStorageCreateRequestProcessor<Storage>>(*this);
    registerKeeperRequestProcessor<Coordination::OpNum::Remove, KeeperStorageRemoveRequestProcessor<Storage>>(*this);
    registerKeeperRequestProcessor<Coordination::OpNum::Exists, KeeperStorageExistsRequestProcessor<Storage>>(*this);
    registerKeeperRequestProcessor<Coordination::OpNum::Get, KeeperStorageGetRequestProcessor<Storage>>(*this);
    registerKeeperRequestProcessor<Coordination::OpNum::Set, KeeperStorageSetRequestProcessor<Storage>>(*this);
    registerKeeperRequestProcessor<Coordination::OpNum::List, KeeperStorageListRequestProcessor<Storage>>(*this);
    registerKeeperRequestProcessor<Coordination::OpNum::SimpleList, KeeperStorageListRequestProcessor<Storage>>(*this);
    registerKeeperRequestProcessor<Coordination::OpNum::FilteredList, KeeperStorageListRequestProcessor<Storage>>(*this);
    registerKeeperRequestProcessor<Coordination::OpNum::Check, KeeperStorageCheckRequestProcessor<Storage>>(*this);
    registerKeeperRequestProcessor<Coordination::OpNum::Multi, KeeperStorageMultiRequestProcessor<Storage>>(*this);
    registerKeeperRequestProcessor<Coordination::OpNum::MultiRead, KeeperStorageMultiRequestProcessor<Storage>>(*this);
    registerKeeperRequestProcessor<Coordination::OpNum::CreateIfNotExists, KeeperStorageCreateRequestProcessor<Storage>>(*this);
    registerKeeperRequestProcessor<Coordination::OpNum::SetACL, KeeperStorageSetACLRequestProcessor<Storage>>(*this);
    registerKeeperRequestProcessor<Coordination::OpNum::GetACL, KeeperStorageGetACLRequestProcessor<Storage>>(*this);
    registerKeeperRequestProcessor<Coordination::OpNum::CheckNotExists, KeeperStorageCheckRequestProcessor<Storage>>(*this);
}


template<typename Container>
UInt64 KeeperStorage<Container>::calculateNodesDigest(UInt64 current_digest, const std::vector<Delta> & new_deltas) const
{
    if (!keeper_context->digestEnabled())
        return current_digest;

    std::unordered_map<std::string_view, std::shared_ptr<Node>> updated_nodes;

    for (const auto & delta : new_deltas)
    {
        std::visit(
            Overloaded{
                [&](const CreateNodeDelta & create_delta)
                {
                    auto node = std::make_shared<Node>();
                    node->copyStats(create_delta.stat);
                    node->setData(create_delta.data);
                    updated_nodes.emplace(delta.path, node);
                },
                [&](const RemoveNodeDelta & /* remove_delta */)
                {
                    if (!updated_nodes.contains(delta.path))
                    {
                        auto old_digest = uncommitted_state.getNode(delta.path)->getDigest(delta.path);
                        current_digest -= old_digest;
                    }

                    updated_nodes.insert_or_assign(delta.path, nullptr);
                },
                [&](const UpdateNodeDelta & update_delta)
                {
                    std::shared_ptr<Node> node{nullptr};

                    auto updated_node_it = updated_nodes.find(delta.path);
                    if (updated_node_it == updated_nodes.end())
                    {
                        node = std::make_shared<Node>();
                        node->shallowCopy(*uncommitted_state.getNode(delta.path));
                        current_digest -= node->getDigest(delta.path);
                        updated_nodes.emplace(delta.path, node);
                    }
                    else
                        node = updated_node_it->second;

                    update_delta.update_fn(*node);
                },
                [](auto && /* delta */) {}},
            delta.operation);
    }

    for (const auto & [path, updated_node] : updated_nodes)
    {
        if (updated_node)
        {
            updated_node->invalidateDigestCache();
            current_digest += updated_node->getDigest(path);
        }
    }

    return current_digest;
}

template<typename Container>
void KeeperStorage<Container>::preprocessRequest(
    const Coordination::ZooKeeperRequestPtr & zk_request,
    int64_t session_id,
    int64_t time,
    int64_t new_last_zxid,
    bool check_acl,
    std::optional<Digest> digest,
    int64_t log_idx)
{
    if (!initialized)
        throw Exception(ErrorCodes::LOGICAL_ERROR, "KeeperStorage system nodes are not initialized");

    int64_t last_zxid = getNextZXID() - 1;

    if (uncommitted_transactions.empty())
    {
        // if we have no uncommitted transactions it means the last zxid is possibly loaded from snapshot
        if (last_zxid != old_snapshot_zxid && new_last_zxid <= last_zxid)
            throw Exception(
                            ErrorCodes::LOGICAL_ERROR,
                            "Got new ZXID ({}) smaller or equal to current ZXID ({}). It's a bug",
                            new_last_zxid, last_zxid);
    }
    else
    {
        if (last_zxid == new_last_zxid && digest && checkDigest(*digest, getNodesDigest(false)))
        {
            auto & last_transaction = uncommitted_transactions.back();
            // we found the preprocessed request with the same ZXID, we can get log_idx and skip preprocessing it
            chassert(last_transaction.zxid == new_last_zxid && log_idx != 0);
            /// initially leader preprocessed without knowing the log idx
            /// on the second call we have that information and can set the log idx for the correct transaction
            last_transaction.log_idx = log_idx;
            return;
        }

        if (new_last_zxid <= last_zxid)
            throw Exception(
                            ErrorCodes::LOGICAL_ERROR,
                            "Got new ZXID ({}) smaller or equal to current ZXID ({}). It's a bug",
                            new_last_zxid, last_zxid);
    }

    std::vector<Delta> new_deltas;
    TransactionInfo transaction{.zxid = new_last_zxid, .nodes_digest = {}, .log_idx = log_idx};
    uint64_t new_digest = getNodesDigest(false).value;
    SCOPE_EXIT({
        if (keeper_context->digestEnabled())
            // if the version of digest we got from the leader is the same as the one this instances has, we can simply copy the value
            // and just check the digest on the commit
            // a mistake can happen while applying the changes to the uncommitted_state so for now let's just recalculate the digest here also
            transaction.nodes_digest = Digest{CURRENT_DIGEST_VERSION, new_digest};
        else
            transaction.nodes_digest = Digest{DigestVersion::NO_DIGEST};

        uncommitted_transactions.emplace_back(transaction);
        uncommitted_state.addDeltas(std::move(new_deltas));
    });

    auto request_processor = KeeperStorageRequestProcessorsFactory<KeeperStorage<Container>>::instance().get(zk_request);

    if (zk_request->getOpNum() == Coordination::OpNum::Close) /// Close request is special
    {
        auto session_ephemerals = ephemerals.find(session_id);
        if (session_ephemerals != ephemerals.end())
        {
            for (const auto & ephemeral_path : session_ephemerals->second)
            {
                new_deltas.emplace_back
                (
                    parentNodePath(ephemeral_path).toString(),
                    new_last_zxid,
                    UpdateNodeDelta
                    {
                        [ephemeral_path](Node & parent)
                        {
                            ++parent.cversion;
                            parent.decreaseNumChildren();
                        }
                    }
                );

                new_deltas.emplace_back(ephemeral_path, transaction.zxid, RemoveNodeDelta{.ephemeral_owner = session_id});
            }

            ephemerals.erase(session_ephemerals);
        }

        new_digest = calculateNodesDigest(new_digest, new_deltas);
        return;
    }

    if (check_acl && !request_processor->checkAuth(*this, session_id, false))
    {
        uncommitted_state.deltas.emplace_back(new_last_zxid, Coordination::Error::ZNOAUTH);
        return;
    }

    new_deltas = request_processor->preprocess(*this, transaction.zxid, session_id, time, new_digest, *keeper_context);
}

template<typename Container>
KeeperStorage<Container>::ResponsesForSessions KeeperStorage<Container>::processRequest(
    const Coordination::ZooKeeperRequestPtr & zk_request,
    int64_t session_id,
    std::optional<int64_t> new_last_zxid,
    bool check_acl,
    bool is_local)
{
    if (!initialized)
        throw Exception(ErrorCodes::LOGICAL_ERROR, "KeeperStorage system nodes are not initialized");

    if (new_last_zxid)
    {
        if (uncommitted_transactions.empty())
            throw Exception(ErrorCodes::LOGICAL_ERROR, "Trying to commit a ZXID ({}) which was not preprocessed", *new_last_zxid);

        auto & front_transaction = uncommitted_transactions.front();
        if (front_transaction.zxid != *new_last_zxid)
            throw Exception(
                ErrorCodes::LOGICAL_ERROR,
                "Trying to commit a ZXID {} while the next ZXID to commit is {}",
                *new_last_zxid,
                uncommitted_transactions.front().zxid);

        zxid = *new_last_zxid;
        uncommitted_transactions.pop_front();
    }

    ResponsesForSessions results;

    /// ZooKeeper update sessions expirity for each request, not only for heartbeats
    session_expiry_queue.addNewSessionOrUpdate(session_id, session_and_timeout[session_id]);

    if (zk_request->getOpNum() == Coordination::OpNum::Close) /// Close request is special
    {
        commit(zxid);

        for (const auto & delta : uncommitted_state.deltas)
        {
            if (delta.zxid > zxid)
                break;

            if (std::holds_alternative<RemoveNodeDelta>(delta.operation))
            {
                auto responses = processWatchesImpl(delta.path, watches, list_watches, Coordination::Event::DELETED);
                results.insert(results.end(), responses.begin(), responses.end());
            }
        }

        uncommitted_state.commit(zxid);

        clearDeadWatches(session_id);
        auto auth_it = session_and_auth.find(session_id);
        if (auth_it != session_and_auth.end())
            session_and_auth.erase(auth_it);

        /// Finish connection
        auto response = std::make_shared<Coordination::ZooKeeperCloseResponse>();
        response->xid = zk_request->xid;
        response->zxid = getZXID();
        session_expiry_queue.remove(session_id);
        session_and_timeout.erase(session_id);
        results.push_back(ResponseForSession{session_id, response});
    }
    else if (zk_request->getOpNum() == Coordination::OpNum::Heartbeat) /// Heartbeat request is also special
    {
        auto storage_request = KeeperStorageRequestProcessorsFactory<KeeperStorage<Container>>::instance().get(zk_request);
        auto response = storage_request->process(*this, zxid);
        response->xid = zk_request->xid;
        response->zxid = getZXID();

        results.push_back(ResponseForSession{session_id, response});
    }
    else /// normal requests proccession
    {
        auto request_processor = KeeperStorageRequestProcessorsFactory<KeeperStorage<Container>>::instance().get(zk_request);
        Coordination::ZooKeeperResponsePtr response;

        if (is_local)
        {
            chassert(zk_request->isReadRequest());
            if (check_acl && !request_processor->checkAuth(*this, session_id, true))
            {
                response = zk_request->makeResponse();
                /// Original ZooKeeper always throws no auth, even when user provided some credentials
                response->error = Coordination::Error::ZNOAUTH;
            }
            else
            {
                response = request_processor->processLocal(*this, zxid);
            }
        }
        else
        {
            response = request_processor->process(*this, zxid);
            uncommitted_state.commit(zxid);
        }

        /// Watches for this requests are added to the watches lists
        if (zk_request->has_watch)
        {
            if (response->error == Coordination::Error::ZOK)
            {
                static constexpr std::array list_requests{
                    Coordination::OpNum::List, Coordination::OpNum::SimpleList, Coordination::OpNum::FilteredList};

                auto & watches_type = std::find(list_requests.begin(), list_requests.end(), zk_request->getOpNum()) != list_requests.end()
                    ? list_watches
                    : watches;

                auto add_watch_result = watches_type[zk_request->getPath()].emplace(session_id);
                if (add_watch_result.second)
                    sessions_and_watchers[session_id].emplace(zk_request->getPath());
            }
            else if (response->error == Coordination::Error::ZNONODE && zk_request->getOpNum() == Coordination::OpNum::Exists)
            {
                auto add_watch_result = watches[zk_request->getPath()].emplace(session_id);
                if (add_watch_result.second)
                    sessions_and_watchers[session_id].emplace(zk_request->getPath());
            }
        }

        /// If this requests processed successfully we need to check watches
        if (response->error == Coordination::Error::ZOK)
        {
            auto watch_responses = request_processor->processWatches(watches, list_watches);
            results.insert(results.end(), watch_responses.begin(), watch_responses.end());
        }

        response->xid = zk_request->xid;
        response->zxid = getZXID();

        results.push_back(ResponseForSession{session_id, response});
    }

    return results;
}

template<typename Container>
void KeeperStorage<Container>::rollbackRequest(int64_t rollback_zxid, bool allow_missing)
{
    if (allow_missing && (uncommitted_transactions.empty() || uncommitted_transactions.back().zxid < rollback_zxid))
        return;

    if (uncommitted_transactions.empty() || uncommitted_transactions.back().zxid != rollback_zxid)
    {
        throw Exception(
            ErrorCodes::LOGICAL_ERROR, "Trying to rollback invalid ZXID ({}). It should be the last preprocessed.", rollback_zxid);
    }

    // if an exception occurs during rollback, the best option is to terminate because we can end up in an inconsistent state
    // we block memory tracking so we can avoid terminating if we're rollbacking because of memory limit
    LockMemoryExceptionInThread blocker{VariableContext::Global};
    try
    {
        uncommitted_transactions.pop_back();
        uncommitted_state.rollback(rollback_zxid);
    }
    catch (...)
    {
        LOG_FATAL(getLogger("KeeperStorage"), "Failed to rollback log. Terminating to avoid inconsistencies");
        std::terminate();
    }
}

template<typename Container>
KeeperStorageBase::Digest KeeperStorage<Container>::getNodesDigest(bool committed) const
{
    if (!keeper_context->digestEnabled())
        return {.version = DigestVersion::NO_DIGEST};

    if (committed || uncommitted_transactions.empty())
        return {CURRENT_DIGEST_VERSION, nodes_digest};

    return uncommitted_transactions.back().nodes_digest;
}

template<typename Container>
void KeeperStorage<Container>::removeDigest(const Node & node, const std::string_view path)
{
    if (keeper_context->digestEnabled())
        nodes_digest -= node.getDigest(path);
}

template<typename Container>
void KeeperStorage<Container>::addDigest(const Node & node, const std::string_view path)
{
    if (keeper_context->digestEnabled())
    {
        node.invalidateDigestCache();
        nodes_digest += node.getDigest(path);
    }
}

template<typename Container>
void KeeperStorage<Container>::clearDeadWatches(int64_t session_id)
{
    /// Clear all watches for this session
    auto watches_it = sessions_and_watchers.find(session_id);
    if (watches_it != sessions_and_watchers.end())
    {
        for (const auto & watch_path : watches_it->second)
        {
            /// Maybe it's a normal watch
            auto watch = watches.find(watch_path);
            if (watch != watches.end())
            {
                auto & watches_for_path = watch->second;
                watches_for_path.erase(session_id);
                if (watches_for_path.empty())
                    watches.erase(watch);
            }

            /// Maybe it's a list watch
            auto list_watch = list_watches.find(watch_path);
            if (list_watch != list_watches.end())
            {
                auto & list_watches_for_path = list_watch->second;
                list_watches_for_path.erase(session_id);
                if (list_watches_for_path.empty())
                    list_watches.erase(list_watch);
            }
        }

        sessions_and_watchers.erase(watches_it);
    }
}

template<typename Container>
void KeeperStorage<Container>::dumpWatches(WriteBufferFromOwnString & buf) const
{
    for (const auto & [session_id, watches_paths] : sessions_and_watchers)
    {
        buf << "0x" << getHexUIntLowercase(session_id) << "\n";
        for (const String & path : watches_paths)
            buf << "\t" << path << "\n";
    }
}

template<typename Container>
void KeeperStorage<Container>::dumpWatchesByPath(WriteBufferFromOwnString & buf) const
{
    auto write_int_container = [&buf](const auto & session_ids)
    {
        for (int64_t session_id : session_ids)
        {
            buf << "\t0x" << getHexUIntLowercase(session_id) << "\n";
        }
    };

    for (const auto & [watch_path, sessions] : watches)
    {
        buf << watch_path << "\n";
        write_int_container(sessions);
    }

    for (const auto & [watch_path, sessions] : list_watches)
    {
        buf << watch_path << "\n";
        write_int_container(sessions);
    }
}

template<typename Container>
void KeeperStorage<Container>::dumpSessionsAndEphemerals(WriteBufferFromOwnString & buf) const
{
    auto write_str_set = [&buf](const std::unordered_set<String> & ephemeral_paths)
    {
        for (const String & path : ephemeral_paths)
        {
            buf << "\t" << path << "\n";
        }
    };

    buf << "Sessions dump (" << session_and_timeout.size() << "):\n";

    for (const auto & [session_id, _] : session_and_timeout)
    {
        buf << "0x" << getHexUIntLowercase(session_id) << "\n";
    }

    buf << "Sessions with Ephemerals (" << getSessionWithEphemeralNodesCount() << "):\n";
    for (const auto & [session_id, ephemeral_paths] : ephemerals)
    {
        buf << "0x" << getHexUIntLowercase(session_id) << "\n";
        write_str_set(ephemeral_paths);
    }
}

template<typename Container>
uint64_t KeeperStorage<Container>::getTotalWatchesCount() const
{
    uint64_t ret = 0;
    for (const auto & [session, paths] : sessions_and_watchers)
        ret += paths.size();

    return ret;
}

template<typename Container>
uint64_t KeeperStorage<Container>::getSessionsWithWatchesCount() const
{
    return sessions_and_watchers.size();
}

template<typename Container>
uint64_t KeeperStorage<Container>::getTotalEphemeralNodesCount() const
{
    uint64_t ret = 0;
    for (const auto & [session_id, nodes] : ephemerals)
        ret += nodes.size();

    return ret;
}

template<typename Container>
void KeeperStorage<Container>::recalculateStats()
{
    container.recalculateDataSize();
}

bool KeeperStorageBase::checkDigest(const Digest & first, const Digest & second)
{
    if (first.version != second.version)
        return true;

    if (first.version == DigestVersion::NO_DIGEST)
        return true;

    return first.value == second.value;
}

template<typename Container>
String KeeperStorage<Container>::generateDigest(const String & userdata)
{
    std::vector<String> user_password;
    boost::split(user_password, userdata, [](char character) { return character == ':'; });
    return user_password[0] + ":" + base64Encode(getSHA1(userdata));
}

template class KeeperStorage<SnapshotableHashTable<KeeperMemNode>>;
#if USE_ROCKSDB
template class KeeperStorage<RocksDBContainer<KeeperRocksNode>>;
#endif

}<|MERGE_RESOLUTION|>--- conflicted
+++ resolved
@@ -249,6 +249,7 @@
     WriteBufferFromOwnString buffer;
     const KeeperRocksNodeInfo & node_info = *this;
     writePODBinary(node_info, buffer);
+    writeBinary(getData(), buffer);
     return buffer.str();
 }
 
@@ -257,7 +258,9 @@
     ReadBufferFromOwnString buffer(buffer_str);
     KeeperRocksNodeInfo & node_info = *this;
     readPODBinary(node_info, buffer);
-    readStringBinary(data, buffer);
+    readVarUInt(data_size, buffer);
+    if (data_size)
+        buffer.readStrict(data.get(), data_size);
 }
 
 KeeperMemNode & KeeperMemNode::operator=(const KeeperMemNode & other)
@@ -293,10 +296,7 @@
     *this = other;
 }
 
-<<<<<<< HEAD
-bool KeeperMemNode::empty() const
-=======
-KeeperStorage::Node & KeeperStorage::Node::operator=(Node && other) noexcept
+KeeperMemNode & KeeperMemNode::operator=(KeeperMemNode && other) noexcept
 {
     if (this == &other)
         return *this;
@@ -323,13 +323,12 @@
     return *this;
 }
 
-KeeperStorage::Node::Node(Node && other) noexcept
+KeeperMemNode::KeeperMemNode(KeeperMemNode && other) noexcept
 {
     *this = std::move(other);
 }
 
-bool KeeperStorage::Node::empty() const
->>>>>>> 8dd08e98
+bool KeeperMemNode::empty() const
 {
     return data_size == 0 && mzxid == 0;
 }
@@ -461,7 +460,7 @@
         throw Exception(ErrorCodes::LOGICAL_ERROR, "KeeperStorage system nodes initialized twice");
 
     // insert root system path if it isn't already inserted
-    if (container.find(keeper_system_path) == nullptr)
+    if (container.find(keeper_system_path) == container.end())
     {
         Node system_node;
         container.insert(keeper_system_path, system_node);
@@ -472,7 +471,7 @@
 
         // update root and the digest based on it
         auto current_root_it = container.find("/");
-        chassert(current_root_it);
+        chassert(current_root_it != container.end());
         if constexpr (!use_rocksdb)
             removeDigest(current_root_it->value, "/");
         auto updated_root_it = container.updateValue(
@@ -529,7 +528,7 @@
 template<typename Container>
 std::shared_ptr<typename Container::Node> KeeperStorage<Container>::UncommittedState::tryGetNodeFromStorage(StringRef path) const
 {
-    if (auto node_it = storage.container.find(path); node_it)
+    if (auto node_it = storage.container.find(path); node_it != storage.container.end())
     {
         const auto & committed_node = node_it->value;
         auto node = std::make_shared<KeeperStorage<Container>::Node>();
@@ -814,7 +813,7 @@
         return node_it->second.acls;
 
     auto node_it = storage.container.find(path);
-    if (node_it == nullptr)
+    if (node_it == storage.container.end())
         return {};
 
     return storage.acl_map.convertNumber(node_it->value.acl_id);
@@ -916,7 +915,7 @@
                 else if constexpr (std::same_as<DeltaType, UpdateNodeDelta>)
                 {
                     auto node_it = container.find(path);
-                    if (node_it == nullptr)
+                    if (node_it == container.end())
                         onStorageInconsistency();
 
                     if (operation.version != -1 && operation.version != node_it->value.version)
@@ -940,7 +939,7 @@
                 else if constexpr (std::same_as<DeltaType, SetACLDelta>)
                 {
                     auto node_it = container.find(path);
-                    if (node_it == nullptr)
+                    if (node_it == container.end())
                         onStorageInconsistency();
 
                     if (operation.version != -1 && operation.version != node_it->value.aversion)
@@ -995,7 +994,7 @@
     auto parent_path = parentNodePath(path);
     auto node_it = container.find(parent_path);
 
-    if (node_it == nullptr)
+    if (node_it == container.end())
         return false;
 
     if (node_it->value.isEphemeral())
@@ -1039,7 +1038,7 @@
 bool KeeperStorage<Container>::removeNode(const std::string & path, int32_t version)
 {
     auto node_it = container.find(path);
-    if (node_it == nullptr)
+    if (node_it == container.end())
         return false;
 
     if (version != -1 && version != node_it->value.version)
@@ -1141,7 +1140,7 @@
     if (is_local)
     {
         auto node_it = storage.container.find(path);
-        if (node_it == nullptr)
+        if (node_it == storage.container.end())
             return {};
 
         return storage.acl_map.convertNumber(node_it->value.acl_id);
@@ -1401,7 +1400,7 @@
 
         auto & container = storage.container;
         auto node_it = container.find(request.path);
-        if (node_it == nullptr)
+        if (node_it == container.end())
         {
             if constexpr (local)
                 response.error = Coordination::Error::ZNONODE;
@@ -1564,7 +1563,7 @@
 
         auto & container = storage.container;
         auto node_it = container.find(request.path);
-        if (node_it == nullptr)
+        if (node_it == container.end())
         {
             if constexpr (local)
                 response.error = Coordination::Error::ZNONODE;
@@ -1670,7 +1669,7 @@
         }
 
         auto node_it = container.find(request.path);
-        if (node_it == nullptr)
+        if (node_it == container.end())
             onStorageInconsistency();
 
         node_it->value.setResponseStat(response.stat);
@@ -1727,7 +1726,7 @@
         auto & container = storage.container;
 
         auto node_it = container.find(request.path);
-        if (node_it == nullptr)
+        if (node_it == container.end())
         {
             if constexpr (local)
                 response.error = Coordination::Error::ZNONODE;
@@ -1787,7 +1786,7 @@
 
                     auto child_path = (std::filesystem::path(request.path) / child.toView()).generic_string();
                     auto child_it = container.find(child_path);
-                    if (child_it == nullptr)
+                    if (child_it == container.end())
                         onStorageInconsistency();
 
                     const auto is_ephemeral = child_it->value.isEphemeral();
@@ -1889,14 +1888,14 @@
 
         if (check_not_exists)
         {
-            if (node_it && (request.version == -1 || request.version == node_it->value.version))
+            if (node_it != container.end() && (request.version == -1 || request.version == node_it->value.version))
                 on_error(Coordination::Error::ZNODEEXISTS);
             else
                 response.error = Coordination::Error::ZOK;
         }
         else
         {
-            if (node_it == nullptr)
+            if (node_it == container.end())
                 on_error(Coordination::Error::ZNONODE);
             else if (request.version != -1 && request.version != node_it->value.version)
                 on_error(Coordination::Error::ZBADVERSION);
@@ -1995,7 +1994,7 @@
         }
 
         auto node_it = storage.container.find(request.path);
-        if (node_it == nullptr)
+        if (node_it == storage.container.end())
             onStorageInconsistency();
         node_it->value.setResponseStat(response.stat);
         response.error = Coordination::Error::ZOK;
@@ -2043,7 +2042,7 @@
 
         auto & container = storage.container;
         auto node_it = container.find(request.path);
-        if (node_it == nullptr)
+        if (node_it == container.end())
         {
             if constexpr (local)
                 response.error = Coordination::Error::ZNONODE;
