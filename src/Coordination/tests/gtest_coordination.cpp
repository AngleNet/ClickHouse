--- conflicted
+++ resolved
@@ -5,15 +5,11 @@
 #include <Coordination/tests/gtest_coordination_common.h>
 
 #include <Coordination/InMemoryLogStore.h>
-<<<<<<< HEAD
 #include <Coordination/SummingStateMachine.h>
-
-=======
 #include <Coordination/KeeperContext.h>
 #include <Coordination/KeeperConstants.h>
 #include <Common/ZooKeeper/KeeperFeatureFlags.h>
 #include <Common/ZooKeeper/Types.h>
->>>>>>> 02b56499
 #include <Coordination/KeeperLogStore.h>
 #include <Coordination/KeeperStateMachine.h>
 #include <Coordination/KeeperStateManager.h>
@@ -398,2474 +394,11 @@
         testLogAndStateMachine<Storage>(settings, 40, this->enable_compression);
     }
     {
-<<<<<<< HEAD
-=======
-        EXPECT_EQ(apply_changelog.entry_at(i + 1)->get_term(), i * 10);
-    }
-
-    EXPECT_EQ(apply_changelog.entry_at(8)->get_term(), 0);
-    EXPECT_EQ(apply_changelog.entry_at(9)->get_term(), 10);
-    EXPECT_EQ(apply_changelog.entry_at(10)->get_term(), 20);
-    EXPECT_EQ(apply_changelog.entry_at(11)->get_term(), 30);
-    EXPECT_EQ(apply_changelog.entry_at(12)->get_term(), 40);
-}
-
-TYPED_TEST(CoordinationTest, ChangelogTestBatchOperationsEmpty)
-{
-
-    ChangelogDirTest test("./logs");
-    this->setLogDirectory("./logs");
-
-    nuraft::ptr<nuraft::buffer> entries;
-    {
-        DB::KeeperLogStore changelog(
-            DB::LogFileSettings{.force_sync = true, .compress_logs = this->enable_compression, .rotate_interval = 100},
-            DB::FlushSettings(),
-            this->keeper_context);
-        changelog.init(1, 0);
-        for (size_t i = 0; i < 10; ++i)
-        {
-            auto entry = getLogEntry(std::to_string(i) + "_hello_world", i * 10);
-            changelog.append(entry);
-        }
-        changelog.end_of_append_batch(0, 0);
-
-        EXPECT_EQ(changelog.size(), 10);
-
-        waitDurableLogs(changelog);
-
-        entries = changelog.pack(5, 5);
-    }
-
-    ChangelogDirTest test1("./logs1");
-    this->setLogDirectory("./logs1");
-    DB::KeeperLogStore changelog_new(
-        DB::LogFileSettings{.force_sync = true, .compress_logs = this->enable_compression, .rotate_interval = 100},
-        DB::FlushSettings(),
-        this->keeper_context);
-    changelog_new.init(1, 0);
-    EXPECT_EQ(changelog_new.size(), 0);
-
-    changelog_new.apply_pack(5, *entries);
-    changelog_new.end_of_append_batch(0, 0);
-
-    EXPECT_EQ(changelog_new.size(), 5);
-    EXPECT_EQ(changelog_new.start_index(), 5);
-    EXPECT_EQ(changelog_new.next_slot(), 10);
-
-    for (size_t i = 4; i < 9; ++i)
-        EXPECT_EQ(changelog_new.entry_at(i + 1)->get_term(), i * 10);
-
-    auto e = getLogEntry("hello_world", 110);
-    changelog_new.append(e);
-    changelog_new.end_of_append_batch(0, 0);
-
-    EXPECT_EQ(changelog_new.size(), 6);
-    EXPECT_EQ(changelog_new.start_index(), 5);
-    EXPECT_EQ(changelog_new.next_slot(), 11);
-
-    DB::KeeperLogStore changelog_reader(
-        DB::LogFileSettings{.force_sync = true, .compress_logs = this->enable_compression, .rotate_interval = 100},
-        DB::FlushSettings(),
-        this->keeper_context);
-    changelog_reader.init(5, 0);
-}
-
-
-TYPED_TEST(CoordinationTest, ChangelogTestWriteAtPreviousFile)
-{
-
-    ChangelogDirTest test("./logs");
-    this->setLogDirectory("./logs");
-
-    DB::KeeperLogStore changelog(
-        DB::LogFileSettings{.force_sync = true, .compress_logs = this->enable_compression, .rotate_interval = 5},
-        DB::FlushSettings(),
-        this->keeper_context);
-    changelog.init(1, 0);
-
-    for (size_t i = 0; i < 33; ++i)
-    {
-        auto entry = getLogEntry(std::to_string(i) + "_hello_world", i * 10);
-        changelog.append(entry);
-    }
-    changelog.end_of_append_batch(0, 0);
-
-    waitDurableLogs(changelog);
-
-    EXPECT_TRUE(fs::exists("./logs/changelog_1_5.bin" + this->extension));
-    EXPECT_TRUE(fs::exists("./logs/changelog_6_10.bin" + this->extension));
-    EXPECT_TRUE(fs::exists("./logs/changelog_11_15.bin" + this->extension));
-    EXPECT_TRUE(fs::exists("./logs/changelog_16_20.bin" + this->extension));
-    EXPECT_TRUE(fs::exists("./logs/changelog_21_25.bin" + this->extension));
-    EXPECT_TRUE(fs::exists("./logs/changelog_26_30.bin" + this->extension));
-    EXPECT_TRUE(fs::exists("./logs/changelog_31_35.bin" + this->extension));
-
-    EXPECT_EQ(changelog.size(), 33);
-
-    auto e1 = getLogEntry("helloworld", 5555);
-    changelog.write_at(7, e1);
-    changelog.end_of_append_batch(0, 0);
-    EXPECT_EQ(changelog.size(), 7);
-    EXPECT_EQ(changelog.start_index(), 1);
-    EXPECT_EQ(changelog.next_slot(), 8);
-    EXPECT_EQ(changelog.last_entry()->get_term(), 5555);
-
-    waitDurableLogs(changelog);
-
-    EXPECT_TRUE(fs::exists("./logs/changelog_1_5.bin" + this->extension));
-    EXPECT_TRUE(fs::exists("./logs/changelog_6_10.bin" + this->extension));
-
-    EXPECT_FALSE(fs::exists("./logs/changelog_11_15.bin" + this->extension));
-    EXPECT_FALSE(fs::exists("./logs/changelog_16_20.bin" + this->extension));
-    EXPECT_FALSE(fs::exists("./logs/changelog_21_25.bin" + this->extension));
-    EXPECT_FALSE(fs::exists("./logs/changelog_26_30.bin" + this->extension));
-    EXPECT_FALSE(fs::exists("./logs/changelog_31_35.bin" + this->extension));
-
-    DB::KeeperLogStore changelog_read(
-        DB::LogFileSettings{.force_sync = true, .compress_logs = this->enable_compression, .rotate_interval = 5},
-        DB::FlushSettings(),
-        this->keeper_context);
-    changelog_read.init(1, 0);
-    EXPECT_EQ(changelog_read.size(), 7);
-    EXPECT_EQ(changelog_read.start_index(), 1);
-    EXPECT_EQ(changelog_read.next_slot(), 8);
-    EXPECT_EQ(changelog_read.last_entry()->get_term(), 5555);
-}
-
-TYPED_TEST(CoordinationTest, ChangelogTestWriteAtFileBorder)
-{
-
-    ChangelogDirTest test("./logs");
-    this->setLogDirectory("./logs");
-
-    DB::KeeperLogStore changelog(
-        DB::LogFileSettings{.force_sync = true, .compress_logs = this->enable_compression, .rotate_interval = 5},
-        DB::FlushSettings(),
-        this->keeper_context);
-    changelog.init(1, 0);
-
-    for (size_t i = 0; i < 33; ++i)
-    {
-        auto entry = getLogEntry(std::to_string(i) + "_hello_world", i * 10);
-        changelog.append(entry);
-    }
-    changelog.end_of_append_batch(0, 0);
-
-    waitDurableLogs(changelog);
-
-    EXPECT_TRUE(fs::exists("./logs/changelog_1_5.bin" + this->extension));
-    EXPECT_TRUE(fs::exists("./logs/changelog_6_10.bin" + this->extension));
-    EXPECT_TRUE(fs::exists("./logs/changelog_11_15.bin" + this->extension));
-    EXPECT_TRUE(fs::exists("./logs/changelog_16_20.bin" + this->extension));
-    EXPECT_TRUE(fs::exists("./logs/changelog_21_25.bin" + this->extension));
-    EXPECT_TRUE(fs::exists("./logs/changelog_26_30.bin" + this->extension));
-    EXPECT_TRUE(fs::exists("./logs/changelog_31_35.bin" + this->extension));
-
-    EXPECT_EQ(changelog.size(), 33);
-
-    auto e1 = getLogEntry("helloworld", 5555);
-    changelog.write_at(11, e1);
-    changelog.end_of_append_batch(0, 0);
-    EXPECT_EQ(changelog.size(), 11);
-    EXPECT_EQ(changelog.start_index(), 1);
-    EXPECT_EQ(changelog.next_slot(), 12);
-    EXPECT_EQ(changelog.last_entry()->get_term(), 5555);
-
-    waitDurableLogs(changelog);
-
-    EXPECT_TRUE(fs::exists("./logs/changelog_1_5.bin" + this->extension));
-    EXPECT_TRUE(fs::exists("./logs/changelog_6_10.bin" + this->extension));
-    EXPECT_TRUE(fs::exists("./logs/changelog_11_15.bin" + this->extension));
-
-    EXPECT_FALSE(fs::exists("./logs/changelog_16_20.bin" + this->extension));
-    EXPECT_FALSE(fs::exists("./logs/changelog_21_25.bin" + this->extension));
-    EXPECT_FALSE(fs::exists("./logs/changelog_26_30.bin" + this->extension));
-    EXPECT_FALSE(fs::exists("./logs/changelog_31_35.bin" + this->extension));
-
-    DB::KeeperLogStore changelog_read(
-        DB::LogFileSettings{.force_sync = true, .compress_logs = this->enable_compression, .rotate_interval = 5},
-        DB::FlushSettings(),
-        this->keeper_context);
-    changelog_read.init(1, 0);
-    EXPECT_EQ(changelog_read.size(), 11);
-    EXPECT_EQ(changelog_read.start_index(), 1);
-    EXPECT_EQ(changelog_read.next_slot(), 12);
-    EXPECT_EQ(changelog_read.last_entry()->get_term(), 5555);
-}
-
-TYPED_TEST(CoordinationTest, ChangelogTestWriteAtAllFiles)
-{
-
-    ChangelogDirTest test("./logs");
-    this->setLogDirectory("./logs");
-
-    DB::KeeperLogStore changelog(
-        DB::LogFileSettings{.force_sync = true, .compress_logs = this->enable_compression, .rotate_interval = 5},
-        DB::FlushSettings(),
-        this->keeper_context);
-    changelog.init(1, 0);
-    for (size_t i = 0; i < 33; ++i)
-    {
-        auto entry = getLogEntry(std::to_string(i) + "_hello_world", i * 10);
-        changelog.append(entry);
-    }
-    changelog.end_of_append_batch(0, 0);
-
-    waitDurableLogs(changelog);
-
-    EXPECT_TRUE(fs::exists("./logs/changelog_1_5.bin" + this->extension));
-    EXPECT_TRUE(fs::exists("./logs/changelog_6_10.bin" + this->extension));
-    EXPECT_TRUE(fs::exists("./logs/changelog_11_15.bin" + this->extension));
-    EXPECT_TRUE(fs::exists("./logs/changelog_16_20.bin" + this->extension));
-    EXPECT_TRUE(fs::exists("./logs/changelog_21_25.bin" + this->extension));
-    EXPECT_TRUE(fs::exists("./logs/changelog_26_30.bin" + this->extension));
-    EXPECT_TRUE(fs::exists("./logs/changelog_31_35.bin" + this->extension));
-
-    EXPECT_EQ(changelog.size(), 33);
-
-    auto e1 = getLogEntry("helloworld", 5555);
-    changelog.write_at(1, e1);
-    changelog.end_of_append_batch(0, 0);
-    EXPECT_EQ(changelog.size(), 1);
-    EXPECT_EQ(changelog.start_index(), 1);
-    EXPECT_EQ(changelog.next_slot(), 2);
-    EXPECT_EQ(changelog.last_entry()->get_term(), 5555);
-
-    waitDurableLogs(changelog);
-
-    EXPECT_TRUE(fs::exists("./logs/changelog_1_5.bin" + this->extension));
-
-    EXPECT_FALSE(fs::exists("./logs/changelog_6_10.bin" + this->extension));
-    EXPECT_FALSE(fs::exists("./logs/changelog_11_15.bin" + this->extension));
-    EXPECT_FALSE(fs::exists("./logs/changelog_16_20.bin" + this->extension));
-    EXPECT_FALSE(fs::exists("./logs/changelog_21_25.bin" + this->extension));
-    EXPECT_FALSE(fs::exists("./logs/changelog_26_30.bin" + this->extension));
-    EXPECT_FALSE(fs::exists("./logs/changelog_31_35.bin" + this->extension));
-}
-
-TYPED_TEST(CoordinationTest, ChangelogTestStartNewLogAfterRead)
-{
-
-    ChangelogDirTest test("./logs");
-    this->setLogDirectory("./logs");
-
-    DB::KeeperLogStore changelog(
-        DB::LogFileSettings{.force_sync = true, .compress_logs = this->enable_compression, .rotate_interval = 5},
-        DB::FlushSettings(),
-        this->keeper_context);
-    changelog.init(1, 0);
-
-    for (size_t i = 0; i < 35; ++i)
-    {
-        auto entry = getLogEntry(std::to_string(i) + "_hello_world", i * 10);
-        changelog.append(entry);
-    }
-    changelog.end_of_append_batch(0, 0);
-    EXPECT_EQ(changelog.size(), 35);
-
-    waitDurableLogs(changelog);
-    EXPECT_TRUE(fs::exists("./logs/changelog_1_5.bin" + this->extension));
-    EXPECT_TRUE(fs::exists("./logs/changelog_6_10.bin" + this->extension));
-    EXPECT_TRUE(fs::exists("./logs/changelog_11_15.bin" + this->extension));
-    EXPECT_TRUE(fs::exists("./logs/changelog_16_20.bin" + this->extension));
-    EXPECT_TRUE(fs::exists("./logs/changelog_21_25.bin" + this->extension));
-    EXPECT_TRUE(fs::exists("./logs/changelog_26_30.bin" + this->extension));
-    EXPECT_TRUE(fs::exists("./logs/changelog_31_35.bin" + this->extension));
-    EXPECT_FALSE(fs::exists("./logs/changelog_36_40.bin" + this->extension));
-
-    DB::KeeperLogStore changelog_reader(
-        DB::LogFileSettings{.force_sync = true, .compress_logs = this->enable_compression, .rotate_interval = 5},
-        DB::FlushSettings(),
-        this->keeper_context);
-    changelog_reader.init(1, 0);
-
-    auto entry = getLogEntry("36_hello_world", 360);
-    changelog_reader.append(entry);
-    changelog_reader.end_of_append_batch(0, 0);
-
-    EXPECT_EQ(changelog_reader.size(), 36);
-
-    waitDurableLogs(changelog_reader);
-    EXPECT_TRUE(fs::exists("./logs/changelog_1_5.bin" + this->extension));
-    EXPECT_TRUE(fs::exists("./logs/changelog_6_10.bin" + this->extension));
-    EXPECT_TRUE(fs::exists("./logs/changelog_11_15.bin" + this->extension));
-    EXPECT_TRUE(fs::exists("./logs/changelog_16_20.bin" + this->extension));
-    EXPECT_TRUE(fs::exists("./logs/changelog_21_25.bin" + this->extension));
-    EXPECT_TRUE(fs::exists("./logs/changelog_26_30.bin" + this->extension));
-    EXPECT_TRUE(fs::exists("./logs/changelog_31_35.bin" + this->extension));
-    EXPECT_TRUE(fs::exists("./logs/changelog_36_40.bin" + this->extension));
-}
-
-namespace
-{
-void assertBrokenFileRemoved(const fs::path & directory, const fs::path & filename)
-{
-    EXPECT_FALSE(fs::exists(directory / filename));
-    // broken files are sent to the detached/{timestamp} folder
-    // we don't know timestamp so we iterate all of them
-    for (const auto & dir_entry : fs::recursive_directory_iterator(directory / "detached"))
-    {
-        if (dir_entry.path().filename() == filename)
-            return;
-    }
-
-    FAIL() << "Broken log " << filename << " was not moved to the detached folder";
-}
-
-}
-
-TYPED_TEST(CoordinationTest, ChangelogTestReadAfterBrokenTruncate)
-{
-    static const fs::path log_folder{"./logs"};
-
-
-    ChangelogDirTest test(log_folder);
-    this->setLogDirectory(log_folder);
-
-    DB::KeeperLogStore changelog(
-        DB::LogFileSettings{.force_sync = true, .compress_logs = this->enable_compression, .rotate_interval = 5},
-        DB::FlushSettings(),
-        this->keeper_context);
-    changelog.init(1, 0);
-
-    for (size_t i = 0; i < 35; ++i)
-    {
-        auto entry = getLogEntry(std::to_string(i) + "_hello_world", i * 10);
-        changelog.append(entry);
-    }
-    changelog.end_of_append_batch(0, 0);
-    EXPECT_EQ(changelog.size(), 35);
-
-    waitDurableLogs(changelog);
-    EXPECT_TRUE(fs::exists("./logs/changelog_1_5.bin" + this->extension));
-    EXPECT_TRUE(fs::exists("./logs/changelog_6_10.bin" + this->extension));
-    EXPECT_TRUE(fs::exists("./logs/changelog_11_15.bin" + this->extension));
-    EXPECT_TRUE(fs::exists("./logs/changelog_16_20.bin" + this->extension));
-    EXPECT_TRUE(fs::exists("./logs/changelog_21_25.bin" + this->extension));
-    EXPECT_TRUE(fs::exists("./logs/changelog_26_30.bin" + this->extension));
-    EXPECT_TRUE(fs::exists("./logs/changelog_31_35.bin" + this->extension));
-
-    DB::WriteBufferFromFile plain_buf(
-        "./logs/changelog_11_15.bin" + this->extension, DB::DBMS_DEFAULT_BUFFER_SIZE, O_APPEND | O_CREAT | O_WRONLY);
-    plain_buf.truncate(0);
-    plain_buf.finalize();
-
-    DB::KeeperLogStore changelog_reader(
-        DB::LogFileSettings{.force_sync = true, .compress_logs = this->enable_compression, .rotate_interval = 5},
-        DB::FlushSettings(),
-        this->keeper_context);
-    changelog_reader.init(1, 0);
-    changelog_reader.end_of_append_batch(0, 0);
-
-    EXPECT_EQ(changelog_reader.size(), 10);
-    EXPECT_EQ(changelog_reader.last_entry()->get_term(), 90);
-
-    EXPECT_TRUE(fs::exists("./logs/changelog_1_5.bin" + this->extension));
-    EXPECT_TRUE(fs::exists("./logs/changelog_6_10.bin" + this->extension));
-    EXPECT_TRUE(fs::exists("./logs/changelog_11_15.bin" + this->extension));
-
-    assertBrokenFileRemoved(log_folder, "changelog_16_20.bin" + this->extension);
-    assertBrokenFileRemoved(log_folder, "changelog_21_25.bin" + this->extension);
-    assertBrokenFileRemoved(log_folder, "changelog_26_30.bin" + this->extension);
-    assertBrokenFileRemoved(log_folder, "changelog_31_35.bin" + this->extension);
-
-    auto entry = getLogEntry("h", 7777);
-    changelog_reader.append(entry);
-    changelog_reader.end_of_append_batch(0, 0);
-    EXPECT_EQ(changelog_reader.size(), 11);
-    EXPECT_EQ(changelog_reader.last_entry()->get_term(), 7777);
-
-    waitDurableLogs(changelog_reader);
-
-    EXPECT_TRUE(fs::exists("./logs/changelog_1_5.bin" + this->extension));
-    EXPECT_TRUE(fs::exists("./logs/changelog_6_10.bin" + this->extension));
-    EXPECT_TRUE(fs::exists("./logs/changelog_11_15.bin" + this->extension));
-
-    assertBrokenFileRemoved(log_folder, "changelog_16_20.bin" + this->extension);
-    assertBrokenFileRemoved(log_folder, "changelog_21_25.bin" + this->extension);
-    assertBrokenFileRemoved(log_folder, "changelog_26_30.bin" + this->extension);
-    assertBrokenFileRemoved(log_folder, "changelog_31_35.bin" + this->extension);
-
-    DB::KeeperLogStore changelog_reader2(
-        DB::LogFileSettings{.force_sync = true, .compress_logs = this->enable_compression, .rotate_interval = 5},
-        DB::FlushSettings(),
-        this->keeper_context);
-    changelog_reader2.init(1, 0);
-    EXPECT_EQ(changelog_reader2.size(), 11);
-    EXPECT_EQ(changelog_reader2.last_entry()->get_term(), 7777);
-}
-
-/// Truncating all entries
-TYPED_TEST(CoordinationTest, ChangelogTestReadAfterBrokenTruncate2)
-{
-
-    ChangelogDirTest test("./logs");
-    this->setLogDirectory("./logs");
-
-    DB::KeeperLogStore changelog(
-        DB::LogFileSettings{.force_sync = true, .compress_logs = this->enable_compression, .rotate_interval = 20},
-        DB::FlushSettings(),
-        this->keeper_context);
-    changelog.init(1, 0);
-
-    for (size_t i = 0; i < 35; ++i)
-    {
-        auto entry = getLogEntry(std::to_string(i) + "_hello_world", (i + 44) * 10);
-        changelog.append(entry);
-    }
-    changelog.end_of_append_batch(0, 0);
-
-    waitDurableLogs(changelog);
-    EXPECT_TRUE(fs::exists("./logs/changelog_1_20.bin" + this->extension));
-    EXPECT_TRUE(fs::exists("./logs/changelog_21_40.bin" + this->extension));
-
-    DB::WriteBufferFromFile plain_buf(
-        "./logs/changelog_1_20.bin" + this->extension, DB::DBMS_DEFAULT_BUFFER_SIZE, O_APPEND | O_CREAT | O_WRONLY);
-    plain_buf.truncate(30);
-    plain_buf.finalize();
-
-    DB::KeeperLogStore changelog_reader(
-        DB::LogFileSettings{.force_sync = true, .compress_logs = this->enable_compression, .rotate_interval = 20},
-        DB::FlushSettings(),
-        this->keeper_context);
-    changelog_reader.init(1, 0);
-
-    EXPECT_EQ(changelog_reader.size(), 0);
-    EXPECT_TRUE(fs::exists("./logs/changelog_1_20.bin" + this->extension));
-    assertBrokenFileRemoved("./logs", "changelog_21_40.bin" + this->extension);
-    auto entry = getLogEntry("hello_world", 7777);
-    changelog_reader.append(entry);
-    changelog_reader.end_of_append_batch(0, 0);
-
-    waitDurableLogs(changelog_reader);
-
-    EXPECT_EQ(changelog_reader.size(), 1);
-    EXPECT_EQ(changelog_reader.last_entry()->get_term(), 7777);
-
-    DB::KeeperLogStore changelog_reader2(
-        DB::LogFileSettings{.force_sync = true, .compress_logs = this->enable_compression, .rotate_interval = 1},
-        DB::FlushSettings(),
-        this->keeper_context);
-    changelog_reader2.init(1, 0);
-    EXPECT_EQ(changelog_reader2.size(), 1);
-    EXPECT_EQ(changelog_reader2.last_entry()->get_term(), 7777);
-}
-
-/// Truncating only some entries from the end
-/// For compressed logs we have no reliable way of knowing how many log entries were lost
-/// after we truncate some bytes from the end
-TYPED_TEST(CoordinationTest, ChangelogTestReadAfterBrokenTruncate3)
-{
-    ChangelogDirTest test("./logs");
-    this->setLogDirectory("./logs");
-
-    DB::KeeperLogStore changelog(
-        DB::LogFileSettings{.force_sync = true, .compress_logs = false, .rotate_interval = 20},
-        DB::FlushSettings(),
-        this->keeper_context);
-    changelog.init(1, 0);
-
-    for (size_t i = 0; i < 35; ++i)
-    {
-        auto entry = getLogEntry(std::to_string(i) + "_hello_world", (i + 44) * 10);
-        changelog.append(entry);
-    }
-
-    changelog.end_of_append_batch(0, 0);
-
-    waitDurableLogs(changelog);
-    EXPECT_TRUE(fs::exists("./logs/changelog_1_20.bin"));
-    EXPECT_TRUE(fs::exists("./logs/changelog_21_40.bin"));
-
-    DB::WriteBufferFromFile plain_buf(
-        "./logs/changelog_1_20.bin", DB::DBMS_DEFAULT_BUFFER_SIZE, O_APPEND | O_CREAT | O_WRONLY);
-    plain_buf.truncate(plain_buf.size() - 30);
-    plain_buf.finalize();
-
-    DB::KeeperLogStore changelog_reader(
-        DB::LogFileSettings{.force_sync = true, .compress_logs = false, .rotate_interval = 20},
-        DB::FlushSettings(),
-        this->keeper_context);
-    changelog_reader.init(1, 0);
-
-    EXPECT_EQ(changelog_reader.size(), 19);
-    EXPECT_TRUE(fs::exists("./logs/changelog_1_20.bin"));
-    assertBrokenFileRemoved("./logs", "changelog_21_40.bin");
-    EXPECT_TRUE(fs::exists("./logs/changelog_20_39.bin"));
-    auto entry = getLogEntry("hello_world", 7777);
-    changelog_reader.append(entry);
-    changelog_reader.end_of_append_batch(0, 0);
-
-    waitDurableLogs(changelog_reader);
-
-    EXPECT_EQ(changelog_reader.size(), 20);
-    EXPECT_EQ(changelog_reader.last_entry()->get_term(), 7777);
-}
-
-TYPED_TEST(CoordinationTest, ChangelogTestMixedLogTypes)
-{
-    ChangelogDirTest test("./logs");
-    this->setLogDirectory("./logs");
-
-    std::vector<std::string> changelog_files;
-
-    const auto verify_changelog_files = [&]
-    {
-        for (const auto & log_file : changelog_files)
-            EXPECT_TRUE(fs::exists(log_file)) << "File " << log_file << " not found";
-    };
-
-    size_t last_term = 0;
-    size_t log_size = 0;
-
-    const auto append_log = [&](auto & changelog, const std::string & data, uint64_t term)
-    {
-        last_term = term;
-        ++log_size;
-        auto entry = getLogEntry(data, last_term);
-        changelog.append(entry);
-    };
-
-    const auto verify_log_content = [&](const auto & changelog)
-    {
-        EXPECT_EQ(changelog.size(), log_size);
-        EXPECT_EQ(changelog.last_entry()->get_term(), last_term);
-    };
-
-    {
-        SCOPED_TRACE("Initial uncompressed log");
-        DB::KeeperLogStore changelog(
-            DB::LogFileSettings{.force_sync = true, .compress_logs = false, .rotate_interval = 20},
-            DB::FlushSettings(),
-            this->keeper_context);
-        changelog.init(1, 0);
-
-        for (size_t i = 0; i < 35; ++i)
-            append_log(changelog, std::to_string(i) + "_hello_world", (i+ 44) * 10);
-
-        changelog.end_of_append_batch(0, 0);
-
-        waitDurableLogs(changelog);
-        changelog_files.push_back("./logs/changelog_1_20.bin");
-        changelog_files.push_back("./logs/changelog_21_40.bin");
-        verify_changelog_files();
-
-        verify_log_content(changelog);
-    }
-
-    {
-        SCOPED_TRACE("Compressed log");
-        DB::KeeperLogStore changelog_compressed(
-            DB::LogFileSettings{.force_sync = true, .compress_logs = true, .rotate_interval = 20},
-            DB::FlushSettings(),
-            this->keeper_context);
-        changelog_compressed.init(1, 0);
-
-        verify_changelog_files();
-        verify_log_content(changelog_compressed);
-
-        append_log(changelog_compressed, "hello_world", 7777);
-        changelog_compressed.end_of_append_batch(0, 0);
-
-        waitDurableLogs(changelog_compressed);
-
-        verify_log_content(changelog_compressed);
-
-        changelog_files.push_back("./logs/changelog_36_55.bin.zstd");
-        verify_changelog_files();
-    }
-
-    {
-        SCOPED_TRACE("Final uncompressed log");
-        DB::KeeperLogStore changelog(
-            DB::LogFileSettings{.force_sync = true, .compress_logs = false, .rotate_interval = 20},
-            DB::FlushSettings(),
-            this->keeper_context);
-        changelog.init(1, 0);
-
-        verify_changelog_files();
-        verify_log_content(changelog);
-
-        append_log(changelog, "hello_world", 7778);
-        changelog.end_of_append_batch(0, 0);
-
-        waitDurableLogs(changelog);
-
-        verify_log_content(changelog);
-
-        changelog_files.push_back("./logs/changelog_37_56.bin");
-        verify_changelog_files();
-    }
-}
-
-TYPED_TEST(CoordinationTest, ChangelogTestLostFiles)
-{
-
-    ChangelogDirTest test("./logs");
-    this->setLogDirectory("./logs");
-
-    DB::KeeperLogStore changelog(
-        DB::LogFileSettings{.force_sync = true, .compress_logs = this->enable_compression, .rotate_interval = 20},
-        DB::FlushSettings(),
-        this->keeper_context);
-    changelog.init(1, 0);
-
-    for (size_t i = 0; i < 35; ++i)
-    {
-        auto entry = getLogEntry(std::to_string(i) + "_hello_world", (i + 44) * 10);
-        changelog.append(entry);
-    }
-    changelog.end_of_append_batch(0, 0);
-
-    waitDurableLogs(changelog);
-    EXPECT_TRUE(fs::exists("./logs/changelog_1_20.bin" + this->extension));
-    EXPECT_TRUE(fs::exists("./logs/changelog_21_40.bin" + this->extension));
-
-    fs::remove("./logs/changelog_1_20.bin" + this->extension);
-
-    DB::KeeperLogStore changelog_reader(
-        DB::LogFileSettings{.force_sync = true, .compress_logs = this->enable_compression, .rotate_interval = 20},
-        DB::FlushSettings(),
-        this->keeper_context);
-    /// It should print error message, but still able to start
-    changelog_reader.init(5, 0);
-    assertBrokenFileRemoved("./logs", "changelog_21_40.bin" + this->extension);
-}
-
-TYPED_TEST(CoordinationTest, ChangelogTestLostFiles2)
-{
-
-    ChangelogDirTest test("./logs");
-    this->setLogDirectory("./logs");
-
-    DB::KeeperLogStore changelog(
-        DB::LogFileSettings{.force_sync = true, .compress_logs = this->enable_compression, .rotate_interval = 10},
-        DB::FlushSettings(),
-        this->keeper_context);
-    changelog.init(1, 0);
-
-    for (size_t i = 0; i < 35; ++i)
-    {
-        auto entry = getLogEntry(std::to_string(i) + "_hello_world", (i + 44) * 10);
-        changelog.append(entry);
-    }
-    changelog.end_of_append_batch(0, 0);
-
-    waitDurableLogs(changelog);
-
-    EXPECT_TRUE(fs::exists("./logs/changelog_1_10.bin" + this->extension));
-    EXPECT_TRUE(fs::exists("./logs/changelog_11_20.bin" + this->extension));
-    EXPECT_TRUE(fs::exists("./logs/changelog_21_30.bin" + this->extension));
-    EXPECT_TRUE(fs::exists("./logs/changelog_31_40.bin" + this->extension));
-
-    // we have a gap in our logs, we need to remove all the logs after the gap
-    fs::remove("./logs/changelog_21_30.bin" + this->extension);
-
-    DB::KeeperLogStore changelog_reader(
-        DB::LogFileSettings{.force_sync = true, .compress_logs = this->enable_compression, .rotate_interval = 10},
-        DB::FlushSettings(),
-        this->keeper_context);
-    /// It should print error message, but still able to start
-    changelog_reader.init(5, 0);
-    EXPECT_TRUE(fs::exists("./logs/changelog_1_10.bin" + this->extension));
-    EXPECT_TRUE(fs::exists("./logs/changelog_11_20.bin" + this->extension));
-
-    assertBrokenFileRemoved("./logs", "changelog_31_40.bin" + this->extension);
-}
-
-TYPED_TEST(CoordinationTest, ChangelogTestBrokenWriteAt)
-{
-    if (this->enable_compression)
-        return;
-
-    ChangelogDirTest test("./logs");
-    this->setLogDirectory("./logs");
-
-    {
-        DB::KeeperLogStore changelog(
-            DB::LogFileSettings{.force_sync = true, .compress_logs = false, .rotate_interval = 20},
-            DB::FlushSettings(),
-            this->keeper_context);
-        changelog.init(1, 0);
-
-        for (size_t i = 0; i < 20; ++i)
-        {
-            auto entry = getLogEntry(std::to_string(i) + "_hello_world", 1);
-            changelog.append(entry);
-        }
-
-        changelog.end_of_append_batch(0, 0);
-
-        waitDurableLogs(changelog);
-        EXPECT_TRUE(fs::exists("./logs/changelog_1_20.bin"));
-    }
-
-    DB::WriteBufferFromFile plain_buf(
-        "./logs/changelog_1_20.bin", DB::DBMS_DEFAULT_BUFFER_SIZE, O_APPEND | O_CREAT | O_WRONLY);
-    plain_buf.truncate(plain_buf.size() - 3);
-    plain_buf.finalize();
-
-    {
-        DB::KeeperLogStore changelog(
-            DB::LogFileSettings{.force_sync = true, .compress_logs = false, .rotate_interval = 20},
-            DB::FlushSettings(),
-            this->keeper_context);
-        changelog.init(1, 0);
-
-        for (size_t i = 20; i < 25; ++i)
-        {
-            auto entry = getLogEntry(std::to_string(i) + "_hello_world", 1);
-            changelog.append(entry);
-        }
-
-        changelog.end_of_append_batch(0, 0);
-        EXPECT_EQ(changelog.size(), 24);
-        waitDurableLogs(changelog);
-
-        auto entry = getLogEntry(std::to_string(19) + "_hello_world", 2);
-        changelog.write_at(18, entry);
-        changelog.end_of_append_batch(0, 0);
-        waitDurableLogs(changelog);
-
-        for (size_t i = 19; i < 25; ++i)
-        {
-            entry = getLogEntry(std::to_string(i) + "_hello_world", 2);
-            changelog.append(entry);
-        }
-        changelog.end_of_append_batch(0, 0);
-        waitDurableLogs(changelog);
-    }
-
-    {
-        DB::KeeperLogStore changelog(
-            DB::LogFileSettings{.force_sync = true, .compress_logs = false, .rotate_interval = 20},
-            DB::FlushSettings(),
-            this->keeper_context);
-        changelog.init(1, 0);
-
-        EXPECT_EQ(changelog.size(), 24);
-    }
-}
-
-struct IntNode
-{
-    int value;
-    IntNode(int value_) : value(value_) { } // NOLINT(google-explicit-constructor)
-    UInt64 sizeInBytes() const { return sizeof value; }
-    IntNode & operator=(int rhs)
-    {
-        this->value = rhs;
-        return *this;
-    }
-    bool operator==(const int & rhs) const { return value == rhs; }
-    bool operator!=(const int & rhs) const { return rhs != this->value; }
-};
-
-TYPED_TEST(CoordinationTest, SnapshotableHashMapSimple)
-{
-    DB::SnapshotableHashTable<IntNode> hello;
-    EXPECT_TRUE(hello.insert("hello", 5).second);
-    EXPECT_TRUE(hello.contains("hello"));
-    EXPECT_EQ(hello.getValue("hello"), 5);
-    EXPECT_FALSE(hello.insert("hello", 145).second);
-    EXPECT_EQ(hello.getValue("hello"), 5);
-    hello.updateValue("hello", [](IntNode & value) { value = 7; });
-    EXPECT_EQ(hello.getValue("hello"), 7);
-    EXPECT_EQ(hello.size(), 1);
-    EXPECT_TRUE(hello.erase("hello"));
-    EXPECT_EQ(hello.size(), 0);
-}
-
-TYPED_TEST(CoordinationTest, SnapshotableHashMapTrySnapshot)
-{
-    DB::SnapshotableHashTable<IntNode> map_snp;
-    EXPECT_TRUE(map_snp.insert("/hello", 7).second);
-    EXPECT_FALSE(map_snp.insert("/hello", 145).second);
-    map_snp.enableSnapshotMode(100000);
-    EXPECT_FALSE(map_snp.insert("/hello", 145).second);
-    map_snp.updateValue("/hello", [](IntNode & value) { value = 554; });
-    EXPECT_EQ(map_snp.getValue("/hello"), 554);
-    EXPECT_EQ(map_snp.snapshotSizeWithVersion().first, 2);
-    EXPECT_EQ(map_snp.size(), 1);
-
-    auto itr = map_snp.begin();
-    EXPECT_EQ(itr->key, "/hello");
-    EXPECT_EQ(itr->value, 7);
-    EXPECT_EQ(itr->isActiveInMap(), false);
-    itr = std::next(itr);
-    EXPECT_EQ(itr->key, "/hello");
-    EXPECT_EQ(itr->value, 554);
-    EXPECT_EQ(itr->isActiveInMap(), true);
-    itr = std::next(itr);
-    EXPECT_EQ(itr, map_snp.end());
-    for (int i = 0; i < 5; ++i)
-    {
-        EXPECT_TRUE(map_snp.insert("/hello" + std::to_string(i), i).second);
-    }
-    EXPECT_EQ(map_snp.getValue("/hello3"), 3);
-
-    EXPECT_EQ(map_snp.snapshotSizeWithVersion().first, 7);
-    EXPECT_EQ(map_snp.size(), 6);
-    itr = std::next(map_snp.begin(), 2);
-    for (size_t i = 0; i < 5; ++i)
-    {
-        EXPECT_EQ(itr->key, "/hello" + std::to_string(i));
-        EXPECT_EQ(itr->value, i);
-        EXPECT_EQ(itr->isActiveInMap(), true);
-        itr = std::next(itr);
-    }
-
-    EXPECT_TRUE(map_snp.erase("/hello3"));
-    EXPECT_TRUE(map_snp.erase("/hello2"));
-
-    EXPECT_EQ(map_snp.snapshotSizeWithVersion().first, 7);
-    EXPECT_EQ(map_snp.size(), 4);
-    itr = std::next(map_snp.begin(), 2);
-    for (size_t i = 0; i < 5; ++i)
-    {
-        EXPECT_EQ(itr->key, "/hello" + std::to_string(i));
-        EXPECT_EQ(itr->value, i);
-        EXPECT_EQ(itr->isActiveInMap(), i != 3 && i != 2);
-        itr = std::next(itr);
-    }
-    map_snp.clearOutdatedNodes();
-
-    EXPECT_EQ(map_snp.snapshotSizeWithVersion().first, 4);
-    EXPECT_EQ(map_snp.size(), 4);
-    itr = map_snp.begin();
-    EXPECT_EQ(itr->key, "/hello");
-    EXPECT_EQ(itr->value, 554);
-    EXPECT_EQ(itr->isActiveInMap(), true);
-    itr = std::next(itr);
-    EXPECT_EQ(itr->key, "/hello0");
-    EXPECT_EQ(itr->value, 0);
-    EXPECT_EQ(itr->isActiveInMap(), true);
-    itr = std::next(itr);
-    EXPECT_EQ(itr->key, "/hello1");
-    EXPECT_EQ(itr->value, 1);
-    EXPECT_EQ(itr->isActiveInMap(), true);
-    itr = std::next(itr);
-    EXPECT_EQ(itr->key, "/hello4");
-    EXPECT_EQ(itr->value, 4);
-    EXPECT_EQ(itr->isActiveInMap(), true);
-    itr = std::next(itr);
-    EXPECT_EQ(itr, map_snp.end());
-    map_snp.disableSnapshotMode();
-}
-
-TYPED_TEST(CoordinationTest, SnapshotableHashMapDataSize)
-{
-    /// int
-    DB::SnapshotableHashTable<IntNode> hello;
-    hello.disableSnapshotMode();
-    EXPECT_EQ(hello.getApproximateDataSize(), 0);
-
-    hello.insert("hello", 1);
-    EXPECT_EQ(hello.getApproximateDataSize(), 9);
-    hello.updateValue("hello", [](IntNode & value) { value = 2; });
-    EXPECT_EQ(hello.getApproximateDataSize(), 9);
-    hello.insertOrReplace("hello", 3);
-    EXPECT_EQ(hello.getApproximateDataSize(), 9);
-
-    hello.erase("hello");
-    EXPECT_EQ(hello.getApproximateDataSize(), 0);
-
-    hello.clear();
-    EXPECT_EQ(hello.getApproximateDataSize(), 0);
-
-    hello.enableSnapshotMode(10000);
-    hello.insert("hello", 1);
-    EXPECT_EQ(hello.getApproximateDataSize(), 9);
-    hello.updateValue("hello", [](IntNode & value) { value = 2; });
-    EXPECT_EQ(hello.getApproximateDataSize(), 18);
-    hello.insertOrReplace("hello", 1);
-    EXPECT_EQ(hello.getApproximateDataSize(), 27);
-
-    hello.clearOutdatedNodes();
-    EXPECT_EQ(hello.getApproximateDataSize(), 9);
-
-    hello.erase("hello");
-    EXPECT_EQ(hello.getApproximateDataSize(), 9);
-
-    hello.clearOutdatedNodes();
-    EXPECT_EQ(hello.getApproximateDataSize(), 0);
-
-    /// Node
-    using Node = DB::KeeperMemoryStorage::Node;
-    DB::SnapshotableHashTable<Node> world;
-    Node n1;
-    n1.setData("1234");
-    Node n2;
-    n2.setData("123456");
-    n2.addChild("");
-
-    /// Note: Below, we check in many cases only that getApproximateDataSize() > 0. This is because
-    ///       the SnapshotableHashTable's approximate data size includes Node's sizeInBytes(). The
-    ///       latter includes sizeof(absl::flat_hash_set) which is surprisingly not constant across
-    ///       different runs. The approximate size is only used for statistics accounting, so this
-    ///       should be okay.
-
-    world.disableSnapshotMode();
-    world.insert("world", n1);
-    EXPECT_GT(world.getApproximateDataSize(), 0);
-    world.updateValue("world", [&](Node & value) { value = n2; });
-    EXPECT_GT(world.getApproximateDataSize(), 0);
-
-    world.erase("world");
-    EXPECT_EQ(world.getApproximateDataSize(), 0);
-
-    world.enableSnapshotMode(100000);
-    world.insert("world", n1);
-    EXPECT_GT(world.getApproximateDataSize(), 0);
-    world.updateValue("world", [&](Node & value) { value = n2; });
-    EXPECT_GT(world.getApproximateDataSize(), 0);
-
-    world.clearOutdatedNodes();
-    EXPECT_GT(world.getApproximateDataSize(), 0);
-
-    world.erase("world");
-    EXPECT_GT(world.getApproximateDataSize(), 0);
-
-    world.clear();
-    EXPECT_EQ(world.getApproximateDataSize(), 0);
-}
-
-template <typename Storage>
-void addNode(Storage & storage, const std::string & path, const std::string & data, int64_t ephemeral_owner = 0)
-{
-    using Node = typename Storage::Node;
-    Node node{};
-    node.setData(data);
-    node.stats.setEphemeralOwner(ephemeral_owner);
-    storage.container.insertOrReplace(path, node);
-    auto child_it = storage.container.find(path);
-    auto child_path = DB::getBaseNodeName(child_it->key);
-    storage.container.updateValue(
-        DB::parentNodePath(StringRef{path}),
-        [&](auto & parent)
-        {
-            parent.addChild(child_path);
-            parent.stats.increaseNumChildren();
-        });
-}
-
-TYPED_TEST(CoordinationTest, TestStorageSnapshotSimple)
-{
-
-    ChangelogDirTest test("./snapshots");
-    this->setSnapshotDirectory("./snapshots");
-
-    using Storage = typename TestFixture::Storage;
-
-    ChangelogDirTest rocks("./rocksdb");
-    this->setRocksDBDirectory("./rocksdb");
-
-    DB::KeeperSnapshotManager<Storage> manager(3, this->keeper_context, this->enable_compression);
-
-    Storage storage(500, "", this->keeper_context);
-    addNode(storage, "/hello1", "world", 1);
-    addNode(storage, "/hello2", "somedata", 3);
-    storage.session_id_counter = 5;
-    TSA_SUPPRESS_WARNING_FOR_WRITE(storage.zxid) = 2;
-    storage.committed_ephemerals[3] = {"/hello2"};
-    storage.committed_ephemerals[1] = {"/hello1"};
-    storage.getSessionID(130);
-    storage.getSessionID(130);
-
-    DB::KeeperStorageSnapshot<Storage> snapshot(&storage, 2);
-
-    EXPECT_EQ(snapshot.snapshot_meta->get_last_log_idx(), 2);
-    EXPECT_EQ(snapshot.session_id, 7);
-    EXPECT_EQ(snapshot.snapshot_container_size, 6);
-    EXPECT_EQ(snapshot.session_and_timeout.size(), 2);
-
-    auto buf = manager.serializeSnapshotToBuffer(snapshot);
-    manager.serializeSnapshotBufferToDisk(*buf, 2);
-    EXPECT_TRUE(fs::exists("./snapshots/snapshot_2.bin" + this->extension));
-
-
-    auto debuf = manager.deserializeSnapshotBufferFromDisk(2);
-
-    auto [restored_storage, snapshot_meta, _] = manager.deserializeSnapshotFromBuffer(debuf);
-
-    EXPECT_EQ(restored_storage->container.size(), 6);
-    EXPECT_EQ(restored_storage->container.getValue("/").getChildren().size(), 3);
-    EXPECT_EQ(restored_storage->container.getValue("/hello1").getChildren().size(), 0);
-    EXPECT_EQ(restored_storage->container.getValue("/hello2").getChildren().size(), 0);
-
-    EXPECT_EQ(restored_storage->container.getValue("/").getData(), "");
-    EXPECT_EQ(restored_storage->container.getValue("/hello1").getData(), "world");
-    EXPECT_EQ(restored_storage->container.getValue("/hello2").getData(), "somedata");
-    EXPECT_EQ(restored_storage->session_id_counter, 7);
-    EXPECT_EQ(restored_storage->getZXID(), 2);
-    EXPECT_EQ(restored_storage->committed_ephemerals.size(), 2);
-    EXPECT_EQ(restored_storage->committed_ephemerals[3].size(), 1);
-    EXPECT_EQ(restored_storage->committed_ephemerals[1].size(), 1);
-    EXPECT_EQ(restored_storage->session_and_timeout.size(), 2);
-}
-
-TYPED_TEST(CoordinationTest, TestStorageSnapshotMoreWrites)
-{
-
-    ChangelogDirTest test("./snapshots");
-    this->setSnapshotDirectory("./snapshots");
-
-    using Storage = typename TestFixture::Storage;
-
-    ChangelogDirTest rocks("./rocksdb");
-    this->setRocksDBDirectory("./rocksdb");
-
-    DB::KeeperSnapshotManager<Storage> manager(3, this->keeper_context, this->enable_compression);
-
-    Storage storage(500, "", this->keeper_context);
-    storage.getSessionID(130);
-
-    for (size_t i = 0; i < 50; ++i)
-    {
-        addNode(storage, "/hello_" + std::to_string(i), "world_" + std::to_string(i));
-    }
-
-    DB::KeeperStorageSnapshot<Storage> snapshot(&storage, 50);
-    EXPECT_EQ(snapshot.snapshot_meta->get_last_log_idx(), 50);
-    EXPECT_EQ(snapshot.snapshot_container_size, 54);
-
-    for (size_t i = 50; i < 100; ++i)
-    {
-        addNode(storage, "/hello_" + std::to_string(i), "world_" + std::to_string(i));
-    }
-
-    EXPECT_EQ(storage.container.size(), 104);
-
-    auto buf = manager.serializeSnapshotToBuffer(snapshot);
-    manager.serializeSnapshotBufferToDisk(*buf, 50);
-    EXPECT_TRUE(fs::exists("./snapshots/snapshot_50.bin" + this->extension));
-
-
-    auto debuf = manager.deserializeSnapshotBufferFromDisk(50);
-    auto [restored_storage, meta, _] = manager.deserializeSnapshotFromBuffer(debuf);
-
-    EXPECT_EQ(restored_storage->container.size(), 54);
-    for (size_t i = 0; i < 50; ++i)
-    {
-        EXPECT_EQ(restored_storage->container.getValue("/hello_" + std::to_string(i)).getData(), "world_" + std::to_string(i));
-    }
-}
-
-
-TYPED_TEST(CoordinationTest, TestStorageSnapshotManySnapshots)
-{
-
-    ChangelogDirTest test("./snapshots");
-    this->setSnapshotDirectory("./snapshots");
-
-    using Storage = typename TestFixture::Storage;
-
-    ChangelogDirTest rocks("./rocksdb");
-    this->setRocksDBDirectory("./rocksdb");
-
-    DB::KeeperSnapshotManager<Storage> manager(3, this->keeper_context, this->enable_compression);
-
-    Storage storage(500, "", this->keeper_context);
-    storage.getSessionID(130);
-
-    for (size_t j = 1; j <= 5; ++j)
-    {
-        for (size_t i = (j - 1) * 50; i < j * 50; ++i)
-        {
-            addNode(storage, "/hello_" + std::to_string(i), "world_" + std::to_string(i));
-        }
-
-        DB::KeeperStorageSnapshot<Storage> snapshot(&storage, j * 50);
-        auto buf = manager.serializeSnapshotToBuffer(snapshot);
-        manager.serializeSnapshotBufferToDisk(*buf, j * 50);
-        EXPECT_TRUE(fs::exists(std::string{"./snapshots/snapshot_"} + std::to_string(j * 50) + ".bin" + this->extension));
-    }
-
-    EXPECT_FALSE(fs::exists("./snapshots/snapshot_50.bin" + this->extension));
-    EXPECT_FALSE(fs::exists("./snapshots/snapshot_100.bin" + this->extension));
-    EXPECT_TRUE(fs::exists("./snapshots/snapshot_150.bin" + this->extension));
-    EXPECT_TRUE(fs::exists("./snapshots/snapshot_200.bin" + this->extension));
-    EXPECT_TRUE(fs::exists("./snapshots/snapshot_250.bin" + this->extension));
-
-
-    auto [restored_storage, meta, _] = manager.restoreFromLatestSnapshot();
-
-    EXPECT_EQ(restored_storage->container.size(), 254);
-
-    for (size_t i = 0; i < 250; ++i)
-    {
-        EXPECT_EQ(restored_storage->container.getValue("/hello_" + std::to_string(i)).getData(), "world_" + std::to_string(i));
-    }
-}
-
-TYPED_TEST(CoordinationTest, TestStorageSnapshotMode)
-{
-
-    ChangelogDirTest test("./snapshots");
-    this->setSnapshotDirectory("./snapshots");
-
-    using Storage = typename TestFixture::Storage;
-
-    ChangelogDirTest rocks("./rocksdb");
-    this->setRocksDBDirectory("./rocksdb");
-
-    DB::KeeperSnapshotManager<Storage> manager(3, this->keeper_context, this->enable_compression);
-    Storage storage(500, "", this->keeper_context);
-    for (size_t i = 0; i < 50; ++i)
-    {
-        addNode(storage, "/hello_" + std::to_string(i), "world_" + std::to_string(i));
-    }
-
-    {
-        DB::KeeperStorageSnapshot<Storage> snapshot(&storage, 50);
-        for (size_t i = 0; i < 50; ++i)
-        {
-            addNode(storage, "/hello_" + std::to_string(i), "wlrd_" + std::to_string(i));
-        }
-        for (size_t i = 0; i < 50; ++i)
-        {
-            EXPECT_EQ(storage.container.getValue("/hello_" + std::to_string(i)).getData(), "wlrd_" + std::to_string(i));
-        }
-        for (size_t i = 0; i < 50; ++i)
-        {
-            if (i % 2 == 0)
-                storage.container.erase("/hello_" + std::to_string(i));
-        }
-        EXPECT_EQ(storage.container.size(), 29);
-        if constexpr (Storage::use_rocksdb)
-            EXPECT_EQ(storage.container.snapshotSizeWithVersion().first, 54);
-        else
-            EXPECT_EQ(storage.container.snapshotSizeWithVersion().first, 105);
-        EXPECT_EQ(storage.container.snapshotSizeWithVersion().second, 1);
-        auto buf = manager.serializeSnapshotToBuffer(snapshot);
-        manager.serializeSnapshotBufferToDisk(*buf, 50);
-    }
-    EXPECT_TRUE(fs::exists("./snapshots/snapshot_50.bin" + this->extension));
-    EXPECT_EQ(storage.container.size(), 29);
-    storage.clearGarbageAfterSnapshot();
-    EXPECT_EQ(storage.container.snapshotSizeWithVersion().first, 29);
-    for (size_t i = 0; i < 50; ++i)
-    {
-        if (i % 2 != 0)
-            EXPECT_EQ(storage.container.getValue("/hello_" + std::to_string(i)).getData(), "wlrd_" + std::to_string(i));
-        else
-            EXPECT_FALSE(storage.container.contains("/hello_" + std::to_string(i)));
-    }
-
-    auto [restored_storage, meta, _] = manager.restoreFromLatestSnapshot();
-
-    for (size_t i = 0; i < 50; ++i)
-    {
-        EXPECT_EQ(restored_storage->container.getValue("/hello_" + std::to_string(i)).getData(), "world_" + std::to_string(i));
-    }
-}
-
-TYPED_TEST(CoordinationTest, TestStorageSnapshotBroken)
-{
-
-    ChangelogDirTest test("./snapshots");
-    this->setSnapshotDirectory("./snapshots");
-
-    using Storage = typename TestFixture::Storage;
-
-    ChangelogDirTest rocks("./rocksdb");
-    this->setRocksDBDirectory("./rocksdb");
-
-    DB::KeeperSnapshotManager<Storage> manager(3, this->keeper_context, this->enable_compression);
-    Storage storage(500, "", this->keeper_context);
-    for (size_t i = 0; i < 50; ++i)
-    {
-        addNode(storage, "/hello_" + std::to_string(i), "world_" + std::to_string(i));
-    }
-    {
-        DB::KeeperStorageSnapshot<Storage> snapshot(&storage, 50);
-        auto buf = manager.serializeSnapshotToBuffer(snapshot);
-        manager.serializeSnapshotBufferToDisk(*buf, 50);
-    }
-    EXPECT_TRUE(fs::exists("./snapshots/snapshot_50.bin" + this->extension));
-
-    /// Let's corrupt file
-    DB::WriteBufferFromFile plain_buf(
-        "./snapshots/snapshot_50.bin" + this->extension, DB::DBMS_DEFAULT_BUFFER_SIZE, O_APPEND | O_CREAT | O_WRONLY);
-    plain_buf.truncate(34);
-    plain_buf.finalize();
-
-    EXPECT_THROW(manager.restoreFromLatestSnapshot(), DB::Exception);
-}
-
-nuraft::ptr<nuraft::log_entry>
-getLogEntryFromZKRequest(size_t term, int64_t session_id, int64_t zxid, const Coordination::ZooKeeperRequestPtr & request)
-{
-    DB::KeeperStorageBase::RequestForSession request_for_session;
-    request_for_session.session_id = session_id;
-    request_for_session.zxid = zxid;
-    request_for_session.request = request;
-    auto buffer = DB::IKeeperStateMachine::getZooKeeperLogEntry(request_for_session);
-    return nuraft::cs_new<nuraft::log_entry>(term, buffer);
-}
-
-template<typename Storage>
-void testLogAndStateMachine(
-    DB::CoordinationSettingsPtr settings,
-    uint64_t total_logs,
-    bool enable_compression)
-{
-    using namespace Coordination;
-    using namespace DB;
-
-    ChangelogDirTest snapshots("./snapshots");
-    ChangelogDirTest logs("./logs");
-    ChangelogDirTest rocks("./rocksdb");
-
-    auto get_keeper_context = [&]
-    {
-        auto local_keeper_context = std::make_shared<DB::KeeperContext>(true, settings);
-        local_keeper_context->setSnapshotDisk(std::make_shared<DiskLocal>("SnapshotDisk", "./snapshots"));
-        local_keeper_context->setLogDisk(std::make_shared<DiskLocal>("LogDisk", "./logs"));
-        local_keeper_context->setRocksDBDisk(std::make_shared<DiskLocal>("RocksDisk", "./rocksdb"));
-        local_keeper_context->setRocksDBOptions();
-        return local_keeper_context;
-    };
-
-    ResponsesQueue queue(std::numeric_limits<size_t>::max());
-    SnapshotsQueue snapshots_queue{1};
-
-    auto keeper_context = get_keeper_context();
-    auto state_machine = std::make_shared<KeeperStateMachine<Storage>>(queue, snapshots_queue, keeper_context, nullptr);
-
-    state_machine->init();
-    DB::KeeperLogStore changelog(
-        DB::LogFileSettings{
-            .force_sync = true, .compress_logs = enable_compression, .rotate_interval = (*settings)[DB::CoordinationSetting::rotate_log_storage_interval]},
-        DB::FlushSettings(),
-        keeper_context);
-    changelog.init(state_machine->last_commit_index() + 1, (*settings)[DB::CoordinationSetting::reserved_log_items]);
-
-    for (size_t i = 1; i < total_logs + 1; ++i)
-    {
-        std::shared_ptr<ZooKeeperCreateRequest> request = std::make_shared<ZooKeeperCreateRequest>();
-        request->path = "/hello_" + std::to_string(i);
-        auto entry = getLogEntryFromZKRequest(0, 1, i, request);
-        changelog.append(entry);
-        changelog.end_of_append_batch(0, 0);
-
-        waitDurableLogs(changelog);
-
-        state_machine->pre_commit(i, changelog.entry_at(i)->get_buf());
-        state_machine->commit(i, changelog.entry_at(i)->get_buf());
-        bool snapshot_created = false;
-        if (i % (*settings)[DB::CoordinationSetting::snapshot_distance] == 0)
-        {
-            nuraft::snapshot s(i, 0, std::make_shared<nuraft::cluster_config>());
-            nuraft::async_result<bool>::handler_type when_done
-                = [&snapshot_created](bool & ret, nuraft::ptr<std::exception> & /*exception*/)
-            {
-                snapshot_created = ret;
-                LOG_INFO(getLogger("CoordinationTest"), "Snapshot finished");
-            };
-
-            state_machine->create_snapshot(s, when_done);
-            CreateSnapshotTask snapshot_task;
-            bool pop_result = snapshots_queue.pop(snapshot_task);
-            EXPECT_TRUE(pop_result);
-
-            snapshot_task.create_snapshot(std::move(snapshot_task.snapshot), /*execute_only_cleanup=*/false);
-        }
-
-        if (snapshot_created && changelog.size() > (*settings)[DB::CoordinationSetting::reserved_log_items])
-            changelog.compact(i - (*settings)[DB::CoordinationSetting::reserved_log_items]);
-    }
-
-    SnapshotsQueue snapshots_queue1{1};
-    keeper_context = get_keeper_context();
-    auto restore_machine = std::make_shared<KeeperStateMachine<Storage>>(queue, snapshots_queue1, keeper_context, nullptr);
-    restore_machine->init();
-    EXPECT_EQ(restore_machine->last_commit_index(), total_logs - total_logs % (*settings)[DB::CoordinationSetting::snapshot_distance]);
-
-    DB::KeeperLogStore restore_changelog(
-        DB::LogFileSettings{
-            .force_sync = true, .compress_logs = enable_compression, .rotate_interval = (*settings)[DB::CoordinationSetting::rotate_log_storage_interval]},
-        DB::FlushSettings(),
-        keeper_context);
-    restore_changelog.init(restore_machine->last_commit_index() + 1, (*settings)[DB::CoordinationSetting::reserved_log_items]);
-
-    EXPECT_EQ(restore_changelog.size(), std::min((*settings)[DB::CoordinationSetting::reserved_log_items] + total_logs % (*settings)[DB::CoordinationSetting::snapshot_distance], total_logs));
-    EXPECT_EQ(restore_changelog.next_slot(), total_logs + 1);
-    if (total_logs > (*settings)[DB::CoordinationSetting::reserved_log_items] + 1)
-        EXPECT_EQ(
-            restore_changelog.start_index(), total_logs - total_logs % (*settings)[DB::CoordinationSetting::snapshot_distance] - (*settings)[DB::CoordinationSetting::reserved_log_items] + 1);
-    else
-        EXPECT_EQ(restore_changelog.start_index(), 1);
-
-    for (size_t i = restore_machine->last_commit_index() + 1; i < restore_changelog.next_slot(); ++i)
-    {
-        restore_machine->pre_commit(i, changelog.entry_at(i)->get_buf());
-        restore_machine->commit(i, changelog.entry_at(i)->get_buf());
-    }
-
-    auto & source_storage = state_machine->getStorageUnsafe();
-    auto & restored_storage = restore_machine->getStorageUnsafe();
-
-    EXPECT_EQ(source_storage.container.size(), restored_storage.container.size());
-    for (size_t i = 1; i < total_logs + 1; ++i)
-    {
-        auto path = "/hello_" + std::to_string(i);
-        EXPECT_EQ(source_storage.container.getValue(path).getData(), restored_storage.container.getValue(path).getData());
-    }
-}
-
-TYPED_TEST(CoordinationTest, TestStateMachineAndLogStore)
-{
-    using namespace Coordination;
-    using namespace DB;
-
-    using Storage = typename TestFixture::Storage;
-
-    {
-        CoordinationSettingsPtr settings = std::make_shared<CoordinationSettings>();
-        (*settings)[DB::CoordinationSetting::snapshot_distance] = 10;
-        (*settings)[DB::CoordinationSetting::reserved_log_items] = 10;
-        (*settings)[DB::CoordinationSetting::rotate_log_storage_interval] = 10;
-
-        testLogAndStateMachine<Storage>(settings, 37, this->enable_compression);
-    }
-    {
-        CoordinationSettingsPtr settings = std::make_shared<CoordinationSettings>();
-        (*settings)[DB::CoordinationSetting::snapshot_distance] = 10;
-        (*settings)[DB::CoordinationSetting::reserved_log_items] = 10;
-        (*settings)[DB::CoordinationSetting::rotate_log_storage_interval] = 10;
-        testLogAndStateMachine<Storage>(settings, 11, this->enable_compression);
-    }
-    {
-        CoordinationSettingsPtr settings = std::make_shared<CoordinationSettings>();
-        (*settings)[DB::CoordinationSetting::snapshot_distance] = 10;
-        (*settings)[DB::CoordinationSetting::reserved_log_items] = 10;
-        (*settings)[DB::CoordinationSetting::rotate_log_storage_interval] = 10;
-        testLogAndStateMachine<Storage>(settings, 40, this->enable_compression);
-    }
-    {
-        CoordinationSettingsPtr settings = std::make_shared<CoordinationSettings>();
-        (*settings)[DB::CoordinationSetting::snapshot_distance] = 10;
-        (*settings)[DB::CoordinationSetting::reserved_log_items] = 20;
-        (*settings)[DB::CoordinationSetting::rotate_log_storage_interval] = 30;
-        testLogAndStateMachine<Storage>(settings, 40, this->enable_compression);
-    }
-    {
->>>>>>> 02b56499
         CoordinationSettingsPtr settings = std::make_shared<CoordinationSettings>();
         (*settings)[DB::CoordinationSetting::snapshot_distance] = 10;
         (*settings)[DB::CoordinationSetting::reserved_log_items] = 0;
         (*settings)[DB::CoordinationSetting::rotate_log_storage_interval] = 10;
         testLogAndStateMachine<Storage>(settings, 40, this->enable_compression);
-<<<<<<< HEAD
-=======
-    }
-    {
-        CoordinationSettingsPtr settings = std::make_shared<CoordinationSettings>();
-        (*settings)[DB::CoordinationSetting::snapshot_distance] = 1;
-        (*settings)[DB::CoordinationSetting::reserved_log_items] = 1;
-        (*settings)[DB::CoordinationSetting::rotate_log_storage_interval] = 32;
-        testLogAndStateMachine<Storage>(settings, 32, this->enable_compression);
-    }
-    {
-        CoordinationSettingsPtr settings = std::make_shared<CoordinationSettings>();
-        (*settings)[DB::CoordinationSetting::snapshot_distance] = 10;
-        (*settings)[DB::CoordinationSetting::reserved_log_items] = 7;
-        (*settings)[DB::CoordinationSetting::rotate_log_storage_interval] = 1;
-        testLogAndStateMachine<Storage>(settings, 33, this->enable_compression);
-    }
-    {
-        CoordinationSettingsPtr settings = std::make_shared<CoordinationSettings>();
-        (*settings)[DB::CoordinationSetting::snapshot_distance] = 37;
-        (*settings)[DB::CoordinationSetting::reserved_log_items] = 1000;
-        (*settings)[DB::CoordinationSetting::rotate_log_storage_interval] = 5000;
-        testLogAndStateMachine<Storage>(settings, 33, this->enable_compression);
-    }
-    {
-        CoordinationSettingsPtr settings = std::make_shared<CoordinationSettings>();
-        (*settings)[DB::CoordinationSetting::snapshot_distance] = 37;
-        (*settings)[DB::CoordinationSetting::reserved_log_items] = 1000;
-        (*settings)[DB::CoordinationSetting::rotate_log_storage_interval] = 5000;
-        testLogAndStateMachine<Storage>(settings, 45, this->enable_compression);
-    }
-}
-
-TYPED_TEST(CoordinationTest, TestEphemeralNodeRemove)
-{
-    using namespace Coordination;
-    using namespace DB;
-
-    ChangelogDirTest snapshots("./snapshots");
-    this->setSnapshotDirectory("./snapshots");
-
-    using Storage = typename TestFixture::Storage;
-
-    ChangelogDirTest rocks("./rocksdb");
-    this->setRocksDBDirectory("./rocksdb");
-
-    ResponsesQueue queue(std::numeric_limits<size_t>::max());
-    SnapshotsQueue snapshots_queue{1};
-
-    auto state_machine = std::make_shared<KeeperStateMachine<Storage>>(queue, snapshots_queue, this->keeper_context, nullptr);
-    state_machine->init();
-
-    std::shared_ptr<ZooKeeperCreateRequest> request_c = std::make_shared<ZooKeeperCreateRequest>();
-    request_c->path = "/hello";
-    request_c->is_ephemeral = true;
-    auto entry_c = getLogEntryFromZKRequest(0, 1, state_machine->getNextZxid(), request_c);
-    state_machine->pre_commit(1, entry_c->get_buf());
-    state_machine->commit(1, entry_c->get_buf());
-    const auto & storage = state_machine->getStorageUnsafe();
-
-    EXPECT_EQ(storage.committed_ephemerals.size(), 1);
-    std::shared_ptr<ZooKeeperRemoveRequest> request_d = std::make_shared<ZooKeeperRemoveRequest>();
-    request_d->path = "/hello";
-    /// Delete from other session
-    auto entry_d = getLogEntryFromZKRequest(0, 2, state_machine->getNextZxid(), request_d);
-    state_machine->pre_commit(2, entry_d->get_buf());
-    state_machine->commit(2, entry_d->get_buf());
-
-    EXPECT_EQ(storage.committed_ephemerals.size(), 0);
-}
-
-
-TYPED_TEST(CoordinationTest, TestCreateNodeWithAuthSchemeForAclWhenAuthIsPrecommitted)
-{
-    using namespace Coordination;
-    using namespace DB;
-
-    ChangelogDirTest snapshots("./snapshots");
-    this->setSnapshotDirectory("./snapshots");
-
-    using Storage = typename TestFixture::Storage;
-
-    ChangelogDirTest rocks("./rocksdb");
-    this->setRocksDBDirectory("./rocksdb");
-
-    ResponsesQueue queue(std::numeric_limits<size_t>::max());
-    SnapshotsQueue snapshots_queue{1};
-
-    auto state_machine = std::make_shared<KeeperStateMachine<Storage>>(queue, snapshots_queue, this->keeper_context, nullptr);
-    state_machine->init();
-
-    String user_auth_data = "test_user:test_password";
-    String digest = KeeperMemoryStorage::generateDigest(user_auth_data);
-
-    std::shared_ptr<ZooKeeperAuthRequest> auth_req = std::make_shared<ZooKeeperAuthRequest>();
-    auth_req->scheme = "digest";
-    auth_req->data = user_auth_data;
-
-    // Add auth data to the session
-    auto auth_entry = getLogEntryFromZKRequest(0, 1, state_machine->getNextZxid(), auth_req);
-    state_machine->pre_commit(1, auth_entry->get_buf());
-
-    // Create a node with 'auth' scheme for ACL
-    String node_path = "/hello";
-    std::shared_ptr<ZooKeeperCreateRequest> create_req = std::make_shared<ZooKeeperCreateRequest>();
-    create_req->path = node_path;
-    // When 'auth' scheme is used the creator must have been authenticated by the server (for example, using 'digest' scheme) before it can
-    // create nodes with this ACL.
-    create_req->acls = {{.permissions = 31, .scheme = "auth", .id = ""}};
-    auto create_entry = getLogEntryFromZKRequest(0, 1, state_machine->getNextZxid(), create_req);
-    state_machine->pre_commit(2, create_entry->get_buf());
-
-    const auto & uncommitted_state = state_machine->getStorageUnsafe().uncommitted_state;
-    ASSERT_TRUE(uncommitted_state.nodes.contains(node_path));
-
-    // commit log entries
-    state_machine->commit(1, auth_entry->get_buf());
-    state_machine->commit(2, create_entry->get_buf());
-
-    auto node = uncommitted_state.getNode(node_path);
-    ASSERT_NE(node, nullptr);
-    auto acls = uncommitted_state.getACLs(node_path);
-    ASSERT_EQ(acls.size(), 1);
-    EXPECT_EQ(acls[0].scheme, "digest");
-    EXPECT_EQ(acls[0].id, digest);
-    EXPECT_EQ(acls[0].permissions, 31);
-}
-
-TYPED_TEST(CoordinationTest, TestPreprocessWhenCloseSessionIsPrecommitted)
-{
-    using namespace Coordination;
-    using namespace DB;
-
-    ChangelogDirTest snapshots("./snapshots");
-    this->setSnapshotDirectory("./snapshots");
-
-    using Storage = typename TestFixture::Storage;
-
-    ChangelogDirTest rocks("./rocksdb");
-    this->setRocksDBDirectory("./rocksdb");
-    ResponsesQueue queue(std::numeric_limits<size_t>::max());
-    SnapshotsQueue snapshots_queue{1};
-    int64_t session_without_auth = 1;
-    int64_t session_with_auth = 2;
-    size_t term = 0;
-
-    auto state_machine = std::make_shared<KeeperStateMachine<Storage>>(queue, snapshots_queue, this->keeper_context, nullptr);
-    state_machine->init();
-
-    auto & storage = state_machine->getStorageUnsafe();
-    const auto & uncommitted_state = storage.uncommitted_state;
-
-    auto auth_req = std::make_shared<ZooKeeperAuthRequest>();
-    auth_req->scheme = "digest";
-    auth_req->data = "test_user:test_password";
-
-    // Add auth data to the session
-    auto auth_entry = getLogEntryFromZKRequest(term, session_with_auth, state_machine->getNextZxid(), auth_req);
-    state_machine->pre_commit(1, auth_entry->get_buf());
-    state_machine->commit(1, auth_entry->get_buf());
-
-    std::string node_without_acl = "/node_without_acl";
-    {
-        auto create_req = std::make_shared<ZooKeeperCreateRequest>();
-        create_req->path = node_without_acl;
-        create_req->data = "notmodified";
-        auto create_entry = getLogEntryFromZKRequest(term, session_with_auth, state_machine->getNextZxid(), create_req);
-        state_machine->pre_commit(2, create_entry->get_buf());
-        state_machine->commit(2, create_entry->get_buf());
-        ASSERT_TRUE(storage.container.contains(node_without_acl));
-    }
-
-    std::string node_with_acl = "/node_with_acl";
-    {
-        auto create_req = std::make_shared<ZooKeeperCreateRequest>();
-        create_req->path = node_with_acl;
-        create_req->data = "notmodified";
-        create_req->acls = {{.permissions = ACL::All, .scheme = "auth", .id = ""}};
-        auto create_entry = getLogEntryFromZKRequest(term, session_with_auth, state_machine->getNextZxid(), create_req);
-        state_machine->pre_commit(3, create_entry->get_buf());
-        state_machine->commit(3, create_entry->get_buf());
-        ASSERT_TRUE(storage.container.contains(node_with_acl));
-    }
-
-    auto set_req_with_acl = std::make_shared<ZooKeeperSetRequest>();
-    set_req_with_acl->path = node_with_acl;
-    set_req_with_acl->data = "modified";
-
-    auto set_req_without_acl = std::make_shared<ZooKeeperSetRequest>();
-    set_req_without_acl->path = node_without_acl;
-    set_req_without_acl->data = "modified";
-
-    const auto reset_node_value
-        = [&](const auto & path) { storage.container.updateValue(path, [](auto & node) { node.setData("notmodified"); }); };
-
-    auto close_req = std::make_shared<ZooKeeperCloseRequest>();
-
-    {
-        SCOPED_TRACE("Session with Auth");
-
-        // test we can modify both nodes
-        auto set_entry = getLogEntryFromZKRequest(term, session_with_auth, state_machine->getNextZxid(), set_req_with_acl);
-        state_machine->pre_commit(5, set_entry->get_buf());
-        state_machine->commit(5, set_entry->get_buf());
-        ASSERT_TRUE(storage.container.find(node_with_acl)->value.getData() == "modified");
-        reset_node_value(node_with_acl);
-
-        set_entry = getLogEntryFromZKRequest(term, session_with_auth, state_machine->getNextZxid(), set_req_without_acl);
-        state_machine->pre_commit(6, set_entry->get_buf());
-        state_machine->commit(6, set_entry->get_buf());
-        ASSERT_TRUE(storage.container.find(node_without_acl)->value.getData() == "modified");
-        reset_node_value(node_without_acl);
-
-        auto close_entry = getLogEntryFromZKRequest(term, session_with_auth, state_machine->getNextZxid(), close_req);
-
-        // Pre-commit close session
-        state_machine->pre_commit(7, close_entry->get_buf());
-
-        /// will be rejected because we don't have required auth
-        auto set_entry_with_acl = getLogEntryFromZKRequest(term, session_with_auth, state_machine->getNextZxid(), set_req_with_acl);
-        state_machine->pre_commit(8, set_entry_with_acl->get_buf());
-
-        /// will be accepted because no ACL
-        auto set_entry_without_acl = getLogEntryFromZKRequest(term, session_with_auth, state_machine->getNextZxid(), set_req_without_acl);
-        state_machine->pre_commit(9, set_entry_without_acl->get_buf());
-
-        ASSERT_TRUE(uncommitted_state.getNode(node_with_acl)->getData() == "notmodified");
-        ASSERT_TRUE(uncommitted_state.getNode(node_without_acl)->getData() == "modified");
-
-        state_machine->rollback(9, set_entry_without_acl->get_buf());
-        state_machine->rollback(8, set_entry_with_acl->get_buf());
-
-        // let's commit close and verify we get same outcome
-        state_machine->commit(7, close_entry->get_buf());
-
-        /// will be rejected because we don't have required auth
-        set_entry_with_acl = getLogEntryFromZKRequest(term, session_with_auth, state_machine->getNextZxid(), set_req_with_acl);
-        state_machine->pre_commit(8, set_entry_with_acl->get_buf());
-
-        /// will be accepted because no ACL
-        set_entry_without_acl = getLogEntryFromZKRequest(term, session_with_auth, state_machine->getNextZxid(), set_req_without_acl);
-        state_machine->pre_commit(9, set_entry_without_acl->get_buf());
-
-        ASSERT_TRUE(uncommitted_state.getNode(node_with_acl)->getData() == "notmodified");
-        ASSERT_TRUE(uncommitted_state.getNode(node_without_acl)->getData() == "modified");
-
-        state_machine->commit(8, set_entry_with_acl->get_buf());
-        state_machine->commit(9, set_entry_without_acl->get_buf());
-
-        ASSERT_TRUE(storage.container.find(node_with_acl)->value.getData() == "notmodified");
-        ASSERT_TRUE(storage.container.find(node_without_acl)->value.getData() == "modified");
-
-        reset_node_value(node_without_acl);
-    }
-
-    {
-        SCOPED_TRACE("Session without Auth");
-
-        // test we can modify only node without acl
-        auto set_entry = getLogEntryFromZKRequest(term, session_without_auth, state_machine->getNextZxid(), set_req_with_acl);
-        state_machine->pre_commit(10, set_entry->get_buf());
-        state_machine->commit(10, set_entry->get_buf());
-        ASSERT_TRUE(storage.container.find(node_with_acl)->value.getData() == "notmodified");
-
-        set_entry = getLogEntryFromZKRequest(term, session_without_auth, state_machine->getNextZxid(), set_req_without_acl);
-        state_machine->pre_commit(11, set_entry->get_buf());
-        state_machine->commit(11, set_entry->get_buf());
-        ASSERT_TRUE(storage.container.find(node_without_acl)->value.getData() == "modified");
-        reset_node_value(node_without_acl);
-
-        auto close_entry = getLogEntryFromZKRequest(term, session_without_auth, state_machine->getNextZxid(), close_req);
-
-        // Pre-commit close session
-        state_machine->pre_commit(12, close_entry->get_buf());
-
-        /// will be rejected because we don't have required auth
-        auto set_entry_with_acl = getLogEntryFromZKRequest(term, session_without_auth, state_machine->getNextZxid(), set_req_with_acl);
-        state_machine->pre_commit(13, set_entry_with_acl->get_buf());
-
-        /// will be accepted because no ACL
-        auto set_entry_without_acl = getLogEntryFromZKRequest(term, session_without_auth, state_machine->getNextZxid(), set_req_without_acl);
-        state_machine->pre_commit(14, set_entry_without_acl->get_buf());
-
-        ASSERT_TRUE(uncommitted_state.getNode(node_with_acl)->getData() == "notmodified");
-        ASSERT_TRUE(uncommitted_state.getNode(node_without_acl)->getData() == "modified");
-
-        state_machine->rollback(14, set_entry_without_acl->get_buf());
-        state_machine->rollback(13, set_entry_with_acl->get_buf());
-
-        // let's commit close and verify we get same outcome
-        state_machine->commit(12, close_entry->get_buf());
-
-        /// will be rejected because we don't have required auth
-        set_entry_with_acl = getLogEntryFromZKRequest(term, session_without_auth, state_machine->getNextZxid(), set_req_with_acl);
-        state_machine->pre_commit(13, set_entry_with_acl->get_buf());
-
-        /// will be accepted because no ACL
-        set_entry_without_acl = getLogEntryFromZKRequest(term, session_without_auth, state_machine->getNextZxid(), set_req_without_acl);
-        state_machine->pre_commit(14, set_entry_without_acl->get_buf());
-
-        ASSERT_TRUE(uncommitted_state.getNode(node_with_acl)->getData() == "notmodified");
-        ASSERT_TRUE(uncommitted_state.getNode(node_without_acl)->getData() == "modified");
-
-        state_machine->commit(13, set_entry_with_acl->get_buf());
-        state_machine->commit(14, set_entry_without_acl->get_buf());
-
-        ASSERT_TRUE(storage.container.find(node_with_acl)->value.getData() == "notmodified");
-        ASSERT_TRUE(storage.container.find(node_without_acl)->value.getData() == "modified");
-
-        reset_node_value(node_without_acl);
-    }
-}
-
-TYPED_TEST(CoordinationTest, TestMultiRequestWithNoAuth)
-{
-    using namespace Coordination;
-    using namespace DB;
-
-    ChangelogDirTest snapshots("./snapshots");
-    this->setSnapshotDirectory("./snapshots");
-
-    using Storage = typename TestFixture::Storage;
-
-    ChangelogDirTest rocks("./rocksdb");
-    this->setRocksDBDirectory("./rocksdb");
-    ResponsesQueue queue(std::numeric_limits<size_t>::max());
-    SnapshotsQueue snapshots_queue{1};
-    int64_t session_without_auth = 1;
-    int64_t session_with_auth = 2;
-    size_t term = 0;
-
-    auto state_machine = std::make_shared<KeeperStateMachine<Storage>>(queue, snapshots_queue, this->keeper_context, nullptr);
-    state_machine->init();
-
-    auto & storage = state_machine->getStorageUnsafe();
-
-    auto auth_req = std::make_shared<ZooKeeperAuthRequest>();
-    auth_req->scheme = "digest";
-    auth_req->data = "test_user:test_password";
-
-    // Add auth data to the session
-    auto auth_entry = getLogEntryFromZKRequest(term, session_with_auth, state_machine->getNextZxid(), auth_req);
-    state_machine->pre_commit(1, auth_entry->get_buf());
-    state_machine->commit(1, auth_entry->get_buf());
-
-    std::string node_with_acl = "/node_with_acl";
-    {
-        auto create_req = std::make_shared<ZooKeeperCreateRequest>();
-        create_req->path = node_with_acl;
-        create_req->data = "notmodified";
-        create_req->acls = {{.permissions = ACL::Read, .scheme = "auth", .id = ""}};
-        auto create_entry = getLogEntryFromZKRequest(term, session_with_auth, state_machine->getNextZxid(), create_req);
-        state_machine->pre_commit(3, create_entry->get_buf());
-        state_machine->commit(3, create_entry->get_buf());
-        ASSERT_TRUE(storage.container.contains(node_with_acl));
-    }
-    Requests ops;
-    ops.push_back(zkutil::makeSetRequest(node_with_acl, "modified", -1));
-    ops.push_back(zkutil::makeCheckRequest("/nonexistentnode", -1));
-    auto multi_req = std::make_shared<ZooKeeperMultiRequest>(ops, ACLs{});
-    auto multi_entry = getLogEntryFromZKRequest(term, session_without_auth, state_machine->getNextZxid(), multi_req);
-    state_machine->pre_commit(4, multi_entry->get_buf());
-    state_machine->commit(4, multi_entry->get_buf());
-
-    auto node_it = storage.container.find(node_with_acl);
-    ASSERT_FALSE(node_it == storage.container.end());
-    ASSERT_TRUE(node_it->value.getData() == "notmodified");
-}
-
-TYPED_TEST(CoordinationTest, TestSetACLWithAuthSchemeForAclWhenAuthIsPrecommitted)
-{
-    using namespace Coordination;
-    using namespace DB;
-
-    ChangelogDirTest snapshots("./snapshots");
-    this->setSnapshotDirectory("./snapshots");
-
-    ChangelogDirTest rocks("./rocksdb");
-    this->setRocksDBDirectory("./rocksdb");
-
-    ResponsesQueue queue(std::numeric_limits<size_t>::max());
-    SnapshotsQueue snapshots_queue{1};
-
-    using Storage = typename TestFixture::Storage;
-    auto state_machine = std::make_shared<KeeperStateMachine<Storage>>(queue, snapshots_queue, this->keeper_context, nullptr);
-    state_machine->init();
-
-    String user_auth_data = "test_user:test_password";
-    String digest = KeeperMemoryStorage::generateDigest(user_auth_data);
-
-    std::shared_ptr<ZooKeeperAuthRequest> auth_req = std::make_shared<ZooKeeperAuthRequest>();
-    auth_req->scheme = "digest";
-    auth_req->data = user_auth_data;
-
-    // Add auth data to the session
-    auto auth_entry = getLogEntryFromZKRequest(0, 1, state_machine->getNextZxid(), auth_req);
-    state_machine->pre_commit(1, auth_entry->get_buf());
-
-    // Create a node
-    String node_path = "/hello";
-    std::shared_ptr<ZooKeeperCreateRequest> create_req = std::make_shared<ZooKeeperCreateRequest>();
-    create_req->path = node_path;
-    auto create_entry = getLogEntryFromZKRequest(0, 1, state_machine->getNextZxid(), create_req);
-    state_machine->pre_commit(2, create_entry->get_buf());
-
-    // Set ACL with 'auth' scheme for ACL
-    std::shared_ptr<ZooKeeperSetACLRequest> set_acl_req = std::make_shared<ZooKeeperSetACLRequest>();
-    set_acl_req->path = node_path;
-    // When 'auth' scheme is used the creator must have been authenticated by the server (for example, using 'digest' scheme) before it can
-    // set this ACL.
-    set_acl_req->acls = {{.permissions = 31, .scheme = "auth", .id = ""}};
-    auto set_acl_entry = getLogEntryFromZKRequest(0, 1, state_machine->getNextZxid(), set_acl_req);
-    state_machine->pre_commit(3, set_acl_entry->get_buf());
-
-    // commit all entries
-    state_machine->commit(1, auth_entry->get_buf());
-    state_machine->commit(2, create_entry->get_buf());
-    state_machine->commit(3, set_acl_entry->get_buf());
-
-    const auto & uncommitted_state = state_machine->getStorageUnsafe().uncommitted_state;
-    auto node = uncommitted_state.getNode(node_path);
-
-    ASSERT_NE(node, nullptr);
-    auto acls = uncommitted_state.getACLs(node_path);
-    ASSERT_EQ(acls.size(), 1);
-    EXPECT_EQ(acls[0].scheme, "digest");
-    EXPECT_EQ(acls[0].id, digest);
-    EXPECT_EQ(acls[0].permissions, 31);
-}
-
-
-TYPED_TEST(CoordinationTest, TestRotateIntervalChanges)
-{
-    using namespace Coordination;
-
-    ChangelogDirTest snapshots("./logs");
-    this->setLogDirectory("./logs");
-    {
-        DB::KeeperLogStore changelog(
-            DB::LogFileSettings{.force_sync = true, .compress_logs = this->enable_compression, .rotate_interval = 100},
-            DB::FlushSettings(),
-            this->keeper_context);
-
-        changelog.init(0, 3);
-        for (size_t i = 1; i < 55; ++i)
-        {
-            std::shared_ptr<ZooKeeperCreateRequest> request = std::make_shared<ZooKeeperCreateRequest>();
-            request->path = "/hello_" + std::to_string(i);
-            auto entry = getLogEntryFromZKRequest(0, 1, i, request);
-            changelog.append(entry);
-            changelog.end_of_append_batch(0, 0);
-        }
-
-        waitDurableLogs(changelog);
-    }
-
-
-    EXPECT_TRUE(fs::exists("./logs/changelog_1_100.bin" + this->extension));
-
-    DB::KeeperLogStore changelog_1(
-        DB::LogFileSettings{.force_sync = true, .compress_logs = this->enable_compression, .rotate_interval = 10},
-        DB::FlushSettings(),
-        this->keeper_context);
-    changelog_1.init(0, 50);
-    for (size_t i = 0; i < 55; ++i)
-    {
-        std::shared_ptr<ZooKeeperCreateRequest> request = std::make_shared<ZooKeeperCreateRequest>();
-        request->path = "/hello_" + std::to_string(100 + i);
-        auto entry = getLogEntryFromZKRequest(0, 1, i, request);
-        changelog_1.append(entry);
-        changelog_1.end_of_append_batch(0, 0);
-    }
-
-    waitDurableLogs(changelog_1);
-
-    EXPECT_TRUE(fs::exists("./logs/changelog_1_100.bin" + this->extension));
-    EXPECT_TRUE(fs::exists("./logs/changelog_101_110.bin" + this->extension));
-
-    DB::KeeperLogStore changelog_2(
-        DB::LogFileSettings{.force_sync = true, .compress_logs = this->enable_compression, .rotate_interval = 7},
-        DB::FlushSettings(),
-        this->keeper_context);
-    changelog_2.init(98, 55);
-
-    for (size_t i = 0; i < 17; ++i)
-    {
-        std::shared_ptr<ZooKeeperCreateRequest> request = std::make_shared<ZooKeeperCreateRequest>();
-        request->path = "/hello_" + std::to_string(200 + i);
-        auto entry = getLogEntryFromZKRequest(0, 1, i, request);
-        changelog_2.append(entry);
-        changelog_2.end_of_append_batch(0, 0);
-    }
-
-    waitDurableLogs(changelog_2);
-
-    this->keeper_context->setLastCommitIndex(105);
-    changelog_2.compact(105);
-    std::this_thread::sleep_for(std::chrono::microseconds(1000));
-
-    assertFileDeleted("./logs/changelog_1_100.bin" + this->extension);
-    EXPECT_TRUE(fs::exists("./logs/changelog_101_110.bin" + this->extension));
-    EXPECT_TRUE(fs::exists("./logs/changelog_111_117.bin" + this->extension));
-    EXPECT_TRUE(fs::exists("./logs/changelog_118_124.bin" + this->extension));
-    EXPECT_TRUE(fs::exists("./logs/changelog_125_131.bin" + this->extension));
-
-    DB::KeeperLogStore changelog_3(
-        DB::LogFileSettings{.force_sync = true, .compress_logs = this->enable_compression, .rotate_interval = 5},
-        DB::FlushSettings(),
-        this->keeper_context);
-    changelog_3.init(116, 3);
-    for (size_t i = 0; i < 17; ++i)
-    {
-        std::shared_ptr<ZooKeeperCreateRequest> request = std::make_shared<ZooKeeperCreateRequest>();
-        request->path = "/hello_" + std::to_string(300 + i);
-        auto entry = getLogEntryFromZKRequest(0, 1, i, request);
-        changelog_3.append(entry);
-        changelog_3.end_of_append_batch(0, 0);
-    }
-
-    waitDurableLogs(changelog_3);
-
-    this->keeper_context->setLastCommitIndex(125);
-    changelog_3.compact(125);
-    std::this_thread::sleep_for(std::chrono::microseconds(1000));
-    assertFileDeleted("./logs/changelog_101_110.bin" + this->extension);
-    assertFileDeleted("./logs/changelog_111_117.bin" + this->extension);
-    assertFileDeleted("./logs/changelog_118_124.bin" + this->extension);
-
-    EXPECT_TRUE(fs::exists("./logs/changelog_125_131.bin" + this->extension));
-    EXPECT_TRUE(fs::exists("./logs/changelog_132_136.bin" + this->extension));
-    EXPECT_TRUE(fs::exists("./logs/changelog_137_141.bin" + this->extension));
-    EXPECT_TRUE(fs::exists("./logs/changelog_142_146.bin" + this->extension));
-}
-
-TYPED_TEST(CoordinationTest, TestSessionExpiryQueue)
-{
-    using namespace Coordination;
-    SessionExpiryQueue queue(500);
-
-    queue.addNewSessionOrUpdate(1, 1000);
-
-    for (size_t i = 0; i < 2; ++i)
-    {
-        EXPECT_EQ(queue.getExpiredSessions(), std::vector<int64_t>({}));
-        std::this_thread::sleep_for(std::chrono::milliseconds(400));
-    }
-
-    std::this_thread::sleep_for(std::chrono::milliseconds(700));
-    EXPECT_EQ(queue.getExpiredSessions(), std::vector<int64_t>({1}));
-}
-
-
-TYPED_TEST(CoordinationTest, TestCompressedLogsMultipleRewrite)
-{
-    using namespace Coordination;
-    ChangelogDirTest logs("./logs");
-    this->setLogDirectory("./logs");
-    DB::KeeperLogStore changelog(
-        DB::LogFileSettings{.force_sync = true, .compress_logs = this->enable_compression, .rotate_interval = 100},
-        DB::FlushSettings(),
-        this->keeper_context);
-
-    changelog.init(0, 3);
-    for (size_t i = 1; i < 55; ++i)
-    {
-        std::shared_ptr<ZooKeeperCreateRequest> request = std::make_shared<ZooKeeperCreateRequest>();
-        request->path = "/hello_" + std::to_string(i);
-        auto entry = getLogEntryFromZKRequest(0, 1, i, request);
-        changelog.append(entry);
-        changelog.end_of_append_batch(0, 0);
-    }
-
-    waitDurableLogs(changelog);
-
-    DB::KeeperLogStore changelog1(
-        DB::LogFileSettings{.force_sync = true, .compress_logs = this->enable_compression, .rotate_interval = 100},
-        DB::FlushSettings(),
-        this->keeper_context);
-    changelog1.init(0, 3);
-    for (size_t i = 55; i < 70; ++i)
-    {
-        std::shared_ptr<ZooKeeperCreateRequest> request = std::make_shared<ZooKeeperCreateRequest>();
-        request->path = "/hello_" + std::to_string(i);
-        auto entry = getLogEntryFromZKRequest(0, 1, i, request);
-        changelog1.append(entry);
-        changelog1.end_of_append_batch(0, 0);
-    }
-
-    waitDurableLogs(changelog1);
-
-    DB::KeeperLogStore changelog2(
-        DB::LogFileSettings{.force_sync = true, .compress_logs = this->enable_compression, .rotate_interval = 100},
-        DB::FlushSettings(),
-        this->keeper_context);
-    changelog2.init(0, 3);
-    for (size_t i = 70; i < 80; ++i)
-    {
-        std::shared_ptr<ZooKeeperCreateRequest> request = std::make_shared<ZooKeeperCreateRequest>();
-        request->path = "/hello_" + std::to_string(i);
-        auto entry = getLogEntryFromZKRequest(0, 1, i, request);
-        changelog2.append(entry);
-        changelog2.end_of_append_batch(0, 0);
-    }
-}
-
-TYPED_TEST(CoordinationTest, TestStorageSnapshotDifferentCompressions)
-{
-
-
-    ChangelogDirTest test("./snapshots");
-    this->setSnapshotDirectory("./snapshots");
-
-    using Storage = typename TestFixture::Storage;
-
-    ChangelogDirTest rocks("./rocksdb");
-    this->setRocksDBDirectory("./rocksdb");
-
-    DB::KeeperSnapshotManager<Storage> manager(3, this->keeper_context, this->enable_compression);
-
-    Storage storage(500, "", this->keeper_context);
-    addNode(storage, "/hello1", "world", 1);
-    addNode(storage, "/hello2", "somedata", 3);
-    storage.session_id_counter = 5;
-    TSA_SUPPRESS_WARNING_FOR_WRITE(storage.zxid) = 2;
-    storage.committed_ephemerals[3] = {"/hello2"};
-    storage.committed_ephemerals[1] = {"/hello1"};
-    storage.getSessionID(130);
-    storage.getSessionID(130);
-
-    DB::KeeperStorageSnapshot<Storage> snapshot(&storage, 2);
-
-    auto buf = manager.serializeSnapshotToBuffer(snapshot);
-    manager.serializeSnapshotBufferToDisk(*buf, 2);
-    EXPECT_TRUE(fs::exists("./snapshots/snapshot_2.bin" + this->extension));
-
-    DB::KeeperSnapshotManager<Storage> new_manager(3, this->keeper_context, !this->enable_compression);
-
-    auto debuf = new_manager.deserializeSnapshotBufferFromDisk(2);
-
-    auto [restored_storage, snapshot_meta, _] = new_manager.deserializeSnapshotFromBuffer(debuf);
-
-    EXPECT_EQ(restored_storage->container.size(), 6);
-    EXPECT_EQ(restored_storage->container.getValue("/").getChildren().size(), 3);
-    EXPECT_EQ(restored_storage->container.getValue("/hello1").getChildren().size(), 0);
-    EXPECT_EQ(restored_storage->container.getValue("/hello2").getChildren().size(), 0);
-
-    EXPECT_EQ(restored_storage->container.getValue("/").getData(), "");
-    EXPECT_EQ(restored_storage->container.getValue("/hello1").getData(), "world");
-    EXPECT_EQ(restored_storage->container.getValue("/hello2").getData(), "somedata");
-    EXPECT_EQ(restored_storage->session_id_counter, 7);
-    EXPECT_EQ(restored_storage->getZXID(), 2);
-    EXPECT_EQ(restored_storage->committed_ephemerals.size(), 2);
-    EXPECT_EQ(restored_storage->committed_ephemerals[3].size(), 1);
-    EXPECT_EQ(restored_storage->committed_ephemerals[1].size(), 1);
-    EXPECT_EQ(restored_storage->session_and_timeout.size(), 2);
-}
-
-TYPED_TEST(CoordinationTest, ChangelogInsertThreeTimesSmooth)
-{
-
-    ChangelogDirTest test("./logs");
-    this->setLogDirectory("./logs");
-    {
-        LOG_INFO(this->log, "================First time=====================");
-        DB::KeeperLogStore changelog(
-            DB::LogFileSettings{.force_sync = true, .compress_logs = this->enable_compression, .rotate_interval = 100},
-            DB::FlushSettings(),
-            this->keeper_context);
-        changelog.init(1, 0);
-        auto entry = getLogEntry("hello_world", 1000);
-        changelog.append(entry);
-        changelog.end_of_append_batch(0, 0);
-        EXPECT_EQ(changelog.next_slot(), 2);
-        waitDurableLogs(changelog);
-    }
-
-    {
-        LOG_INFO(this->log, "================Second time=====================");
-        DB::KeeperLogStore changelog(
-            DB::LogFileSettings{.force_sync = true, .compress_logs = this->enable_compression, .rotate_interval = 100},
-            DB::FlushSettings(),
-            this->keeper_context);
-        changelog.init(1, 0);
-        auto entry = getLogEntry("hello_world", 1000);
-        changelog.append(entry);
-        changelog.end_of_append_batch(0, 0);
-        EXPECT_EQ(changelog.next_slot(), 3);
-        waitDurableLogs(changelog);
-    }
-
-    {
-        LOG_INFO(this->log, "================Third time=====================");
-        DB::KeeperLogStore changelog(
-            DB::LogFileSettings{.force_sync = true, .compress_logs = this->enable_compression, .rotate_interval = 100},
-            DB::FlushSettings(),
-            this->keeper_context);
-        changelog.init(1, 0);
-        auto entry = getLogEntry("hello_world", 1000);
-        changelog.append(entry);
-        changelog.end_of_append_batch(0, 0);
-        EXPECT_EQ(changelog.next_slot(), 4);
-        waitDurableLogs(changelog);
-    }
-
-    {
-        LOG_INFO(this->log, "================Fourth time=====================");
-        DB::KeeperLogStore changelog(
-            DB::LogFileSettings{.force_sync = true, .compress_logs = this->enable_compression, .rotate_interval = 100},
-            DB::FlushSettings(),
-            this->keeper_context);
-        changelog.init(1, 0);
-        auto entry = getLogEntry("hello_world", 1000);
-        changelog.append(entry);
-        changelog.end_of_append_batch(0, 0);
-        EXPECT_EQ(changelog.next_slot(), 5);
-        waitDurableLogs(changelog);
-    }
-}
-
-
-TYPED_TEST(CoordinationTest, ChangelogInsertMultipleTimesSmooth)
-{
-
-    ChangelogDirTest test("./logs");
-    this->setLogDirectory("./logs");
-    for (size_t i = 0; i < 36; ++i)
-    {
-        LOG_INFO(this->log, "================First time=====================");
-        DB::KeeperLogStore changelog(
-            DB::LogFileSettings{.force_sync = true, .compress_logs = this->enable_compression, .rotate_interval = 100},
-            DB::FlushSettings(),
-            this->keeper_context);
-        changelog.init(1, 0);
-        for (size_t j = 0; j < 7; ++j)
-        {
-            auto entry = getLogEntry("hello_world", 7);
-            changelog.append(entry);
-        }
-        changelog.end_of_append_batch(0, 0);
-        waitDurableLogs(changelog);
-    }
-
-    DB::KeeperLogStore changelog(
-        DB::LogFileSettings{.force_sync = true, .compress_logs = this->enable_compression, .rotate_interval = 100},
-        DB::FlushSettings(),
-        this->keeper_context);
-    changelog.init(1, 0);
-    EXPECT_EQ(changelog.next_slot(), 36 * 7 + 1);
-}
-
-TYPED_TEST(CoordinationTest, ChangelogInsertThreeTimesHard)
-{
-
-    ChangelogDirTest test("./logs");
-    this->setLogDirectory("./logs");
-    {
-        LOG_INFO(this->log, "================First time=====================");
-        DB::KeeperLogStore changelog1(
-            DB::LogFileSettings{.force_sync = true, .compress_logs = this->enable_compression, .rotate_interval = 100},
-            DB::FlushSettings(),
-            this->keeper_context);
-        changelog1.init(1, 0);
-        auto entry = getLogEntry("hello_world", 1000);
-        changelog1.append(entry);
-        changelog1.end_of_append_batch(0, 0);
-        EXPECT_EQ(changelog1.next_slot(), 2);
-        waitDurableLogs(changelog1);
-    }
-
-    {
-        LOG_INFO(this->log, "================Second time=====================");
-        DB::KeeperLogStore changelog2(
-            DB::LogFileSettings{.force_sync = true, .compress_logs = this->enable_compression, .rotate_interval = 100},
-            DB::FlushSettings(),
-            this->keeper_context);
-        changelog2.init(1, 0);
-        auto entry = getLogEntry("hello_world", 1000);
-        changelog2.append(entry);
-        changelog2.end_of_append_batch(0, 0);
-        EXPECT_EQ(changelog2.next_slot(), 3);
-        waitDurableLogs(changelog2);
-    }
-
-    {
-        LOG_INFO(this->log, "================Third time=====================");
-        DB::KeeperLogStore changelog3(
-            DB::LogFileSettings{.force_sync = true, .compress_logs = this->enable_compression, .rotate_interval = 100},
-            DB::FlushSettings(),
-            this->keeper_context);
-        changelog3.init(1, 0);
-        auto entry = getLogEntry("hello_world", 1000);
-        changelog3.append(entry);
-        changelog3.end_of_append_batch(0, 0);
-        EXPECT_EQ(changelog3.next_slot(), 4);
-        waitDurableLogs(changelog3);
-    }
-
-    {
-        LOG_INFO(this->log, "================Fourth time=====================");
-        DB::KeeperLogStore changelog4(
-            DB::LogFileSettings{.force_sync = true, .compress_logs = this->enable_compression, .rotate_interval = 100},
-            DB::FlushSettings(),
-            this->keeper_context);
-        changelog4.init(1, 0);
-        auto entry = getLogEntry("hello_world", 1000);
-        changelog4.append(entry);
-        changelog4.end_of_append_batch(0, 0);
-        EXPECT_EQ(changelog4.next_slot(), 5);
-        waitDurableLogs(changelog4);
-    }
-}
-
-TYPED_TEST(CoordinationTest, TestStorageSnapshotEqual)
-{
-
-    ChangelogDirTest test("./snapshots");
-    this->setSnapshotDirectory("./snapshots");
-
-    using Storage = typename TestFixture::Storage;
-
-    ChangelogDirTest rocks("./rocksdb");
-    this->setRocksDBDirectory("./rocksdb");
-
-    std::optional<UInt128> snapshot_hash;
-    for (size_t i = 0; i < 15; ++i)
-    {
-        DB::KeeperSnapshotManager<Storage> manager(3, this->keeper_context, this->enable_compression);
-
-        Storage storage(500, "", this->keeper_context);
-        addNode(storage, "/hello", "");
-        for (size_t j = 0; j < 5000; ++j)
-        {
-            addNode(storage, "/hello_" + std::to_string(j), "world", 1);
-            addNode(storage, "/hello/somepath_" + std::to_string(j), "somedata", 3);
-        }
-
-        storage.session_id_counter = 5;
-
-        storage.committed_ephemerals[3] = {"/hello"};
-        storage.committed_ephemerals[1] = {"/hello/somepath"};
-
-        for (size_t j = 0; j < 3333; ++j)
-            storage.getSessionID(130 * j);
-
-        DB::KeeperStorageSnapshot<Storage> snapshot(&storage, storage.getZXID());
-
-        auto buf = manager.serializeSnapshotToBuffer(snapshot);
-
-        auto new_hash = sipHash128(reinterpret_cast<char *>(buf->data()), buf->size());
-        if (!snapshot_hash.has_value())
-        {
-            snapshot_hash = new_hash;
-        }
-        else
-        {
-            EXPECT_EQ(*snapshot_hash, new_hash);
-        }
-    }
-}
-
-
-TYPED_TEST(CoordinationTest, TestLogGap)
-{
-    using namespace Coordination;
-    ChangelogDirTest logs("./logs");
-    this->setLogDirectory("./logs");
-
-    DB::KeeperLogStore changelog(
-        DB::LogFileSettings{.force_sync = true, .compress_logs = this->enable_compression, .rotate_interval = 100},
-        DB::FlushSettings(),
-        this->keeper_context);
-
-    changelog.init(0, 3);
-    for (size_t i = 1; i < 55; ++i)
-    {
-        std::shared_ptr<ZooKeeperCreateRequest> request = std::make_shared<ZooKeeperCreateRequest>();
-        request->path = "/hello_" + std::to_string(i);
-        auto entry = getLogEntryFromZKRequest(0, 1, i, request);
-        changelog.append(entry);
-        changelog.end_of_append_batch(0, 0);
-    }
-
-    DB::KeeperLogStore changelog1(
-        DB::LogFileSettings{.force_sync = true, .compress_logs = this->enable_compression, .rotate_interval = 100},
-        DB::FlushSettings(),
-        this->keeper_context);
-    changelog1.init(61, 3);
-
-    /// Logs discarded
-    EXPECT_FALSE(fs::exists("./logs/changelog_1_100.bin" + this->extension));
-    EXPECT_EQ(changelog1.start_index(), 61);
-    EXPECT_EQ(changelog1.next_slot(), 61);
-}
-
-template <typename ResponseType>
-ResponseType getSingleResponse(const auto & responses)
-{
-    EXPECT_FALSE(responses.empty());
-    return dynamic_cast<ResponseType &>(*responses[0].response);
-}
-
-TYPED_TEST(CoordinationTest, TestUncommittedStateBasicCrud)
-{
-    using namespace DB;
-    using namespace Coordination;
-
-    using Storage = typename TestFixture::Storage;
-
-    ChangelogDirTest rocks("./rocksdb");
-    this->setRocksDBDirectory("./rocksdb");
-
-    Storage storage{500, "", this->keeper_context};
-
-    constexpr std::string_view path = "/test";
-
-    const auto get_committed_data = [&]() -> std::optional<String>
-    {
-        auto request = std::make_shared<ZooKeeperGetRequest>();
-        request->path = path;
-        auto responses = storage.processRequest(request, 0, std::nullopt, true, true);
-        const auto & get_response = getSingleResponse<ZooKeeperGetResponse>(responses);
-
-        if (get_response.error != Error::ZOK)
-            return std::nullopt;
-
-        return get_response.data;
-    };
-
-    const auto preprocess_get = [&](int64_t zxid)
-    {
-        auto get_request = std::make_shared<ZooKeeperGetRequest>();
-        get_request->path = path;
-        storage.preprocessRequest(get_request, 0, 0, zxid);
-        return get_request;
-    };
-
-    const auto create_request = std::make_shared<ZooKeeperCreateRequest>();
-    create_request->path = path;
-    create_request->data = "initial_data";
-    storage.preprocessRequest(create_request, 0, 0, 1);
-    storage.preprocessRequest(create_request, 0, 0, 2);
-
-    ASSERT_FALSE(get_committed_data());
-
-    const auto after_create_get = preprocess_get(3);
-
-    ASSERT_FALSE(get_committed_data());
-
-    const auto set_request = std::make_shared<ZooKeeperSetRequest>();
-    set_request->path = path;
-    set_request->data = "new_data";
-    storage.preprocessRequest(set_request, 0, 0, 4);
-
-    const auto after_set_get = preprocess_get(5);
-
-    ASSERT_FALSE(get_committed_data());
-
-    const auto remove_request = std::make_shared<ZooKeeperRemoveRequest>();
-    remove_request->path = path;
-    storage.preprocessRequest(remove_request, 0, 0, 6);
-    storage.preprocessRequest(remove_request, 0, 0, 7);
-
-    const auto after_remove_get = preprocess_get(8);
-
-    ASSERT_FALSE(get_committed_data());
-
-    {
-        const auto responses = storage.processRequest(create_request, 0, 1);
-        const auto & create_response = getSingleResponse<ZooKeeperCreateResponse>(responses);
-        ASSERT_EQ(create_response.error, Error::ZOK);
-    }
-
-    {
-        const auto responses = storage.processRequest(create_request, 0, 2);
-        const auto & create_response = getSingleResponse<ZooKeeperCreateResponse>(responses);
-        ASSERT_EQ(create_response.error, Error::ZNODEEXISTS);
-    }
-
-    {
-        const auto responses = storage.processRequest(after_create_get, 0, 3);
-        const auto & get_response = getSingleResponse<ZooKeeperGetResponse>(responses);
-        ASSERT_EQ(get_response.error, Error::ZOK);
-        ASSERT_EQ(get_response.data, "initial_data");
-    }
-
-    ASSERT_EQ(get_committed_data(), "initial_data");
-
-    {
-        const auto responses = storage.processRequest(set_request, 0, 4);
-        const auto & create_response = getSingleResponse<ZooKeeperSetResponse>(responses);
-        ASSERT_EQ(create_response.error, Error::ZOK);
-    }
-
-    {
-        const auto responses = storage.processRequest(after_set_get, 0, 5);
-        const auto & get_response = getSingleResponse<ZooKeeperGetResponse>(responses);
-        ASSERT_EQ(get_response.error, Error::ZOK);
-        ASSERT_EQ(get_response.data, "new_data");
-    }
-
-    ASSERT_EQ(get_committed_data(), "new_data");
-
-    {
-        const auto responses = storage.processRequest(remove_request, 0, 6);
-        const auto & create_response = getSingleResponse<ZooKeeperRemoveResponse>(responses);
-        ASSERT_EQ(create_response.error, Error::ZOK);
-    }
-
-    {
-        const auto responses = storage.processRequest(remove_request, 0, 7);
-        const auto & create_response = getSingleResponse<ZooKeeperRemoveResponse>(responses);
-        ASSERT_EQ(create_response.error, Error::ZNONODE);
-    }
-
-    {
-        const auto responses = storage.processRequest(after_remove_get, 0, 8);
-        const auto & get_response = getSingleResponse<ZooKeeperGetResponse>(responses);
-        ASSERT_EQ(get_response.error, Error::ZNONODE);
-    }
-
-    ASSERT_FALSE(get_committed_data());
-}
-
-TYPED_TEST(CoordinationTest, TestListRequestTypes)
-{
-    using namespace DB;
-    using namespace Coordination;
-
-    using Storage = typename TestFixture::Storage;
-
-    ChangelogDirTest rocks("./rocksdb");
-    this->setRocksDBDirectory("./rocksdb");
-
-    Storage storage{500, "", this->keeper_context};
-
-    int32_t zxid = 0;
-
-    static constexpr std::string_view test_path = "/list_request_type/node";
-
-    const auto create_path = [&](const auto & path, bool is_ephemeral, bool is_sequential = true)
-    {
-        const auto create_request = std::make_shared<ZooKeeperCreateRequest>();
-        int new_zxid = ++zxid;
-        create_request->path = path;
-        create_request->is_sequential = is_sequential;
-        create_request->is_ephemeral = is_ephemeral;
-        storage.preprocessRequest(create_request, 1, 0, new_zxid);
-        auto responses = storage.processRequest(create_request, 1, new_zxid);
-
-        EXPECT_GE(responses.size(), 1);
-        EXPECT_EQ(responses[0].response->error, Coordination::Error::ZOK) << "Failed to create " << path;
-        const auto & create_response = dynamic_cast<ZooKeeperCreateResponse &>(*responses[0].response);
-        return create_response.path_created;
-    };
-
-    create_path(parentNodePath(StringRef{test_path}).toString(), false, false);
-
-    static constexpr size_t persistent_num = 5;
-    std::unordered_set<std::string> expected_persistent_children;
-    for (size_t i = 0; i < persistent_num; ++i)
-    {
-        expected_persistent_children.insert(getBaseNodeName(create_path(test_path, false)).toString());
-    }
-    ASSERT_EQ(expected_persistent_children.size(), persistent_num);
-
-    static constexpr size_t ephemeral_num = 5;
-    std::unordered_set<std::string> expected_ephemeral_children;
-    for (size_t i = 0; i < ephemeral_num; ++i)
-    {
-        expected_ephemeral_children.insert(getBaseNodeName(create_path(test_path, true)).toString());
-    }
-    ASSERT_EQ(expected_ephemeral_children.size(), ephemeral_num);
-
-    const auto get_children = [&](const auto list_request_type)
-    {
-        const auto list_request = std::make_shared<ZooKeeperFilteredListRequest>();
-        int new_zxid = ++zxid;
-        list_request->path = parentNodePath(StringRef{test_path}).toString();
-        list_request->list_request_type = list_request_type;
-        storage.preprocessRequest(list_request, 1, 0, new_zxid);
-        auto responses = storage.processRequest(list_request, 1, new_zxid);
-
-        EXPECT_GE(responses.size(), 1);
-        const auto & list_response = dynamic_cast<ZooKeeperListResponse &>(*responses[0].response);
-        return list_response.names;
-    };
-
-    const auto persistent_children = get_children(ListRequestType::PERSISTENT_ONLY);
-    EXPECT_EQ(persistent_children.size(), persistent_num);
-    for (const auto & child : persistent_children)
-    {
-        EXPECT_TRUE(expected_persistent_children.contains(child)) << "Missing persistent child " << child;
-    }
-
-    const auto ephemeral_children = get_children(ListRequestType::EPHEMERAL_ONLY);
-    EXPECT_EQ(ephemeral_children.size(), ephemeral_num);
-    for (const auto & child : ephemeral_children)
-    {
-        EXPECT_TRUE(expected_ephemeral_children.contains(child)) << "Missing ephemeral child " << child;
-    }
-
-    const auto all_children = get_children(ListRequestType::ALL);
-    EXPECT_EQ(all_children.size(), ephemeral_num + persistent_num);
-    for (const auto & child : all_children)
-    {
-        EXPECT_TRUE(expected_ephemeral_children.contains(child) || expected_persistent_children.contains(child))
-            << "Missing child " << child;
->>>>>>> 02b56499
     }
     {
         CoordinationSettingsPtr settings = std::make_shared<CoordinationSettings>();
