#pragma once

#include <condition_variable>
#include <exception>
#include <memory>
#include <map>
#include <mutex>
#include <vector>
#include <unordered_set>
#include <unordered_map>
#include <boost/noncopyable.hpp>
#include <base/types.h>
#include <Common/CurrentMetrics.h>
#include <Common/Stopwatch.h>
#include <Common/ThreadPool_fwd.h>


namespace Poco { class Logger; }

namespace DB
{

class LoadJob;
using LoadJobPtr = std::shared_ptr<LoadJob>;
using LoadJobSet = std::unordered_set<LoadJobPtr>;
class LoadTask;
using LoadTaskPtr = std::shared_ptr<LoadTask>;
using LoadTaskPtrs = std::vector<LoadTaskPtr>;
class AsyncLoader;

void logAboutProgress(Poco::Logger * log, size_t processed, size_t total, AtomicStopwatch & watch);

// Execution status of a load job.
enum class LoadStatus
{
    PENDING,  // Load job is not started yet.
    OK,       // Load job executed and was successful.
    FAILED,   // Load job executed and failed.
    CANCELED  // Load job is not going to be executed due to removal or dependency failure.
};

// Smallest indivisible part of a loading process. Load job can have multiple dependencies, thus jobs constitute a direct acyclic graph (DAG).
// Job encapsulates a function to be executed by `AsyncLoader` as soon as job functions of all dependencies are successfully executed.
// Job can be waited for by an arbitrary number of threads. See `AsyncLoader` class description for more details.
class LoadJob : private boost::noncopyable
{
public:
    template <class Func, class LoadJobSetType>
    LoadJob(LoadJobSetType && dependencies_, String name_, size_t pool_id_, Func && func_)
        : dependencies(std::forward<LoadJobSetType>(dependencies_))
        , name(std::move(name_))
        , pool_id(pool_id_)
        , func(std::forward<Func>(func_))
    {}

    // Current job status.
    LoadStatus status() const;
    std::exception_ptr exception() const;

    // Returns pool in which the job is executing (was executed). May differ from initial pool and from current pool.
    // Value is only valid (and constant) after execution started.
    size_t executionPool() const;

    // Returns current pool of the job. May differ from initial and execution pool.
    // This value is intended for creating new jobs during this job execution.
    // Value may change during job execution by `prioritize()`.
    size_t pool() const;

    // Sync wait for a pending job to be finished: OK, FAILED or CANCELED status.
    // Throws if job is FAILED or CANCELED. Returns or throws immediately if called on non-pending job.
    void wait() const;

    // Wait for a job to reach any non PENDING status.
    void waitNoThrow() const noexcept;

    // Returns number of threads blocked by `wait()` or `waitNoThrow()` calls.
    size_t waitersCount() const;

    // Introspection
    using TimePoint = std::chrono::system_clock::time_point;
    TimePoint scheduleTime() const { return schedule_time; }
    TimePoint enqueueTime() const { return enqueue_time; }
    TimePoint startTime() const { return start_time; }
    TimePoint finishTime() const { return finish_time; }

    const LoadJobSet dependencies; // Jobs to be done before this one (with ownership), it is `const` to make creation of cycles hard
    const String name;

private:
    friend class AsyncLoader;

    void ok();
    void failed(const std::exception_ptr & ptr);
    void canceled(const std::exception_ptr & ptr);
    void finish();

    void scheduled();
    void enqueued();
    void execute(size_t pool, const LoadJobPtr & self);

    std::atomic<size_t> execution_pool_id;
    std::atomic<size_t> pool_id;
    std::function<void(const LoadJobPtr & self)> func;

    mutable std::mutex mutex;
    mutable std::condition_variable finished;
    mutable size_t waiters = 0;
    LoadStatus load_status{LoadStatus::PENDING};
    std::exception_ptr load_exception;

    std::atomic<TimePoint> schedule_time{TimePoint{}};
    std::atomic<TimePoint> enqueue_time{TimePoint{}};
    std::atomic<TimePoint> start_time{TimePoint{}};
    std::atomic<TimePoint> finish_time{TimePoint{}};
};

struct EmptyJobFunc
{
    void operator()(const LoadJobPtr &) {}
};

template <class Func = EmptyJobFunc>
LoadJobPtr makeLoadJob(LoadJobSet && dependencies, String name, Func && func = EmptyJobFunc())
{
    return std::make_shared<LoadJob>(std::move(dependencies), std::move(name), 0, std::forward<Func>(func));
}

template <class Func = EmptyJobFunc>
LoadJobPtr makeLoadJob(const LoadJobSet & dependencies, String name, Func && func = EmptyJobFunc())
{
    return std::make_shared<LoadJob>(dependencies, std::move(name), 0, std::forward<Func>(func));
}

template <class Func = EmptyJobFunc>
LoadJobPtr makeLoadJob(LoadJobSet && dependencies, size_t pool_id, String name, Func && func = EmptyJobFunc())
{
    return std::make_shared<LoadJob>(std::move(dependencies), std::move(name), pool_id, std::forward<Func>(func));
}

template <class Func = EmptyJobFunc>
LoadJobPtr makeLoadJob(const LoadJobSet & dependencies, size_t pool_id, String name, Func && func = EmptyJobFunc())
{
    return std::make_shared<LoadJob>(dependencies, std::move(name), pool_id, std::forward<Func>(func));
}

// Represents a logically connected set of LoadJobs required to achieve some goals (final LoadJob in the set).
class LoadTask : private boost::noncopyable
{
public:
    LoadTask(AsyncLoader & loader_, LoadJobSet && jobs_, LoadJobSet && goal_jobs_ = {});
    ~LoadTask();

    // Merge all jobs from other task into this task.
    void merge(const LoadTaskPtr & task);

    // Schedule all jobs with AsyncLoader.
    void schedule();

    // Remove all jobs of this task from AsyncLoader.
    void remove();

    // Do not track jobs in this task.
    // WARNING: Jobs will never be removed() and are going to be stored as finished jobs until ~AsyncLoader().
    void detach();

    // Return the final jobs in this tasks. This job subset should be used as `dependencies` for dependent jobs or tasks:
    //   auto load_task = loadSomethingAsync(async_loader, load_after_task.goals(), something);
    const LoadJobSet & goals() const { return goal_jobs.empty() ? jobs : goal_jobs; }

private:
    friend class AsyncLoader;

    AsyncLoader & loader;
    LoadJobSet jobs;
    LoadJobSet goal_jobs;
};

inline LoadTaskPtr makeLoadTask(AsyncLoader & loader, LoadJobSet && jobs, LoadJobSet && goals = {})
{
    return std::make_shared<LoadTask>(loader, std::move(jobs), std::move(goals));
}

inline void scheduleLoad(const LoadTaskPtr & task)
{
    task->schedule();
}

inline void scheduleLoad(const LoadTaskPtrs & tasks)
{
    for (const auto & task : tasks)
        task->schedule();
}

template <class... Args>
inline void scheduleLoadAll(Args && ... args)
{
    (scheduleLoad(std::forward<Args>(args)), ...);
}

inline void waitLoad(const LoadJobSet & jobs)
{
    for (const auto & job : jobs)
        job->wait();
}

inline void waitLoad(const LoadTaskPtr & task)
{
    waitLoad(task->goals());
}

inline void waitLoad(const LoadTaskPtrs & tasks)
{
    for (const auto & task : tasks)
        waitLoad(task->goals());
}

template <class... Args>
inline void waitLoadAll(Args && ... args)
{
    (waitLoad(std::forward<Args>(args)), ...);
}

template <class... Args>
inline void scheduleAndWaitLoadAll(Args && ... args)
{
    scheduleLoadAll(std::forward<Args>(args)...);
    waitLoadAll(std::forward<Args>(args)...);
}

inline LoadJobSet getGoals(const LoadTaskPtrs & tasks)
{
    LoadJobSet result;
    for (const auto & task : tasks)
        result.insert(task->goals().begin(), task->goals().end());
    return result;
}

inline LoadJobSet getGoalsOr(const LoadTaskPtrs & tasks, const LoadJobSet & alternative)
{
    LoadJobSet result;
    for (const auto & task : tasks)
        result.insert(task->goals().begin(), task->goals().end());
    return result.empty() ? alternative : result;
}

inline LoadJobSet joinJobs(const LoadJobSet & jobs1, const LoadJobSet & jobs2)
{
    LoadJobSet result;
    if (!jobs1.empty())
        result.insert(jobs1.begin(), jobs1.end());
    if (!jobs2.empty())
        result.insert(jobs2.begin(), jobs2.end());
    return result;
}

inline LoadTaskPtrs joinTasks(const LoadTaskPtrs & tasks1, const LoadTaskPtrs & tasks2)
{
    if (tasks1.empty())
        return tasks2;
    if (tasks2.empty())
        return tasks1;
    LoadTaskPtrs result;
    result.reserve(tasks1.size() + tasks2.size());
    result.insert(result.end(), tasks1.begin(), tasks1.end());
    result.insert(result.end(), tasks2.begin(), tasks2.end());
    return result;
}

// `AsyncLoader` is a scheduler for DAG of `LoadJob`s. It tracks job dependencies and priorities.
// Basic usage example:
//     // Start async_loader with two thread pools (0=bg, 1=fg):
//     AsyncLoader async_loader({
//         {"BgPool", CurrentMetrics::AsyncLoaderThreads, CurrentMetrics::AsyncLoaderThreadsActive, .max_threads = 1, .priority = 0}
//         {"FgPool", CurrentMetrics::AsyncLoaderThreads, CurrentMetrics::AsyncLoaderThreadsActive, .max_threads = 2, .priority = 1}
//     });
//
//     // Create and schedule a task consisting of three jobs. Job1 has no dependencies and is run first.
//     // Job2 and job3 depend on job1 and are run only after job1 completion.
//     auto job_func = [&] (const LoadJobPtr & self) {
//         LOG_TRACE(log, "Executing load job '{}' in pool '{}'", self->name, async_loader->getPoolName(self->pool()));
//     };
//     auto job1 = makeLoadJob({}, "job1", /* pool_id = */ 0, job_func);
//     auto job2 = makeLoadJob({ job1 }, "job2", /* pool_id = */ 0, job_func);
//     auto job3 = makeLoadJob({ job1 }, "job3", /* pool_id = */ 0, job_func);
//     auto task = makeLoadTask(async_loader, { job1, job2, job3 });
//     task.schedule();
//
//     // Another thread may prioritize a job by changing its pool and wait for it:
//     async_loader->prioritize(job3, /* pool_id = */ 1); // higher priority jobs are run first, default priority is zero.
//     job3->wait(); // blocks until job completion or cancellation and rethrow an exception (if any)
//
// Every job has a pool associated with it. AsyncLoader starts every job in its thread pool.
// Each pool has a constant priority and a mutable maximum number of threads.
// Higher priority (greater `pool.priority` value) jobs are run first.
// No job with lower priority is started while there is at least one higher priority job ready or running.
//
// Job priority can be elevated (but cannot be lowered)
// (a) if either it has a dependent job with higher priority:
//     in this case the priority and the pool of a dependent job is inherited during `schedule()` call;
// (b) or job was explicitly prioritized by `prioritize(job, higher_priority_pool)` call:
//     this also leads to a priority inheritance for all the dependencies.
// Value stored in load job `pool_id` field is atomic and can be changed even during job execution.
// Job is, of course, not moved from its initial thread pool, but it should use `self->pool()` for
// all new jobs it create to avoid priority inversion.
//
// === IMPLEMENTATION DETAILS ===
// All possible states and statuses of a job:
//                       .---------- scheduled ----------.
//  ctor --> assigned --> blocked --> ready --> executing --> finished ------> removed --> dtor
//  STATUS: '------------------ PENDING -----------------'   '-- OK|FAILED|CANCELED --'
//
// AsyncLoader tracks state of all scheduled and finished jobs. Job lifecycle is the following:
// 1)  A job is constructed with PENDING status and assigned to a pool. The job is placed into a task.
// 2)  The task is scheduled with all its jobs and their dependencies. A scheduled job may be ready, blocked (and later executing).
// 3a) When all dependencies are successfully finished, the job became ready. A ready job is enqueued into the ready queue of its pool.
// 3b) If at least one of the job dependencies is failed or canceled, then this job is canceled (with all it's dependent jobs as well).
//     On cancellation an ASYNC_LOAD_CANCELED exception is generated and saved inside LoadJob object. The job status is changed to CANCELED.
//     Exception is rethrown by any existing or new `wait()` call. The job is moved to the set of the finished jobs.
// 4)  The ready job starts execution by a worker. The job is dequeued. Callback `job_func` is called.
//     Status of an executing job is PENDING. Note that `job_func` of a CANCELED job is never executed.
// 5a) On successful execution the job status is changed to OK and all existing and new `wait()` calls finish w/o exceptions.
// 5b) Any exception thrown out of `job_func` is wrapped into an ASYNC_LOAD_FAILED exception and saved inside LoadJob.
//     The job status is changed to FAILED. All the dependent jobs are canceled. The exception is rethrown from all existing and new `wait()` calls.
// 6)  The job is no longer considered as scheduled and is instead moved to the finished jobs set. This is just for introspection of the finished jobs.
// 7)  The task containing this job is destructed or `remove()` is explicitly called. The job is removed from the finished job set.
// 8)  The job is destructed.
class AsyncLoader : private boost::noncopyable
{
private:
    // Thread pool for job execution.
    // Pools control the following aspects of job execution:
    // 1) Concurrency: Amount of concurrently executing jobs in a pool is `max_threads`.
    // 2) Priority: As long as there is executing worker with higher priority, workers with lower priorities are not started
    //    (although, they can finish last job started before higher priority jobs appeared)
    struct Pool
    {
        const String name;
        const ssize_t priority;
        std::unique_ptr<ThreadPool> thread_pool; // NOTE: we avoid using a `ThreadPool` queue to be able to move jobs between pools.
        std::map<UInt64, LoadJobPtr> ready_queue; // FIFO queue of jobs to be executed in this pool. Map is used for faster erasing. Key is `ready_seqno`
        size_t max_threads; // Max number of workers to be spawn
        size_t workers = 0; // Number of currently execution workers

        bool isActive() const { return workers > 0 || !ready_queue.empty(); }
    };

    // Scheduling information for a pending job.
    struct Info
    {
        size_t dependencies_left = 0; // Current number of dependencies on pending jobs.
        UInt64 ready_seqno = 0; // Zero means that job is not in ready queue.
        LoadJobSet dependent_jobs; // Set of jobs dependent on this job.

        // Three independent states of a scheduled job.
        bool isBlocked() const { return dependencies_left > 0; }
        bool isReady() const { return dependencies_left == 0 && ready_seqno > 0; }
        bool isExecuting() const { return dependencies_left == 0 && ready_seqno == 0; }
    };

public:
    using Metric = CurrentMetrics::Metric;

    // Helper struct for AsyncLoader construction
    struct PoolInitializer
    {
        String name;
        Metric metric_threads;
        Metric metric_active_threads;
        size_t max_threads;
        ssize_t priority;
    };

    AsyncLoader(std::vector<PoolInitializer> pool_initializers, bool log_failures_, bool log_progress_);

    // Stops AsyncLoader before destruction
    // WARNING: all tasks instances should be destructed before associated AsyncLoader.
    ~AsyncLoader();

    // Start workers to execute scheduled load jobs. Note that AsyncLoader is constructed as already started.
    void start();

    // Wait for all load jobs to finish, including all new jobs. So at first take care to stop adding new jobs.
    void wait();

    // Wait for currently executing jobs to finish, but do not run any other pending jobs.
    // Not finished jobs are left in pending state:
    //  - they can be executed by calling start() again;
    //  - or canceled using ~Task() or remove() later.
    void stop();

    // Schedule all jobs of given `task` and their dependencies (even if they are not in task).
    // All dependencies of a scheduled job inherit its pool if it has higher priority. This way higher priority job
    // never waits for (blocked by) lower priority jobs. No priority inversion is possible.
    // Idempotent: multiple schedule() calls for the same job are no-op.
    // Note that `task` destructor ensures that all its jobs are finished (OK, FAILED or CANCELED)
    // and are removed from AsyncLoader, so it is thread-safe to destroy them.
    void schedule(LoadTask & task);
    void schedule(const LoadTaskPtr & task);

    // Schedule all tasks atomically. To ensure only highest priority jobs among all tasks are run first.
    void schedule(const LoadTaskPtrs & tasks);

    // Increase priority of a job and all its dependencies recursively.
    // Jobs from higher (than `new_pool`) priority pools are not changed.
    void prioritize(const LoadJobPtr & job, size_t new_pool);

    // Remove finished jobs, cancel scheduled jobs, wait for executing jobs to finish and remove them.
    void remove(const LoadJobSet & jobs);

    // Increase or decrease maximum number of simultaneously executing jobs in `pool`.
    void setMaxThreads(size_t pool, size_t value);

    size_t getMaxThreads(size_t pool) const;
    const String & getPoolName(size_t pool) const;
    ssize_t getPoolPriority(size_t pool) const;

    size_t getScheduledJobCount() const;

    // Helper class for introspection
    struct JobState
    {
        LoadJobPtr job;
        size_t dependencies_left = 0;
        UInt64 ready_seqno = 0;
        bool is_blocked = false;
        bool is_ready = false;
        bool is_executing = false;
    };

    // For introspection and debug only, see `system.async_loader` table
    std::vector<JobState> getJobStates() const;

private:
    void checkCycle(const LoadJobSet & jobs, std::unique_lock<std::mutex> & lock);
    String checkCycleImpl(const LoadJobPtr & job, LoadJobSet & left, LoadJobSet & visited, std::unique_lock<std::mutex> & lock);
    void finish(const LoadJobPtr & job, LoadStatus status, std::exception_ptr exception_from_job, std::unique_lock<std::mutex> & lock);
    void scheduleImpl(const LoadJobSet & input_jobs);
    void gatherNotScheduled(const LoadJobPtr & job, LoadJobSet & jobs, std::unique_lock<std::mutex> & lock);
    void prioritize(const LoadJobPtr & job, size_t new_pool_id, std::unique_lock<std::mutex> & lock);
    void enqueue(Info & info, const LoadJobPtr & job, std::unique_lock<std::mutex> & lock);
    bool canSpawnWorker(Pool & pool, std::unique_lock<std::mutex> &);
    bool canWorkerLive(Pool & pool, std::unique_lock<std::mutex> &);
    void updateCurrentPriorityAndSpawn(std::unique_lock<std::mutex> &);
    void spawn(Pool & pool, std::unique_lock<std::mutex> &);
    void worker(Pool & pool);

    // Logging
    const bool log_failures; // Worker should log all exceptions caught from job functions.
    const bool log_progress; // Periodically log total progress
    Poco::Logger * log;

    mutable std::mutex mutex; // Guards all the fields below.
    bool is_running = true;
<<<<<<< HEAD

    // Full set of scheduled pending jobs along with scheduling info.
    std::unordered_map<LoadJobPtr, Info> scheduled_jobs;

    // Subset of scheduled pending non-blocked jobs (waiting for a worker to be executed).
    // Represent a queue of jobs in order of decreasing priority and FIFO for jobs with equal priorities.
    std::map<ReadyKey, LoadJobPtr> ready_queue;

    // Set of finished jobs (for introspection only, until jobs are removed).
    LoadJobSet finished_jobs;

    // Increasing counter for `ReadyKey` assignment (to preserve FIFO order of the jobs with equal priorities).
    UInt64 last_ready_seqno = 0;

    // For executing jobs. Note that we avoid using an internal queue of the pool to be able to prioritize jobs.
    size_t max_threads;
    size_t workers = 0;
    ThreadPool pool;
=======
    std::optional<ssize_t> current_priority; // highest priority among active pools
    UInt64 last_ready_seqno = 0; // Increasing counter for ready queue keys.
    std::unordered_map<LoadJobPtr, Info> scheduled_jobs; // Full set of scheduled pending jobs along with scheduling info.
    std::vector<Pool> pools; // Thread pools for job execution and ready queues
    LoadJobSet finished_jobs; // Set of finished jobs (for introspection only, until jobs are removed).
    AtomicStopwatch stopwatch; // For progress indication
    size_t old_jobs = 0; // Number of jobs that were finished in previous busy period (for correct progress indication)
    std::chrono::system_clock::time_point busy_period_start_time;
>>>>>>> 6554e743
};

}<|MERGE_RESOLUTION|>--- conflicted
+++ resolved
@@ -451,26 +451,6 @@
 
     mutable std::mutex mutex; // Guards all the fields below.
     bool is_running = true;
-<<<<<<< HEAD
-
-    // Full set of scheduled pending jobs along with scheduling info.
-    std::unordered_map<LoadJobPtr, Info> scheduled_jobs;
-
-    // Subset of scheduled pending non-blocked jobs (waiting for a worker to be executed).
-    // Represent a queue of jobs in order of decreasing priority and FIFO for jobs with equal priorities.
-    std::map<ReadyKey, LoadJobPtr> ready_queue;
-
-    // Set of finished jobs (for introspection only, until jobs are removed).
-    LoadJobSet finished_jobs;
-
-    // Increasing counter for `ReadyKey` assignment (to preserve FIFO order of the jobs with equal priorities).
-    UInt64 last_ready_seqno = 0;
-
-    // For executing jobs. Note that we avoid using an internal queue of the pool to be able to prioritize jobs.
-    size_t max_threads;
-    size_t workers = 0;
-    ThreadPool pool;
-=======
     std::optional<ssize_t> current_priority; // highest priority among active pools
     UInt64 last_ready_seqno = 0; // Increasing counter for ready queue keys.
     std::unordered_map<LoadJobPtr, Info> scheduled_jobs; // Full set of scheduled pending jobs along with scheduling info.
@@ -479,7 +459,6 @@
     AtomicStopwatch stopwatch; // For progress indication
     size_t old_jobs = 0; // Number of jobs that were finished in previous busy period (for correct progress indication)
     std::chrono::system_clock::time_point busy_period_start_time;
->>>>>>> 6554e743
 };
 
 }