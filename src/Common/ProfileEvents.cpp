#include <Common/ProfileEvents.h>
#include <Common/CurrentThread.h>
#include <Common/TraceSender.h>


/// Available events. Add something here as you wish.
#define APPLY_FOR_BUILTIN_EVENTS(M) \
    M(Query, "Number of queries to be interpreted and potentially executed. Does not include queries that failed to parse or were rejected due to AST size limits, quota limits or limits on the number of simultaneously running queries. May include internal queries initiated by ClickHouse itself. Does not count subqueries.") \
    M(SelectQuery, "Same as Query, but only for SELECT queries.") \
    M(InsertQuery, "Same as Query, but only for INSERT queries.") \
    M(QueriesWithSubqueries, "Count queries with all subqueries") \
    M(SelectQueriesWithSubqueries, "Count SELECT queries with all subqueries") \
    M(InsertQueriesWithSubqueries, "Count INSERT queries with all subqueries") \
    M(AsyncInsertQuery, "Same as InsertQuery, but only for asynchronous INSERT queries.") \
    M(AsyncInsertBytes, "Data size in bytes of asynchronous INSERT queries.") \
    M(AsyncInsertRows, "Number of rows inserted by asynchronous INSERT queries.") \
    M(AsyncInsertCacheHits, "Number of times a duplicate hash id has been found in asynchronous INSERT hash id cache.") \
    M(FailedQuery, "Number of failed queries.") \
    M(FailedSelectQuery, "Same as FailedQuery, but only for SELECT queries.") \
    M(FailedInsertQuery, "Same as FailedQuery, but only for INSERT queries.") \
    M(FailedAsyncInsertQuery, "Number of failed ASYNC INSERT queries.") \
    M(QueryTimeMicroseconds, "Total time of all queries.") \
    M(SelectQueryTimeMicroseconds, "Total time of SELECT queries.") \
    M(InsertQueryTimeMicroseconds, "Total time of INSERT queries.") \
    M(OtherQueryTimeMicroseconds, "Total time of queries that are not SELECT or INSERT.") \
    M(FileOpen, "Number of files opened.") \
    M(Seek, "Number of times the 'lseek' function was called.") \
    M(ReadBufferFromFileDescriptorRead, "Number of reads (read/pread) from a file descriptor. Does not include sockets.") \
    M(ReadBufferFromFileDescriptorReadFailed, "Number of times the read (read/pread) from a file descriptor have failed.") \
    M(ReadBufferFromFileDescriptorReadBytes, "Number of bytes read from file descriptors. If the file is compressed, this will show the compressed data size.") \
    M(WriteBufferFromFileDescriptorWrite, "Number of writes (write/pwrite) to a file descriptor. Does not include sockets.") \
    M(WriteBufferFromFileDescriptorWriteFailed, "Number of times the write (write/pwrite) to a file descriptor have failed.") \
    M(WriteBufferFromFileDescriptorWriteBytes, "Number of bytes written to file descriptors. If the file is compressed, this will show compressed data size.") \
    M(FileSync, "Number of times the F_FULLFSYNC/fsync/fdatasync function was called for files.") \
    M(DirectorySync, "Number of times the F_FULLFSYNC/fsync/fdatasync function was called for directories.") \
    M(FileSyncElapsedMicroseconds, "Total time spent waiting for F_FULLFSYNC/fsync/fdatasync syscall for files.") \
    M(DirectorySyncElapsedMicroseconds, "Total time spent waiting for F_FULLFSYNC/fsync/fdatasync syscall for directories.") \
    M(ReadCompressedBytes, "Number of bytes (the number of bytes before decompression) read from compressed sources (files, network).") \
    M(CompressedReadBufferBlocks, "Number of compressed blocks (the blocks of data that are compressed independent of each other) read from compressed sources (files, network).") \
    M(CompressedReadBufferBytes, "Number of uncompressed bytes (the number of bytes after decompression) read from compressed sources (files, network).") \
    M(UncompressedCacheHits, "Number of times a block of data has been found in the uncompressed cache (and decompression was avoided).") \
    M(UncompressedCacheMisses, "Number of times a block of data has not been found in the uncompressed cache (and required decompression).") \
    M(UncompressedCacheWeightLost, "Number of bytes evicted from the uncompressed cache.") \
    M(MMappedFileCacheHits, "Number of times a file has been found in the MMap cache (for the 'mmap' read_method), so we didn't have to mmap it again.") \
    M(MMappedFileCacheMisses, "Number of times a file has not been found in the MMap cache (for the 'mmap' read_method), so we had to mmap it again.") \
    M(OpenedFileCacheHits, "Number of times a file has been found in the opened file cache, so we didn't have to open it again.") \
    M(OpenedFileCacheMisses, "Number of times a file has been found in the opened file cache, so we had to open it again.") \
    M(OpenedFileCacheMicroseconds, "Amount of time spent executing OpenedFileCache methods.") \
    M(AIOWrite, "Number of writes with Linux or FreeBSD AIO interface") \
    M(AIOWriteBytes, "Number of bytes written with Linux or FreeBSD AIO interface") \
    M(AIORead, "Number of reads with Linux or FreeBSD AIO interface") \
    M(AIOReadBytes, "Number of bytes read with Linux or FreeBSD AIO interface") \
    M(IOBufferAllocs, "Number of allocations of IO buffers (for ReadBuffer/WriteBuffer).") \
    M(IOBufferAllocBytes, "Number of bytes allocated for IO buffers (for ReadBuffer/WriteBuffer).") \
    M(ArenaAllocChunks, "Number of chunks allocated for memory Arena (used for GROUP BY and similar operations)") \
    M(ArenaAllocBytes, "Number of bytes allocated for memory Arena (used for GROUP BY and similar operations)") \
    M(FunctionExecute, "Number of SQL ordinary function calls (SQL functions are called on per-block basis, so this number represents the number of blocks).") \
    M(TableFunctionExecute, "Number of table function calls.") \
    M(MarkCacheHits, "Number of times an entry has been found in the mark cache, so we didn't have to load a mark file.") \
    M(MarkCacheMisses, "Number of times an entry has not been found in the mark cache, so we had to load a mark file in memory, which is a costly operation, adding to query latency.") \
    M(QueryCacheHits, "Number of times a query result has been found in the query cache (and query computation was avoided). Only updated for SELECT queries with SETTING use_query_cache = 1.") \
    M(QueryCacheMisses, "Number of times a query result has not been found in the query cache (and required query computation). Only updated for SELECT queries with SETTING use_query_cache = 1.") \
    M(CreatedReadBufferOrdinary, "Number of times ordinary read buffer was created for reading data (while choosing among other read methods).") \
    M(CreatedReadBufferDirectIO, "Number of times a read buffer with O_DIRECT was created for reading data (while choosing among other read methods).") \
    M(CreatedReadBufferDirectIOFailed, "Number of times a read buffer with O_DIRECT was attempted to be created for reading data (while choosing among other read methods), but the OS did not allow it (due to lack of filesystem support or other reasons) and we fallen back to the ordinary reading method.") \
    M(CreatedReadBufferMMap, "Number of times a read buffer using 'mmap' was created for reading data (while choosing among other read methods).") \
    M(CreatedReadBufferMMapFailed, "Number of times a read buffer with 'mmap' was attempted to be created for reading data (while choosing among other read methods), but the OS did not allow it (due to lack of filesystem support or other reasons) and we fallen back to the ordinary reading method.") \
    M(DiskReadElapsedMicroseconds, "Total time spent waiting for read syscall. This include reads from page cache.") \
    M(DiskWriteElapsedMicroseconds, "Total time spent waiting for write syscall. This include writes to page cache.") \
    M(NetworkReceiveElapsedMicroseconds, "Total time spent waiting for data to receive or receiving data from network. Only ClickHouse-related network interaction is included, not by 3rd party libraries.") \
    M(NetworkSendElapsedMicroseconds, "Total time spent waiting for data to send to network or sending data to network. Only ClickHouse-related network interaction is included, not by 3rd party libraries.") \
    M(NetworkReceiveBytes, "Total number of bytes received from network. Only ClickHouse-related network interaction is included, not by 3rd party libraries.") \
    M(NetworkSendBytes, "Total number of bytes send to network. Only ClickHouse-related network interaction is included, not by 3rd party libraries.") \
    \
    M(DiskS3GetRequestThrottlerCount, "Number of DiskS3 GET and SELECT requests passed through throttler.") \
    M(DiskS3GetRequestThrottlerSleepMicroseconds, "Total time a query was sleeping to conform DiskS3 GET and SELECT request throttling.") \
    M(DiskS3PutRequestThrottlerCount, "Number of DiskS3 PUT, COPY, POST and LIST requests passed through throttler.") \
    M(DiskS3PutRequestThrottlerSleepMicroseconds, "Total time a query was sleeping to conform DiskS3 PUT, COPY, POST and LIST request throttling.") \
    M(S3GetRequestThrottlerCount, "Number of S3 GET and SELECT requests passed through throttler.") \
    M(S3GetRequestThrottlerSleepMicroseconds, "Total time a query was sleeping to conform S3 GET and SELECT request throttling.") \
    M(S3PutRequestThrottlerCount, "Number of S3 PUT, COPY, POST and LIST requests passed through throttler.") \
    M(S3PutRequestThrottlerSleepMicroseconds, "Total time a query was sleeping to conform S3 PUT, COPY, POST and LIST request throttling.") \
    M(RemoteReadThrottlerBytes, "Bytes passed through 'max_remote_read_network_bandwidth_for_server'/'max_remote_read_network_bandwidth' throttler.") \
    M(RemoteReadThrottlerSleepMicroseconds, "Total time a query was sleeping to conform 'max_remote_read_network_bandwidth_for_server'/'max_remote_read_network_bandwidth' throttling.") \
    M(RemoteWriteThrottlerBytes, "Bytes passed through 'max_remote_write_network_bandwidth_for_server'/'max_remote_write_network_bandwidth' throttler.") \
    M(RemoteWriteThrottlerSleepMicroseconds, "Total time a query was sleeping to conform 'max_remote_write_network_bandwidth_for_server'/'max_remote_write_network_bandwidth' throttling.") \
    M(LocalReadThrottlerBytes, "Bytes passed through 'max_local_read_bandwidth_for_server'/'max_local_read_bandwidth' throttler.") \
    M(LocalReadThrottlerSleepMicroseconds, "Total time a query was sleeping to conform 'max_local_read_bandwidth_for_server'/'max_local_read_bandwidth' throttling.") \
    M(LocalWriteThrottlerBytes, "Bytes passed through 'max_local_write_bandwidth_for_server'/'max_local_write_bandwidth' throttler.") \
    M(LocalWriteThrottlerSleepMicroseconds, "Total time a query was sleeping to conform 'max_local_write_bandwidth_for_server'/'max_local_write_bandwidth' throttling.") \
    M(ThrottlerSleepMicroseconds, "Total time a query was sleeping to conform all throttling settings.") \
    \
    M(QueryMaskingRulesMatch, "Number of times query masking rules was successfully matched.") \
    \
    M(ReplicatedPartFetches, "Number of times a data part was downloaded from replica of a ReplicatedMergeTree table.") \
    M(ReplicatedPartFailedFetches, "Number of times a data part was failed to download from replica of a ReplicatedMergeTree table.") \
    M(ObsoleteReplicatedParts, "Number of times a data part was covered by another data part that has been fetched from a replica (so, we have marked a covered data part as obsolete and no longer needed).") \
    M(ReplicatedPartMerges, "Number of times data parts of ReplicatedMergeTree tables were successfully merged.") \
    M(ReplicatedPartFetchesOfMerged, "Number of times we prefer to download already merged part from replica of ReplicatedMergeTree table instead of performing a merge ourself (usually we prefer doing a merge ourself to save network traffic). This happens when we have not all source parts to perform a merge or when the data part is old enough.") \
    M(ReplicatedPartMutations, "Number of times data parts of ReplicatedMergeTree tables were successfully mutated.") \
    M(ReplicatedPartChecks, "Number of times we had to perform advanced search for a data part on replicas or to clarify the need of an existing data part.") \
    M(ReplicatedPartChecksFailed, "Number of times the advanced search for a data part on replicas did not give result or when unexpected part has been found and moved away.") \
    M(ReplicatedDataLoss, "Number of times a data part that we wanted doesn't exist on any replica (even on replicas that are offline right now). That data parts are definitely lost. This is normal due to asynchronous replication (if quorum inserts were not enabled), when the replica on which the data part was written was failed and when it became online after fail it doesn't contain that data part.") \
    M(ReplicatedCoveredPartsInZooKeeperOnStart, "For debugging purposes. Number of parts in ZooKeeper that have a covering part, but doesn't exist on disk. Checked on server start.") \
    \
    M(InsertedRows, "Number of rows INSERTed to all tables.") \
    M(InsertedBytes, "Number of bytes (uncompressed; for columns as they stored in memory) INSERTed to all tables.") \
    M(DelayedInserts, "Number of times the INSERT of a block to a MergeTree table was throttled due to high number of active data parts for partition.") \
    M(RejectedInserts, "Number of times the INSERT of a block to a MergeTree table was rejected with 'Too many parts' exception due to high number of active data parts for partition.") \
    M(DelayedInsertsMilliseconds, "Total number of milliseconds spent while the INSERT of a block to a MergeTree table was throttled due to high number of active data parts for partition.") \
    M(DelayedMutations, "Number of times the mutation of a MergeTree table was throttled due to high number of unfinished mutations for table.") \
    M(RejectedMutations, "Number of times the mutation of a MergeTree table was rejected with 'Too many mutations' exception due to high number of unfinished mutations for table.") \
    M(DelayedMutationsMilliseconds, "Total number of milliseconds spent while the mutation of a MergeTree table was throttled due to high number of unfinished mutations for table.") \
    M(DistributedDelayedInserts, "Number of times the INSERT of a block to a Distributed table was throttled due to high number of pending bytes.") \
    M(DistributedRejectedInserts, "Number of times the INSERT of a block to a Distributed table was rejected with 'Too many bytes' exception due to high number of pending bytes.") \
    M(DistributedDelayedInsertsMilliseconds, "Total number of milliseconds spent while the INSERT of a block to a Distributed table was throttled due to high number of pending bytes.") \
    M(DuplicatedInsertedBlocks, "Number of times the INSERTed block to a ReplicatedMergeTree table was deduplicated.") \
    \
    M(ZooKeeperInit, "Number of times connection with ZooKeeper has been established.") \
    M(ZooKeeperTransactions, "Number of ZooKeeper operations, which include both read and write operations as well as multi-transactions.") \
    M(ZooKeeperList, "Number of 'list' (getChildren) requests to ZooKeeper.") \
    M(ZooKeeperCreate, "Number of 'create' requests to ZooKeeper.") \
    M(ZooKeeperRemove, "Number of 'remove' requests to ZooKeeper.") \
    M(ZooKeeperExists, "Number of 'exists' requests to ZooKeeper.") \
    M(ZooKeeperGet, "Number of 'get' requests to ZooKeeper.") \
    M(ZooKeeperSet, "Number of 'set' requests to ZooKeeper.") \
    M(ZooKeeperMulti, "Number of 'multi' requests to ZooKeeper (compound transactions).") \
    M(ZooKeeperCheck, "Number of 'check' requests to ZooKeeper. Usually they don't make sense in isolation, only as part of a complex transaction.") \
    M(ZooKeeperSync, "Number of 'sync' requests to ZooKeeper. These requests are rarely needed or usable.") \
    M(ZooKeeperReconfig, "Number of 'reconfig' requests to ZooKeeper.") \
    M(ZooKeeperClose, "Number of times connection with ZooKeeper has been closed voluntary.") \
    M(ZooKeeperWatchResponse, "Number of times watch notification has been received from ZooKeeper.") \
    M(ZooKeeperUserExceptions, "Number of exceptions while working with ZooKeeper related to the data (no node, bad version or similar).") \
    M(ZooKeeperHardwareExceptions, "Number of exceptions while working with ZooKeeper related to network (connection loss or similar).") \
    M(ZooKeeperOtherExceptions, "Number of exceptions while working with ZooKeeper other than ZooKeeperUserExceptions and ZooKeeperHardwareExceptions.") \
    M(ZooKeeperWaitMicroseconds, "Number of microseconds spent waiting for responses from ZooKeeper after creating a request, summed across all the requesting threads.") \
    M(ZooKeeperBytesSent, "Number of bytes send over network while communicating with ZooKeeper.") \
    M(ZooKeeperBytesReceived, "Number of bytes received over network while communicating with ZooKeeper.") \
    \
    M(DistributedConnectionTries, "Total count of distributed connection attempts.") \
    M(DistributedConnectionUsable, "Total count of successful distributed connections to a usable server (with required table, but maybe stale).") \
    M(DistributedConnectionFailTry, "Total count when distributed connection fails with retry.") \
    M(DistributedConnectionMissingTable, "Number of times we rejected a replica from a distributed query, because it did not contain a table needed for the query.") \
    M(DistributedConnectionStaleReplica, "Number of times we rejected a replica from a distributed query, because some table needed for a query had replication lag higher than the configured threshold.") \
    M(DistributedConnectionFailAtAll, "Total count when distributed connection fails after all retries finished.") \
    \
    M(HedgedRequestsChangeReplica, "Total count when timeout for changing replica expired in hedged requests.") \
    M(SuspendSendingQueryToShard, "Total count when sending query to shard was suspended when async_query_sending_for_remote is enabled.") \
    \
    M(CompileFunction, "Number of times a compilation of generated LLVM code (to create fused function for complex expressions) was initiated.") \
    M(CompiledFunctionExecute, "Number of times a compiled function was executed.") \
    M(CompileExpressionsMicroseconds, "Total time spent for compilation of expressions to LLVM code.") \
    M(CompileExpressionsBytes, "Number of bytes used for expressions compilation.") \
    \
    M(ExecuteShellCommand, "Number of shell command executions.") \
    \
    M(ExternalProcessingCompressedBytesTotal, "Number of compressed bytes written by external processing (sorting/aggragating/joining)") \
    M(ExternalProcessingUncompressedBytesTotal, "Amount of data (uncompressed, before compression) written by external processing (sorting/aggragating/joining)") \
    M(ExternalProcessingFilesTotal, "Number of files used by external processing (sorting/aggragating/joining)") \
    M(ExternalSortWritePart, "Number of times a temporary file was written to disk for sorting in external memory.") \
    M(ExternalSortMerge, "Number of times temporary files were merged for sorting in external memory.") \
    M(ExternalSortCompressedBytes, "Number of compressed bytes written for sorting in external memory.") \
    M(ExternalSortUncompressedBytes, "Amount of data (uncompressed, before compression) written for sorting in external memory.") \
    M(ExternalAggregationWritePart, "Number of times a temporary file was written to disk for aggregation in external memory.") \
    M(ExternalAggregationMerge, "Number of times temporary files were merged for aggregation in external memory.") \
    M(ExternalAggregationCompressedBytes, "Number of bytes written to disk for aggregation in external memory.") \
    M(ExternalAggregationUncompressedBytes, "Amount of data (uncompressed, before compression) written to disk for aggregation in external memory.") \
    M(ExternalJoinWritePart, "Number of times a temporary file was written to disk for JOIN in external memory.") \
    M(ExternalJoinMerge, "Number of times temporary files were merged for JOIN in external memory.") \
    M(ExternalJoinCompressedBytes, "Number of compressed bytes written for JOIN in external memory.") \
    M(ExternalJoinUncompressedBytes, "Amount of data (uncompressed, before compression) written for JOIN in external memory.") \
    \
    M(SlowRead, "Number of reads from a file that were slow. This indicate system overload. Thresholds are controlled by read_backoff_* settings.") \
    M(ReadBackoff, "Number of times the number of query processing threads was lowered due to slow reads.") \
    \
    M(ReplicaPartialShutdown, "How many times Replicated table has to deinitialize its state due to session expiration in ZooKeeper. The state is reinitialized every time when ZooKeeper is available again.") \
    \
    M(SelectedParts, "Number of data parts selected to read from a MergeTree table.") \
    M(SelectedRanges, "Number of (non-adjacent) ranges in all data parts selected to read from a MergeTree table.") \
    M(SelectedMarks, "Number of marks (index granules) selected to read from a MergeTree table.") \
    M(SelectedRows, "Number of rows SELECTed from all tables.") \
    M(SelectedBytes, "Number of bytes (uncompressed; for columns as they stored in memory) SELECTed from all tables.") \
    \
    M(WaitMarksLoadMicroseconds, "Time spent loading marks") \
    M(BackgroundLoadingMarksTasks, "Number of background tasks for loading marks") \
    M(LoadedMarksCount, "Number of marks loaded (total across columns).") \
    M(LoadedMarksMemoryBytes, "Size of in-memory representations of loaded marks.") \
    \
    M(Merge, "Number of launched background merges.") \
    M(MergedRows, "Rows read for background merges. This is the number of rows before merge.") \
    M(MergedUncompressedBytes, "Uncompressed bytes (for columns as they stored in memory) that was read for background merges. This is the number before merge.") \
    M(MergesTimeMilliseconds, "Total time spent for background merges.")\
    \
    M(MergeTreeDataWriterRows, "Number of rows INSERTed to MergeTree tables.") \
    M(MergeTreeDataWriterUncompressedBytes, "Uncompressed bytes (for columns as they stored in memory) INSERTed to MergeTree tables.") \
    M(MergeTreeDataWriterCompressedBytes, "Bytes written to filesystem for data INSERTed to MergeTree tables.") \
    M(MergeTreeDataWriterBlocks, "Number of blocks INSERTed to MergeTree tables. Each block forms a data part of level zero.") \
    M(MergeTreeDataWriterBlocksAlreadySorted, "Number of blocks INSERTed to MergeTree tables that appeared to be already sorted.") \
    \
    M(InsertedWideParts, "Number of parts inserted in Wide format.") \
    M(InsertedCompactParts, "Number of parts inserted in Compact format.") \
    M(MergedIntoWideParts, "Number of parts merged into Wide format.") \
    M(MergedIntoCompactParts, "Number of parts merged into Compact format.") \
    \
    M(MergeTreeDataProjectionWriterRows, "Number of rows INSERTed to MergeTree tables projection.") \
    M(MergeTreeDataProjectionWriterUncompressedBytes, "Uncompressed bytes (for columns as they stored in memory) INSERTed to MergeTree tables projection.") \
    M(MergeTreeDataProjectionWriterCompressedBytes, "Bytes written to filesystem for data INSERTed to MergeTree tables projection.") \
    M(MergeTreeDataProjectionWriterBlocks, "Number of blocks INSERTed to MergeTree tables projection. Each block forms a data part of level zero.") \
    M(MergeTreeDataProjectionWriterBlocksAlreadySorted, "Number of blocks INSERTed to MergeTree tables projection that appeared to be already sorted.") \
    \
    M(CannotRemoveEphemeralNode, "Number of times an error happened while trying to remove ephemeral node. This is not an issue, because our implementation of ZooKeeper library guarantee that the session will expire and the node will be removed.") \
    \
    M(RegexpCreated, "Compiled regular expressions. Identical regular expressions compiled just once and cached forever.") \
    M(ContextLock, "Number of times the lock of Context was acquired or tried to acquire. This is global lock.") \
    M(ContextLockWaitMicroseconds, "Context lock wait time in microseconds") \
    \
    M(StorageBufferFlush, "Number of times a buffer in a 'Buffer' table was flushed.") \
    M(StorageBufferErrorOnFlush, "Number of times a buffer in the 'Buffer' table has not been able to flush due to error writing in the destination table.") \
    M(StorageBufferPassedAllMinThresholds, "Number of times a criteria on min thresholds has been reached to flush a buffer in a 'Buffer' table.") \
    M(StorageBufferPassedTimeMaxThreshold, "Number of times a criteria on max time threshold has been reached to flush a buffer in a 'Buffer' table.") \
    M(StorageBufferPassedRowsMaxThreshold, "Number of times a criteria on max rows threshold has been reached to flush a buffer in a 'Buffer' table.") \
    M(StorageBufferPassedBytesMaxThreshold, "Number of times a criteria on max bytes threshold has been reached to flush a buffer in a 'Buffer' table.") \
    M(StorageBufferPassedTimeFlushThreshold, "Number of times background-only flush threshold on time has been reached to flush a buffer in a 'Buffer' table. This is expert-only metric. If you read this and you are not an expert, stop reading.") \
    M(StorageBufferPassedRowsFlushThreshold, "Number of times background-only flush threshold on rows has been reached to flush a buffer in a 'Buffer' table. This is expert-only metric. If you read this and you are not an expert, stop reading.") \
    M(StorageBufferPassedBytesFlushThreshold, "Number of times background-only flush threshold on bytes has been reached to flush a buffer in a 'Buffer' table. This is expert-only metric. If you read this and you are not an expert, stop reading.") \
    M(StorageBufferLayerLockReadersWaitMilliseconds, "Time for waiting for Buffer layer during reading.") \
    M(StorageBufferLayerLockWritersWaitMilliseconds, "Time for waiting free Buffer layer to write to (can be used to tune Buffer layers).") \
    \
    M(DictCacheKeysRequested, "Number of keys requested from the data source for the dictionaries of 'cache' types.") \
    M(DictCacheKeysRequestedMiss, "Number of keys requested from the data source for dictionaries of 'cache' types but not found in the data source.") \
    M(DictCacheKeysRequestedFound, "Number of keys requested from the data source for dictionaries of 'cache' types and found in the data source.") \
    M(DictCacheKeysExpired, "Number of keys looked up in the dictionaries of 'cache' types and found in the cache but they were obsolete.") \
    M(DictCacheKeysNotFound, "Number of keys looked up in the dictionaries of 'cache' types and not found.") \
    M(DictCacheKeysHit, "Number of keys looked up in the dictionaries of 'cache' types and found in the cache.") \
    M(DictCacheRequestTimeNs, "Number of nanoseconds spend in querying the external data sources for the dictionaries of 'cache' types.") \
    M(DictCacheRequests, "Number of bulk requests to the external data sources for the dictionaries of 'cache' types.") \
    M(DictCacheLockWriteNs, "Number of nanoseconds spend in waiting for write lock to update the data for the dictionaries of 'cache' types.") \
    M(DictCacheLockReadNs, "Number of nanoseconds spend in waiting for read lock to lookup the data for the dictionaries of 'cache' types.") \
    \
    M(DistributedSyncInsertionTimeoutExceeded, "A timeout has exceeded while waiting for shards during synchronous insertion into a Distributed table (with 'distributed_foreground_insert' = 1)") \
    M(DistributedAsyncInsertionFailures, "Number of failures for asynchronous insertion into a Distributed table (with 'distributed_foreground_insert' = 0)") \
    M(DataAfterMergeDiffersFromReplica, R"(
Number of times data after merge is not byte-identical to the data on another replicas. There could be several reasons:
1. Using newer version of compression library after server update.
2. Using another compression method.
3. Non-deterministic compression algorithm (highly unlikely).
4. Non-deterministic merge algorithm due to logical error in code.
5. Data corruption in memory due to bug in code.
6. Data corruption in memory due to hardware issue.
7. Manual modification of source data after server startup.
8. Manual modification of checksums stored in ZooKeeper.
9. Part format related settings like 'enable_mixed_granularity_parts' are different on different replicas.
The server successfully detected this situation and will download merged part from the replica to force the byte-identical result.
)") \
    M(DataAfterMutationDiffersFromReplica, "Number of times data after mutation is not byte-identical to the data on other replicas. In addition to the reasons described in 'DataAfterMergeDiffersFromReplica', it is also possible due to non-deterministic mutation.") \
    M(PolygonsAddedToPool, "A polygon has been added to the cache (pool) for the 'pointInPolygon' function.") \
    M(PolygonsInPoolAllocatedBytes, "The number of bytes for polygons added to the cache (pool) for the 'pointInPolygon' function.") \
    \
    M(USearchAddCount, "Number of vectors added to usearch indexes.") \
    M(USearchAddVisitedMembers, "Number of nodes visited when adding vectors to usearch indexes.") \
    M(USearchAddComputedDistances, "Number of times distance was computed when adding vectors to usearch indexes.") \
    M(USearchSearchCount, "Number of search operations performed in usearch indexes.") \
    M(USearchSearchVisitedMembers, "Number of nodes visited when searching in usearch indexes.") \
    M(USearchSearchComputedDistances, "Number of times distance was computed when searching usearch indexes.") \
    \
    M(RWLockAcquiredReadLocks, "Number of times a read lock was acquired (in a heavy RWLock).") \
    M(RWLockAcquiredWriteLocks, "Number of times a write lock was acquired (in a heavy RWLock).") \
    M(RWLockReadersWaitMilliseconds, "Total time spent waiting for a read lock to be acquired (in a heavy RWLock).") \
    M(RWLockWritersWaitMilliseconds, "Total time spent waiting for a write lock to be acquired (in a heavy RWLock).") \
    M(DNSError, "Total count of errors in DNS resolution") \
    M(PartsLockHoldMicroseconds, "Total time spent holding data parts lock in MergeTree tables") \
    M(PartsLockWaitMicroseconds, "Total time spent waiting for data parts lock in MergeTree tables") \
    \
    M(RealTimeMicroseconds, "Total (wall clock) time spent in processing (queries and other tasks) threads (note that this is a sum).") \
    M(UserTimeMicroseconds, "Total time spent in processing (queries and other tasks) threads executing CPU instructions in user mode. This includes time CPU pipeline was stalled due to main memory access, cache misses, branch mispredictions, hyper-threading, etc.") \
    M(SystemTimeMicroseconds, "Total time spent in processing (queries and other tasks) threads executing CPU instructions in OS kernel mode. This is time spent in syscalls, excluding waiting time during blocking syscalls.") \
    M(MemoryOvercommitWaitTimeMicroseconds, "Total time spent in waiting for memory to be freed in OvercommitTracker.") \
    M(MemoryAllocatorPurge, "Total number of times memory allocator purge was requested") \
    M(MemoryAllocatorPurgeTimeMicroseconds, "Total number of times memory allocator purge was requested") \
    M(SoftPageFaults, "The number of soft page faults in query execution threads. Soft page fault usually means a miss in the memory allocator cache, which requires a new memory mapping from the OS and subsequent allocation of a page of physical memory.") \
    M(HardPageFaults, "The number of hard page faults in query execution threads. High values indicate either that you forgot to turn off swap on your server, or eviction of memory pages of the ClickHouse binary during very high memory pressure, or successful usage of the 'mmap' read method for the tables data.") \
    \
    M(OSIOWaitMicroseconds, "Total time a thread spent waiting for a result of IO operation, from the OS point of view. This is real IO that doesn't include page cache.") \
    M(OSCPUWaitMicroseconds, "Total time a thread was ready for execution but waiting to be scheduled by OS, from the OS point of view.") \
    M(OSCPUVirtualTimeMicroseconds, "CPU time spent seen by OS. Does not include involuntary waits due to virtualization.") \
    M(OSReadBytes, "Number of bytes read from disks or block devices. Doesn't include bytes read from page cache. May include excessive data due to block size, readahead, etc.") \
    M(OSWriteBytes, "Number of bytes written to disks or block devices. Doesn't include bytes that are in page cache dirty pages. May not include data that was written by OS asynchronously.") \
    M(OSReadChars, "Number of bytes read from filesystem, including page cache.") \
    M(OSWriteChars, "Number of bytes written to filesystem, including page cache.") \
    \
    M(PerfCpuCycles, "Total cycles. Be wary of what happens during CPU frequency scaling.")  \
    M(PerfInstructions, "Retired instructions. Be careful, these can be affected by various issues, most notably hardware interrupt counts.") \
    M(PerfCacheReferences, "Cache accesses. Usually, this indicates Last Level Cache accesses, but this may vary depending on your CPU. This may include prefetches and coherency messages; again this depends on the design of your CPU.") \
    M(PerfCacheMisses, "Cache misses. Usually this indicates Last Level Cache misses; this is intended to be used in conjunction with the PERFCOUNTHWCACHEREFERENCES event to calculate cache miss rates.") \
    M(PerfBranchInstructions, "Retired branch instructions. Prior to Linux 2.6.35, this used the wrong event on AMD processors.") \
    M(PerfBranchMisses, "Mispredicted branch instructions.") \
    M(PerfBusCycles, "Bus cycles, which can be different from total cycles.") \
    M(PerfStalledCyclesFrontend, "Stalled cycles during issue.") \
    M(PerfStalledCyclesBackend, "Stalled cycles during retirement.") \
    M(PerfRefCpuCycles, "Total cycles; not affected by CPU frequency scaling.") \
    \
    M(PerfCpuClock, "The CPU clock, a high-resolution per-CPU timer") \
    M(PerfTaskClock, "A clock count specific to the task that is running") \
    M(PerfContextSwitches, "Number of context switches") \
    M(PerfCpuMigrations, "Number of times the process has migrated to a new CPU") \
    M(PerfAlignmentFaults, "Number of alignment faults. These happen when unaligned memory accesses happen; the kernel can handle these but it reduces performance. This happens only on some architectures (never on x86).") \
    M(PerfEmulationFaults, "Number of emulation faults. The kernel sometimes traps on unimplemented instructions and emulates them for user space. This can negatively impact performance.") \
    M(PerfMinEnabledTime, "For all events, minimum time that an event was enabled. Used to track event multiplexing influence") \
    M(PerfMinEnabledRunningTime, "Running time for event with minimum enabled time. Used to track the amount of event multiplexing") \
    M(PerfDataTLBReferences, "Data TLB references") \
    M(PerfDataTLBMisses, "Data TLB misses") \
    M(PerfInstructionTLBReferences, "Instruction TLB references") \
    M(PerfInstructionTLBMisses, "Instruction TLB misses") \
    M(PerfLocalMemoryReferences, "Local NUMA node memory reads") \
    M(PerfLocalMemoryMisses, "Local NUMA node memory read misses") \
    \
    M(CreatedHTTPConnections, "Total amount of created HTTP connections (counter increase every time connection is created).") \
    \
    M(CannotWriteToWriteBufferDiscard, "Number of stack traces dropped by query profiler or signal handler because pipe is full or cannot write to pipe.") \
    M(QueryProfilerSignalOverruns, "Number of times we drop processing of a query profiler signal due to overrun plus the number of signals that OS has not delivered due to overrun.") \
    M(QueryProfilerConcurrencyOverruns, "Number of times we drop processing of a query profiler signal due to too many concurrent query profilers in other threads, which may indicate overload.") \
    M(QueryProfilerRuns, "Number of times QueryProfiler had been run.") \
    \
    M(CreatedLogEntryForMerge, "Successfully created log entry to merge parts in ReplicatedMergeTree.") \
    M(NotCreatedLogEntryForMerge, "Log entry to merge parts in ReplicatedMergeTree is not created due to concurrent log update by another replica.") \
    M(CreatedLogEntryForMutation, "Successfully created log entry to mutate parts in ReplicatedMergeTree.") \
    M(NotCreatedLogEntryForMutation, "Log entry to mutate parts in ReplicatedMergeTree is not created due to concurrent log update by another replica.") \
    \
    M(S3ReadMicroseconds, "Time of GET and HEAD requests to S3 storage.") \
    M(S3ReadRequestsCount, "Number of GET and HEAD requests to S3 storage.") \
    M(S3ReadRequestsErrors, "Number of non-throttling errors in GET and HEAD requests to S3 storage.") \
    M(S3ReadRequestsThrottling, "Number of 429 and 503 errors in GET and HEAD requests to S3 storage.") \
    M(S3ReadRequestsRedirects, "Number of redirects in GET and HEAD requests to S3 storage.") \
    \
    M(S3WriteMicroseconds, "Time of POST, DELETE, PUT and PATCH requests to S3 storage.") \
    M(S3WriteRequestsCount, "Number of POST, DELETE, PUT and PATCH requests to S3 storage.") \
    M(S3WriteRequestsErrors, "Number of non-throttling errors in POST, DELETE, PUT and PATCH requests to S3 storage.") \
    M(S3WriteRequestsThrottling, "Number of 429 and 503 errors in POST, DELETE, PUT and PATCH requests to S3 storage.") \
    M(S3WriteRequestsRedirects, "Number of redirects in POST, DELETE, PUT and PATCH requests to S3 storage.") \
    \
    M(DiskS3ReadMicroseconds, "Time of GET and HEAD requests to DiskS3 storage.") \
    M(DiskS3ReadRequestsCount, "Number of GET and HEAD requests to DiskS3 storage.") \
    M(DiskS3ReadRequestsErrors, "Number of non-throttling errors in GET and HEAD requests to DiskS3 storage.") \
    M(DiskS3ReadRequestsThrottling, "Number of 429 and 503 errors in GET and HEAD requests to DiskS3 storage.") \
    M(DiskS3ReadRequestsRedirects, "Number of redirects in GET and HEAD requests to DiskS3 storage.") \
    \
    M(DiskS3WriteMicroseconds, "Time of POST, DELETE, PUT and PATCH requests to DiskS3 storage.") \
    M(DiskS3WriteRequestsCount, "Number of POST, DELETE, PUT and PATCH requests to DiskS3 storage.") \
    M(DiskS3WriteRequestsErrors, "Number of non-throttling errors in POST, DELETE, PUT and PATCH requests to DiskS3 storage.") \
    M(DiskS3WriteRequestsThrottling, "Number of 429 and 503 errors in POST, DELETE, PUT and PATCH requests to DiskS3 storage.") \
    M(DiskS3WriteRequestsRedirects, "Number of redirects in POST, DELETE, PUT and PATCH requests to DiskS3 storage.") \
    \
    M(S3DeleteObjects, "Number of S3 API DeleteObject(s) calls.") \
    M(S3CopyObject, "Number of S3 API CopyObject calls.") \
    M(S3ListObjects, "Number of S3 API ListObjects calls.") \
    M(S3HeadObject,  "Number of S3 API HeadObject calls.") \
    M(S3GetObjectAttributes, "Number of S3 API GetObjectAttributes calls.") \
    M(S3CreateMultipartUpload, "Number of S3 API CreateMultipartUpload calls.") \
    M(S3UploadPartCopy, "Number of S3 API UploadPartCopy calls.") \
    M(S3UploadPart, "Number of S3 API UploadPart calls.") \
    M(S3AbortMultipartUpload, "Number of S3 API AbortMultipartUpload calls.") \
    M(S3CompleteMultipartUpload, "Number of S3 API CompleteMultipartUpload calls.") \
    M(S3PutObject, "Number of S3 API PutObject calls.") \
    M(S3GetObject, "Number of S3 API GetObject calls.") \
    \
    M(AzureDeleteObjects, "Number of Azure blob storage API DeleteObject(s) calls.") \
    M(AzureListObjects, "Number of Azure blob storage API ListObjects calls.") \
    \
    M(DiskS3DeleteObjects, "Number of DiskS3 API DeleteObject(s) calls.") \
    M(DiskS3CopyObject, "Number of DiskS3 API CopyObject calls.") \
    M(DiskS3ListObjects, "Number of DiskS3 API ListObjects calls.") \
    M(DiskS3HeadObject,  "Number of DiskS3 API HeadObject calls.") \
    M(DiskS3GetObjectAttributes, "Number of DiskS3 API GetObjectAttributes calls.") \
    M(DiskS3CreateMultipartUpload, "Number of DiskS3 API CreateMultipartUpload calls.") \
    M(DiskS3UploadPartCopy, "Number of DiskS3 API UploadPartCopy calls.") \
    M(DiskS3UploadPart, "Number of DiskS3 API UploadPart calls.") \
    M(DiskS3AbortMultipartUpload, "Number of DiskS3 API AbortMultipartUpload calls.") \
    M(DiskS3CompleteMultipartUpload, "Number of DiskS3 API CompleteMultipartUpload calls.") \
    M(DiskS3PutObject, "Number of DiskS3 API PutObject calls.") \
    M(DiskS3GetObject, "Number of DiskS3 API GetObject calls.") \
    \
    M(EngineFileLikeReadFiles, "Number of files read in table engines working with files (like File/S3/URL/HDFS).") \
    \
    M(ReadBufferFromS3Microseconds, "Time spent on reading from S3.") \
    M(ReadBufferFromS3InitMicroseconds, "Time spent initializing connection to S3.") \
    M(ReadBufferFromS3Bytes, "Bytes read from S3.") \
    M(ReadBufferFromS3RequestsErrors, "Number of exceptions while reading from S3.") \
    M(ReadBufferFromS3ResetSessions, "Number of HTTP sessions that were reset in ReadBufferFromS3.") \
    M(ReadBufferFromS3PreservedSessions, "Number of HTTP sessions that were preserved in ReadBufferFromS3.") \
    \
    M(ReadWriteBufferFromHTTPPreservedSessions, "Number of HTTP sessions that were preserved in ReadWriteBufferFromHTTP.") \
    \
    M(WriteBufferFromS3Microseconds, "Time spent on writing to S3.") \
    M(WriteBufferFromS3Bytes, "Bytes written to S3.") \
    M(WriteBufferFromS3RequestsErrors, "Number of exceptions while writing to S3.") \
    M(WriteBufferFromS3WaitInflightLimitMicroseconds, "Time spent on waiting while some of the current requests are done when its number reached the limit defined by s3_max_inflight_parts_for_one_file.") \
    M(QueryMemoryLimitExceeded, "Number of times when memory limit exceeded for query.") \
    \
    M(CachedReadBufferReadFromCacheHits, "Number of times the read from filesystem cache hit the cache.") \
    M(CachedReadBufferReadFromCacheMisses, "Number of times the read from filesystem cache miss the cache.") \
    M(CachedReadBufferReadFromSourceMicroseconds, "Time reading from filesystem cache source (from remote filesystem, etc)") \
    M(CachedReadBufferReadFromCacheMicroseconds, "Time reading from filesystem cache") \
    M(CachedReadBufferReadFromSourceBytes, "Bytes read from filesystem cache source (from remote fs, etc)") \
    M(CachedReadBufferReadFromCacheBytes, "Bytes read from filesystem cache") \
    M(CachedReadBufferCacheWriteBytes, "Bytes written from source (remote fs, etc) to filesystem cache") \
    M(CachedReadBufferCacheWriteMicroseconds, "Time spent writing data into filesystem cache") \
    M(CachedReadBufferCreateBufferMicroseconds, "Prepare buffer time") \
    M(CachedWriteBufferCacheWriteBytes, "Bytes written from source (remote fs, etc) to filesystem cache") \
    M(CachedWriteBufferCacheWriteMicroseconds, "Time spent writing data into filesystem cache") \
    \
    M(FilesystemCacheLoadMetadataMicroseconds, "Time spent loading filesystem cache metadata") \
    M(FilesystemCacheEvictedBytes, "Number of bytes evicted from filesystem cache") \
    M(FilesystemCacheEvictedFileSegments, "Number of file segments evicted from filesystem cache") \
    M(FilesystemCacheEvictionSkippedFileSegments, "Number of file segments skipped for eviction because of being unreleasable") \
    M(FilesystemCacheEvictionTries, "Number of filesystem cache eviction attempts") \
    M(FilesystemCacheLockKeyMicroseconds, "Lock cache key time") \
    M(FilesystemCacheLockMetadataMicroseconds, "Lock filesystem cache metadata time") \
    M(FilesystemCacheLockCacheMicroseconds, "Lock filesystem cache time") \
    M(FilesystemCacheReserveMicroseconds, "Filesystem cache space reservation time") \
    M(FilesystemCacheEvictMicroseconds, "Filesystem cache eviction time") \
    M(FilesystemCacheGetOrSetMicroseconds, "Filesystem cache getOrSet() time") \
    M(FilesystemCacheGetMicroseconds, "Filesystem cache get() time") \
    M(FileSegmentWaitMicroseconds, "Wait on DOWNLOADING state") \
    M(FileSegmentCompleteMicroseconds, "Duration of FileSegment::complete() in filesystem cache") \
    M(FileSegmentLockMicroseconds, "Lock file segment time") \
    M(FileSegmentWriteMicroseconds, "File segment write() time") \
    M(FileSegmentUseMicroseconds, "File segment use() time") \
    M(FileSegmentRemoveMicroseconds, "File segment remove() time") \
    M(FileSegmentHolderCompleteMicroseconds, "File segments holder complete() time") \
    M(FilesystemCacheHoldFileSegments, "Filesystem cache file segments count, which were hold") \
    M(FilesystemCacheUnusedHoldFileSegments, "Filesystem cache file segments count, which were hold, but not used (because of seek or LIMIT n, etc)") \
    \
    M(RemoteFSSeeks, "Total number of seeks for async buffer") \
    M(RemoteFSPrefetches, "Number of prefetches made with asynchronous reading from remote filesystem") \
    M(RemoteFSCancelledPrefetches, "Number of cancelled prefecthes (because of seek)") \
    M(RemoteFSUnusedPrefetches, "Number of prefetches pending at buffer destruction") \
    M(RemoteFSPrefetchedReads, "Number of reads from prefecthed buffer") \
    M(RemoteFSPrefetchedBytes, "Number of bytes from prefecthed buffer") \
    M(RemoteFSUnprefetchedReads, "Number of reads from unprefetched buffer") \
    M(RemoteFSUnprefetchedBytes, "Number of bytes from unprefetched buffer") \
    M(RemoteFSLazySeeks, "Number of lazy seeks") \
    M(RemoteFSSeeksWithReset, "Number of seeks which lead to a new connection") \
    M(RemoteFSBuffers, "Number of buffers created for asynchronous reading from remote filesystem") \
    M(MergeTreePrefetchedReadPoolInit, "Time spent preparing tasks in MergeTreePrefetchedReadPool") \
    M(WaitPrefetchTaskMicroseconds, "Time spend waiting for prefetched reader") \
    \
    M(ThreadpoolReaderTaskMicroseconds, "Time spent getting the data in asynchronous reading") \
    M(ThreadpoolReaderPrepareMicroseconds, "Time spent on preparation (e.g. call to reader seek() method)") \
    M(ThreadpoolReaderReadBytes, "Bytes read from a threadpool task in asynchronous reading") \
    M(ThreadpoolReaderSubmit, "Bytes read from a threadpool task in asynchronous reading") \
    M(ThreadpoolReaderSubmitReadSynchronously, "How many times we haven't scheduled a task on the thread pool and read synchronously instead") \
    M(ThreadpoolReaderSubmitReadSynchronouslyBytes, "How many bytes were read synchronously") \
    M(ThreadpoolReaderSubmitReadSynchronouslyMicroseconds, "How much time we spent reading synchronously") \
    M(ThreadpoolReaderSubmitLookupInCacheMicroseconds, "How much time we spent checking if content is cached") \
    M(AsynchronousReaderIgnoredBytes, "Number of bytes ignored during asynchronous reading") \
    \
    M(FileSegmentWaitReadBufferMicroseconds, "Metric per file segment. Time spend waiting for internal read buffer (includes cache waiting)") \
    M(FileSegmentReadMicroseconds, "Metric per file segment. Time spend reading from file") \
    M(FileSegmentCacheWriteMicroseconds, "Metric per file segment. Time spend writing data to cache") \
    M(FileSegmentPredownloadMicroseconds, "Metric per file segment. Time spent pre-downloading data to cache (pre-downloading - finishing file segment download (after someone who failed to do that) up to the point current thread was requested to do)") \
    M(FileSegmentUsedBytes, "Metric per file segment. How many bytes were actually used from current file segment") \
    \
    M(ReadBufferSeekCancelConnection, "Number of seeks which lead to new connection (s3, http)") \
    \
    M(SleepFunctionCalls, "Number of times a sleep function (sleep, sleepEachRow) has been called.") \
    M(SleepFunctionMicroseconds, "Time set to sleep in a sleep function (sleep, sleepEachRow).") \
    M(SleepFunctionElapsedMicroseconds, "Time spent sleeping in a sleep function (sleep, sleepEachRow).") \
    \
    M(ThreadPoolReaderPageCacheHit, "Number of times the read inside ThreadPoolReader was done from the page cache.") \
    M(ThreadPoolReaderPageCacheHitBytes, "Number of bytes read inside ThreadPoolReader when it was done from the page cache.") \
    M(ThreadPoolReaderPageCacheHitElapsedMicroseconds, "Time spent reading data from page cache in ThreadPoolReader.") \
    M(ThreadPoolReaderPageCacheMiss, "Number of times the read inside ThreadPoolReader was not done from page cache and was hand off to thread pool.") \
    M(ThreadPoolReaderPageCacheMissBytes, "Number of bytes read inside ThreadPoolReader when read was not done from page cache and was hand off to thread pool.") \
    M(ThreadPoolReaderPageCacheMissElapsedMicroseconds, "Time spent reading data inside the asynchronous job in ThreadPoolReader - when read was not done from the page cache.") \
    \
    M(AsynchronousReadWaitMicroseconds, "Time spent in waiting for asynchronous reads in asynchronous local read.") \
    M(SynchronousReadWaitMicroseconds, "Time spent in waiting for synchronous reads in asynchronous local read.") \
    M(AsynchronousRemoteReadWaitMicroseconds, "Time spent in waiting for asynchronous remote reads.") \
    M(SynchronousRemoteReadWaitMicroseconds, "Time spent in waiting for synchronous remote reads.") \
    \
    M(ExternalDataSourceLocalCacheReadBytes, "Bytes read from local cache buffer in RemoteReadBufferCache")\
    \
    M(MainConfigLoads, "Number of times the main configuration was reloaded.") \
    \
    M(AggregationPreallocatedElementsInHashTables, "How many elements were preallocated in hash tables for aggregation.") \
    M(AggregationHashTablesInitializedAsTwoLevel, "How many hash tables were inited as two-level for aggregation.") \
    \
    M(KafkaRebalanceRevocations, "Number of partition revocations (the first stage of consumer group rebalance)") \
    M(KafkaRebalanceAssignments, "Number of partition assignments (the final stage of consumer group rebalance)") \
    M(KafkaRebalanceErrors, "Number of failed consumer group rebalances") \
    M(KafkaMessagesPolled, "Number of Kafka messages polled from librdkafka to ClickHouse") \
    M(KafkaMessagesRead, "Number of Kafka messages already processed by ClickHouse") \
    M(KafkaMessagesFailed, "Number of Kafka messages ClickHouse failed to parse") \
    M(KafkaRowsRead, "Number of rows parsed from Kafka messages") \
    M(KafkaRowsRejected, "Number of parsed rows which were later rejected (due to rebalances / errors or similar reasons). Those rows will be consumed again after the rebalance.") \
    M(KafkaDirectReads, "Number of direct selects from Kafka tables since server start") \
    M(KafkaBackgroundReads, "Number of background reads populating materialized views from Kafka since server start") \
    M(KafkaCommits, "Number of successful commits of consumed offsets to Kafka (normally should be the same as KafkaBackgroundReads)") \
    M(KafkaCommitFailures, "Number of failed commits of consumed offsets to Kafka (usually is a sign of some data duplication)") \
    M(KafkaConsumerErrors, "Number of errors reported by librdkafka during polls") \
    M(KafkaWrites, "Number of writes (inserts) to Kafka tables ") \
    M(KafkaRowsWritten, "Number of rows inserted into Kafka tables") \
    M(KafkaProducerFlushes, "Number of explicit flushes to Kafka producer") \
    M(KafkaMessagesProduced, "Number of messages produced to Kafka") \
    M(KafkaProducerErrors, "Number of errors during producing the messages to Kafka") \
    \
    M(ScalarSubqueriesGlobalCacheHit, "Number of times a read from a scalar subquery was done using the global cache") \
    M(ScalarSubqueriesLocalCacheHit, "Number of times a read from a scalar subquery was done using the local cache") \
    M(ScalarSubqueriesCacheMiss, "Number of times a read from a scalar subquery was not cached and had to be calculated completely")                                                                                                                                                                                                 \
    \
    M(SchemaInferenceCacheHits, "Number of times the requested source is found in schema cache") \
    M(SchemaInferenceCacheSchemaHits, "Number of times the schema is found in schema cache during schema inference") \
    M(SchemaInferenceCacheNumRowsHits, "Number of times the number of rows is found in schema cache during count from files") \
    M(SchemaInferenceCacheMisses, "Number of times the requested source is not in schema cache") \
    M(SchemaInferenceCacheSchemaMisses, "Number of times the requested source is in cache but the schema is not in cache during schema inference") \
    M(SchemaInferenceCacheNumRowsMisses, "Number of times the requested source is in cache but the number of rows is not in cache while count from files") \
    M(SchemaInferenceCacheEvictions, "Number of times a schema from cache was evicted due to overflow") \
    M(SchemaInferenceCacheInvalidations, "Number of times a schema in cache became invalid due to changes in data") \
    \
    M(KeeperPacketsSent, "Packets sent by keeper server") \
    M(KeeperPacketsReceived, "Packets received by keeper server") \
    M(KeeperRequestTotal, "Total requests number on keeper server") \
    M(KeeperLatency, "Keeper latency") \
    M(KeeperCommits, "Number of successful commits") \
    M(KeeperCommitsFailed, "Number of failed commits") \
    M(KeeperSnapshotCreations, "Number of snapshots creations")\
    M(KeeperSnapshotCreationsFailed, "Number of failed snapshot creations")\
    M(KeeperSnapshotApplys, "Number of snapshot applying")\
    M(KeeperSnapshotApplysFailed, "Number of failed snapshot applying")\
    M(KeeperReadSnapshot, "Number of snapshot read(serialization)")\
    M(KeeperSaveSnapshot, "Number of snapshot save")\
    M(KeeperCreateRequest, "Number of create requests")\
    M(KeeperRemoveRequest, "Number of remove requests")\
    M(KeeperSetRequest, "Number of set requests")\
    M(KeeperReconfigRequest, "Number of reconfig requests")\
    M(KeeperCheckRequest, "Number of check requests")\
    M(KeeperMultiRequest, "Number of multi requests")\
    M(KeeperMultiReadRequest, "Number of multi read requests")\
    M(KeeperGetRequest, "Number of get requests")\
    M(KeeperListRequest, "Number of list requests")\
    M(KeeperExistsRequest, "Number of exists requests")\
    \
    M(OverflowBreak, "Number of times, data processing was cancelled by query complexity limitation with setting '*_overflow_mode' = 'break' and the result is incomplete.") \
    M(OverflowThrow, "Number of times, data processing was cancelled by query complexity limitation with setting '*_overflow_mode' = 'throw' and exception was thrown.") \
    M(OverflowAny, "Number of times approximate GROUP BY was in effect: when aggregation was performed only on top of first 'max_rows_to_group_by' unique keys and other keys were ignored due to 'group_by_overflow_mode' = 'any'.") \
    \
    M(S3QueueSetFileProcessingMicroseconds, "Time spent to set file as processing")\
    M(S3QueueSetFileProcessedMicroseconds, "Time spent to set file as processed")\
    M(S3QueueSetFileFailedMicroseconds, "Time spent to set file as failed")\
    M(S3QueueCleanupMaxSetSizeOrTTLMicroseconds, "Time spent to set file as failed")\
    M(S3QueuePullMicroseconds, "Time spent to read file data")\
    M(S3QueueLockLocalFileStatusesMicroseconds, "Time spent to lock local file statuses")\
    \
    M(ServerStartupMilliseconds, "Time elapsed from starting server to listening to sockets in milliseconds")\
    M(IOUringSQEsSubmitted, "Total number of io_uring SQEs submitted") \
    M(IOUringSQEsResubmits, "Total number of io_uring SQE resubmits performed") \
    M(IOUringCQEsCompleted, "Total number of successfully completed io_uring CQEs") \
    M(IOUringCQEsFailed, "Total number of completed io_uring CQEs with failures") \
    \
    M(BackupsOpenedForRead, "Number of backups opened for reading") \
    M(BackupsOpenedForWrite, "Number of backups opened for writing") \
    M(BackupReadMetadataMicroseconds, "Time spent reading backup metadata from .backup file") \
    M(BackupWriteMetadataMicroseconds, "Time spent writing backup metadata to .backup file") \
    M(BackupEntriesCollectorMicroseconds, "Time spent making backup entries") \
    M(BackupEntriesCollectorForTablesDataMicroseconds, "Time spent making backup entries for tables data") \
    M(BackupEntriesCollectorRunPostTasksMicroseconds, "Time spent running post tasks after making backup entries") \
    \
    M(ReadTaskRequestsReceived, "The number of callbacks requested from the remote server back to the initiator server to choose the read task (for s3Cluster table function and similar). Measured on the initiator server side.") \
    M(MergeTreeReadTaskRequestsReceived, "The number of callbacks requested from the remote server back to the initiator server to choose the read task (for MergeTree tables). Measured on the initiator server side.") \
    \
    M(ReadTaskRequestsSent, "The number of callbacks requested from the remote server back to the initiator server to choose the read task (for s3Cluster table function and similar). Measured on the remote server side.") \
    M(MergeTreeReadTaskRequestsSent, "The number of callbacks requested from the remote server back to the initiator server to choose the read task (for MergeTree tables). Measured on the remote server side.") \
    M(MergeTreeAllRangesAnnouncementsSent, "The number of announcements sent from the remote server to the initiator server about the set of data parts (for MergeTree tables). Measured on the remote server side.") \
    M(ReadTaskRequestsSentElapsedMicroseconds, "Time spent in callbacks requested from the remote server back to the initiator server to choose the read task (for s3Cluster table function and similar). Measured on the remote server side.") \
    M(MergeTreeReadTaskRequestsSentElapsedMicroseconds, "Time spent in callbacks requested from the remote server back to the initiator server to choose the read task (for MergeTree tables). Measured on the remote server side.") \
    M(MergeTreeAllRangesAnnouncementsSentElapsedMicroseconds, "Time spent in sending the announcement from the remote server to the initiator server about the set of data parts (for MergeTree tables). Measured on the remote server side.") \
    \
    M(ConnectionPoolIsFullMicroseconds, "Total time spent waiting for a slot in connection pool.") \
    \
    M(AsyncLoaderWaitMicroseconds, "Total time a query was waiting for async loader jobs.") \
    \
    M(LogTest, "Number of log messages with level Test") \
    M(LogTrace, "Number of log messages with level Trace") \
    M(LogDebug, "Number of log messages with level Debug") \
    M(LogInfo, "Number of log messages with level Info") \
    M(LogWarning, "Number of log messages with level Warning") \
    M(LogError, "Number of log messages with level Error") \
    M(LogFatal, "Number of log messages with level Fatal") \
    \
<<<<<<< HEAD
    M(InterfaceHTTPSendBytes, "Number of bytes sent through HTTP interfaces") \
    M(InterfaceHTTPReceiveBytes, "Number of bytes received through HTTP interfaces") \
    M(InterfaceNativeSendBytes, "Number of bytes sent through native interfaces") \
    M(InterfaceNativeReceiveBytes, "Number of bytes received through native interfaces") \
    M(InterfacePrometheusSendBytes, "Number of bytes sent through Prometheus interfaces") \
    M(InterfacePrometheusReceiveBytes, "Number of bytes received through Prometheus interfaces") \
    M(InterfaceInterserverSendBytes, "Number of bytes sent through interserver interfaces") \
    M(InterfaceInterserverReceiveBytes, "Number of bytes received through interserver interfaces") \
    M(InterfaceMySQLSendBytes, "Number of bytes sent through MySQL interfaces") \
    M(InterfaceMySQLReceiveBytes, "Number of bytes received through MySQL interfaces") \
    M(InterfacePostgreSQLSendBytes, "Number of bytes sent through PostgreSQL interfaces") \
    M(InterfacePostgreSQLReceiveBytes, "Number of bytes received through PostgreSQL interfaces") \
=======
    M(ParallelReplicasUsedCount, "Number of replicas used to execute a query with task-based parallel replicas") \
>>>>>>> 7c2d868e

#ifdef APPLY_FOR_EXTERNAL_EVENTS
    #define APPLY_FOR_EVENTS(M) APPLY_FOR_BUILTIN_EVENTS(M) APPLY_FOR_EXTERNAL_EVENTS(M)
#else
    #define APPLY_FOR_EVENTS(M) APPLY_FOR_BUILTIN_EVENTS(M)
#endif

namespace ProfileEvents
{

#define M(NAME, DOCUMENTATION) extern const Event NAME = Event(__COUNTER__);
    APPLY_FOR_EVENTS(M)
#undef M
constexpr Event END = Event(__COUNTER__);

/// Global variable, initialized by zeros.
Counter global_counters_array[END] {};
/// Initialize global counters statically
Counters global_counters(global_counters_array);

const Event Counters::num_counters = END;


Timer::Timer(Counters & counters_, Event timer_event_, Resolution resolution_)
    : counters(counters_), timer_event(timer_event_), resolution(resolution_)
{
}

Timer::Timer(Counters & counters_, Event timer_event_, Event counter_event, Resolution resolution_)
    : Timer(counters_, timer_event_, resolution_)
{
    counters.increment(counter_event);
}

UInt64 Timer::get()
{
    return watch.elapsedNanoseconds() / static_cast<UInt64>(resolution);
}

void Timer::end()
{
    counters.increment(timer_event, get());
    watch.reset();
}

Counters::Counters(VariableContext level_, Counters * parent_)
    : counters_holder(new Counter[num_counters] {}),
      parent(parent_),
      level(level_)
{
    counters = counters_holder.get();
}

void Counters::resetCounters()
{
    if (counters)
    {
        for (Event i = Event(0); i < num_counters; ++i)
            counters[i].store(0, std::memory_order_relaxed);
    }
}

void Counters::reset()
{
    parent = nullptr;
    resetCounters();
}

Counters::Snapshot::Snapshot()
    : counters_holder(new Count[num_counters] {})
{}

Counters::Snapshot Counters::getPartiallyAtomicSnapshot() const
{
    Snapshot res;
    for (Event i = Event(0); i < num_counters; ++i)
        res.counters_holder[i] = counters[i].load(std::memory_order_relaxed);
    return res;
}

const char * getName(Event event)
{
    static const char * strings[] =
    {
    #define M(NAME, DOCUMENTATION) #NAME,
        APPLY_FOR_EVENTS(M)
    #undef M
    };

    return strings[event];
}

const char * getDocumentation(Event event)
{
    static const char * strings[] =
    {
    #define M(NAME, DOCUMENTATION) DOCUMENTATION,
        APPLY_FOR_EVENTS(M)
    #undef M
    };

    return strings[event];
}

Event end() { return END; }

void increment(Event event, Count amount)
{
    DB::CurrentThread::getProfileEvents().increment(event, amount);
}

void incrementNoTrace(Event event, Count amount)
{
    DB::CurrentThread::getProfileEvents().incrementNoTrace(event, amount);
}

void Counters::increment(Event event, Count amount)
{
    Counters * current = this;
    bool send_to_trace_log = false;

    do
    {
        send_to_trace_log |= current->trace_profile_events;
        current->counters[event].fetch_add(amount, std::memory_order_relaxed);
        current = current->parent;
    } while (current != nullptr);

    if (unlikely(send_to_trace_log))
        DB::TraceSender::send(DB::TraceType::ProfileEvent, StackTrace(), {.event = event, .increment = amount});
}

void Counters::incrementNoTrace(Event event, Count amount)
{
    Counters * current = this;
    do
    {
        current->counters[event].fetch_add(amount, std::memory_order_relaxed);
        current = current->parent;
    } while (current != nullptr);
}

void incrementForLogMessage(Poco::Message::Priority priority)
{
    switch (priority)
    {
        case Poco::Message::PRIO_TEST: increment(LogTest); break;
        case Poco::Message::PRIO_TRACE: increment(LogTrace); break;
        case Poco::Message::PRIO_DEBUG: increment(LogDebug); break;
        case Poco::Message::PRIO_INFORMATION: increment(LogInfo); break;
        case Poco::Message::PRIO_WARNING: increment(LogWarning); break;
        case Poco::Message::PRIO_ERROR: increment(LogError); break;
        case Poco::Message::PRIO_FATAL: increment(LogFatal); break;
        default: break;
    }
}

CountersIncrement::CountersIncrement(Counters::Snapshot const & snapshot)
{
    init();
    memcpy(increment_holder.get(), snapshot.counters_holder.get(), Counters::num_counters * sizeof(Increment));
}

CountersIncrement::CountersIncrement(Counters::Snapshot const & after, Counters::Snapshot const & before)
{
    init();
    for (Event i = Event(0); i < Counters::num_counters; ++i)
        increment_holder[i] = static_cast<Increment>(after[i]) - static_cast<Increment>(before[i]);
}

void CountersIncrement::init()
{
    increment_holder = std::make_unique<Increment[]>(Counters::num_counters);
}

}

#undef APPLY_FOR_EVENTS<|MERGE_RESOLUTION|>--- conflicted
+++ resolved
@@ -587,7 +587,6 @@
     M(LogError, "Number of log messages with level Error") \
     M(LogFatal, "Number of log messages with level Fatal") \
     \
-<<<<<<< HEAD
     M(InterfaceHTTPSendBytes, "Number of bytes sent through HTTP interfaces") \
     M(InterfaceHTTPReceiveBytes, "Number of bytes received through HTTP interfaces") \
     M(InterfaceNativeSendBytes, "Number of bytes sent through native interfaces") \
@@ -600,9 +599,8 @@
     M(InterfaceMySQLReceiveBytes, "Number of bytes received through MySQL interfaces") \
     M(InterfacePostgreSQLSendBytes, "Number of bytes sent through PostgreSQL interfaces") \
     M(InterfacePostgreSQLReceiveBytes, "Number of bytes received through PostgreSQL interfaces") \
-=======
+    \
     M(ParallelReplicasUsedCount, "Number of replicas used to execute a query with task-based parallel replicas") \
->>>>>>> 7c2d868e
 
 #ifdef APPLY_FOR_EXTERNAL_EVENTS
     #define APPLY_FOR_EVENTS(M) APPLY_FOR_BUILTIN_EVENTS(M) APPLY_FOR_EXTERNAL_EVENTS(M)
