#include <Client/BuzzHouse/Generator/FuzzConfig.h>

#include <ranges>
#include <IO/copyData.h>
#include <Common/Exception.h>
#include <Common/formatReadable.h>

namespace DB
{
namespace ErrorCodes
{
extern const int BUZZHOUSE;
}
}

namespace BuzzHouse
{

using SettingEntries = std::unordered_map<String, std::function<void(const JSONObjectType &)>>;

static std::optional<ServerCredentials> loadServerCredentials(
    const JSONParserImpl::Element & jobj, const String & sname, const uint32_t default_port, const uint32_t default_mysql_port = 0)
{
    uint32_t port = default_port;
    uint32_t mysql_port = default_mysql_port;
    String client_hostname = "localhost";
    String server_hostname = "localhost";
    String container;
    String unix_socket;
    String user = "test";
    String password;
    String database = "test";
    std::filesystem::path user_files_dir = std::filesystem::temp_directory_path();
    std::filesystem::path query_log_file = std::filesystem::temp_directory_path() / (sname + ".sql");

    static const SettingEntries configEntries
        = {{"client_hostname", [&](const JSONObjectType & value) { client_hostname = String(value.getString()); }},
           {"server_hostname", [&](const JSONObjectType & value) { server_hostname = String(value.getString()); }},
           {"container", [&](const JSONObjectType & value) { container = String(value.getString()); }},
           {"port", [&](const JSONObjectType & value) { port = static_cast<uint32_t>(value.getUInt64()); }},
           {"mysql_port", [&](const JSONObjectType & value) { mysql_port = static_cast<uint32_t>(value.getUInt64()); }},
           {"unix_socket", [&](const JSONObjectType & value) { unix_socket = String(value.getString()); }},
           {"user", [&](const JSONObjectType & value) { user = String(value.getString()); }},
           {"password", [&](const JSONObjectType & value) { password = String(value.getString()); }},
           {"database", [&](const JSONObjectType & value) { database = String(value.getString()); }},
           {"user_files_dir", [&](const JSONObjectType & value) { user_files_dir = std::filesystem::path(String(value.getString())); }},
           {"query_log_file", [&](const JSONObjectType & value) { query_log_file = std::filesystem::path(String(value.getString())); }}};

    for (const auto [key, value] : jobj.getObject())
    {
        const String & nkey = String(key);

        if (configEntries.find(nkey) == configEntries.end())
        {
            throw DB::Exception(DB::ErrorCodes::BUZZHOUSE, "Unknown server option: {}", nkey);
        }
        configEntries.at(nkey)(value);
    }

    return std::optional<ServerCredentials>(ServerCredentials(
        client_hostname,
        server_hostname,
        container,
        port,
        mysql_port,
        unix_socket,
        user,
        password,
        database,
        user_files_dir,
        query_log_file));
}

static PerformanceMetric
loadPerformanceMetric(const JSONParserImpl::Element & jobj, const uint32_t default_threshold, const uint32_t default_minimum)
{
    bool enabled = false;
    uint32_t threshold = default_minimum;
    uint32_t minimum = default_threshold;

    static const SettingEntries metricEntries
        = {{"enabled", [&](const JSONObjectType & value) { enabled = value.getBool(); }},
           {"threshold", [&](const JSONObjectType & value) { threshold = value.getUInt64(); }},
           {"minimum", [&](const JSONObjectType & value) { minimum = value.getUInt64(); }}};

    for (const auto [key, value] : jobj.getObject())
    {
        const String & nkey = String(key);

        if (metricEntries.find(nkey) == metricEntries.end())
        {
            throw DB::Exception(DB::ErrorCodes::BUZZHOUSE, "Unknown metric option: {}", nkey);
        }
        metricEntries.at(nkey)(value);
    }

    return PerformanceMetric(enabled, threshold, minimum);
}

FuzzConfig::FuzzConfig(DB::ClientBase * c, const String & path)
    : cb(c)
    , log(getLogger("BuzzHouse"))
{
    JSONParserImpl parser;
    JSONObjectType object;
    DB::ReadBufferFromFile in(path);
    DB::WriteBufferFromOwnString out;

    DB::copyData(in, out);
    if (!parser.parse(out.str(), object))
    {
        throw DB::Exception(DB::ErrorCodes::BUZZHOUSE, "Could not parse BuzzHouse JSON configuration file");
    }
    else if (!object.isObject())
    {
        throw DB::Exception(DB::ErrorCodes::BUZZHOUSE, "Parsed BuzzHouse JSON configuration file is not an object");
    }

    static const SettingEntries configEntries = {
        {"client_file_path",
         [&](const JSONObjectType & value)
         {
             client_file_path = std::filesystem::path(String(value.getString()));
             fuzz_client_out = client_file_path / "fuzz.data";
         }},
        {"server_file_path",
         [&](const JSONObjectType & value)
         {
             server_file_path = std::filesystem::path(String(value.getString()));
             fuzz_server_out = client_file_path / "fuzz.data";
         }},
        {"log_path", [&](const JSONObjectType & value) { log_path = std::filesystem::path(String(value.getString())); }},
        {"read_log", [&](const JSONObjectType & value) { read_log = value.getBool(); }},
        {"seed", [&](const JSONObjectType & value) { seed = value.getUInt64(); }},
        {"host", [&](const JSONObjectType & value) { host = String(value.getString()); }},
        {"keeper_map_path_prefix", [&](const JSONObjectType & value) { keeper_map_path_prefix = String(value.getString()); }},
        {"port", [&](const JSONObjectType & value) { port = static_cast<uint32_t>(value.getUInt64()); }},
        {"secure_port", [&](const JSONObjectType & value) { secure_port = static_cast<uint32_t>(value.getUInt64()); }},
        {"http_port", [&](const JSONObjectType & value) { http_port = static_cast<uint32_t>(value.getUInt64()); }},
        {"http_secure_port", [&](const JSONObjectType & value) { http_secure_port = static_cast<uint32_t>(value.getUInt64()); }},
        {"min_insert_rows", [&](const JSONObjectType & value) { min_insert_rows = std::max(UINT64_C(1), value.getUInt64()); }},
        {"max_insert_rows", [&](const JSONObjectType & value) { max_insert_rows = std::max(UINT64_C(1), value.getUInt64()); }},
        {"min_nested_rows", [&](const JSONObjectType & value) { min_nested_rows = value.getUInt64(); }},
        {"max_nested_rows", [&](const JSONObjectType & value) { max_nested_rows = value.getUInt64(); }},
<<<<<<< HEAD
=======
        {"min_string_length", [&](const JSONObjectType & value) { min_string_length = static_cast<uint32_t>(value.getUInt64()); }},
>>>>>>> 2040e3f2
        {"max_string_length", [&](const JSONObjectType & value) { max_string_length = static_cast<uint32_t>(value.getUInt64()); }},
        {"max_depth", [&](const JSONObjectType & value) { max_depth = std::max(UINT32_C(1), static_cast<uint32_t>(value.getUInt64())); }},
        {"max_width", [&](const JSONObjectType & value) { max_width = std::max(UINT32_C(1), static_cast<uint32_t>(value.getUInt64())); }},
        {"max_columns", [&](const JSONObjectType & value) { max_columns = std::max(UINT64_C(1), value.getUInt64()); }},
        {"max_databases", [&](const JSONObjectType & value) { max_databases = static_cast<uint32_t>(value.getUInt64()); }},
        {"max_functions", [&](const JSONObjectType & value) { max_functions = static_cast<uint32_t>(value.getUInt64()); }},
        {"max_tables", [&](const JSONObjectType & value) { max_tables = static_cast<uint32_t>(value.getUInt64()); }},
        {"max_views", [&](const JSONObjectType & value) { max_views = static_cast<uint32_t>(value.getUInt64()); }},
        {"max_dictionaries", [&](const JSONObjectType & value) { max_dictionaries = static_cast<uint32_t>(value.getUInt64()); }},
        {"query_time", [&](const JSONObjectType & value) { metrics.insert({{"query_time", loadPerformanceMetric(value, 10, 2000)}}); }},
        {"query_memory", [&](const JSONObjectType & value) { metrics.insert({{"query_memory", loadPerformanceMetric(value, 10, 2000)}}); }},
        {"query_bytes_read",
         [&](const JSONObjectType & value) { metrics.insert({{"query_bytes_read", loadPerformanceMetric(value, 10, 2000)}}); }},
        {"flush_log_wait_time", [&](const JSONObjectType & value) { flush_log_wait_time = value.getUInt64(); }},
        {"time_to_run", [&](const JSONObjectType & value) { time_to_run = static_cast<uint32_t>(value.getUInt64()); }},
        {"fuzz_floating_points", [&](const JSONObjectType & value) { fuzz_floating_points = value.getBool(); }},
        {"test_with_fill", [&](const JSONObjectType & value) { test_with_fill = value.getBool(); }},
        {"use_dump_table_oracle", [&](const JSONObjectType & value) { use_dump_table_oracle = static_cast<uint32_t>(value.getUInt64()); }},
        {"compare_success_results", [&](const JSONObjectType & value) { compare_success_results = value.getBool(); }},
        {"allow_infinite_tables", [&](const JSONObjectType & value) { allow_infinite_tables = value.getBool(); }},
        {"compare_explains", [&](const JSONObjectType & value) { compare_explains = value.getBool(); }},
        {"allow_memory_tables", [&](const JSONObjectType & value) { allow_memory_tables = value.getBool(); }},
        {"allow_client_restarts", [&](const JSONObjectType & value) { allow_client_restarts = value.getBool(); }},
        {"max_reconnection_attempts",
         [&](const JSONObjectType & value)
         { max_reconnection_attempts = std::max(UINT32_C(1), static_cast<uint32_t>(value.getUInt64())); }},
        {"time_to_sleep_between_reconnects",
         [&](const JSONObjectType & value)
         { time_to_sleep_between_reconnects = std::max(UINT32_C(1000), static_cast<uint32_t>(value.getUInt64())); }},
        {"clickhouse", [&](const JSONObjectType & value) { clickhouse_server = loadServerCredentials(value, "clickhouse", 9004, 9005); }},
        {"mysql", [&](const JSONObjectType & value) { mysql_server = loadServerCredentials(value, "mysql", 3306, 3306); }},
        {"postgresql", [&](const JSONObjectType & value) { postgresql_server = loadServerCredentials(value, "postgresql", 5432); }},
        {"sqlite", [&](const JSONObjectType & value) { sqlite_server = loadServerCredentials(value, "sqlite", 0); }},
        {"mongodb", [&](const JSONObjectType & value) { mongodb_server = loadServerCredentials(value, "mongodb", 27017); }},
        {"redis", [&](const JSONObjectType & value) { redis_server = loadServerCredentials(value, "redis", 6379); }},
        {"minio", [&](const JSONObjectType & value) { minio_server = loadServerCredentials(value, "minio", 9000); }},
        {"http", [&](const JSONObjectType & value) { http_server = loadServerCredentials(value, "http", 80); }},
        {"azurite", [&](const JSONObjectType & value) { azurite_server = loadServerCredentials(value, "azurite", 0); }},
        {"disabled_types",
         [&](const JSONObjectType & value)
         {
             using std::operator""sv;
             constexpr auto delim{","sv};
             String input = String(value.getString());
             std::transform(input.begin(), input.end(), input.begin(), ::tolower);

             static const std::unordered_map<std::string_view, uint32_t> type_entries
                 = {{"bool", allow_bool},
                    {"uint", allow_unsigned_int},
                    {"int8", allow_int8},
                    {"int64", allow_int64},
                    {"int128", allow_int128},
                    {"float", allow_floating_points},
                    {"date", allow_dates},
                    {"date32", allow_date32},
                    {"time", allow_time},
                    {"time64", allow_time64},
                    {"datetime", allow_datetimes},
                    {"datetime64", allow_datetime64},
                    {"string", allow_strings},
                    {"decimal", allow_decimals},
                    {"uuid", allow_uuid},
                    {"enum", allow_enum},
                    {"uuid", allow_uuid},
                    {"dynamic", allow_dynamic},
                    {"json", allow_JSON},
                    {"nullable", allow_nullable},
                    {"lcard", allow_low_cardinality},
                    {"array", allow_array},
                    {"map", allow_map},
                    {"tuple", allow_tuple},
                    {"variant", allow_variant},
                    {"nested", allow_nested},
                    {"ipv4", allow_ipv4},
                    {"ipv6", allow_ipv6},
                    {"geo", allow_geo}};

             for (const auto word : std::views::split(input, delim))
             {
                 const auto & entry = std::string_view(word);

                 if (type_entries.find(entry) == type_entries.end())
                 {
                     throw DB::Exception(DB::ErrorCodes::BUZZHOUSE, "Unknown type option for disabled_types: {}", String(entry));
                 }
                 type_mask &= (~type_entries.at(entry));
             }
         }},
        {"disallowed_error_codes",
         [&](const JSONObjectType & value)
         {
             using std::operator""sv;
             constexpr auto delim{","sv};

             for (const auto word : std::views::split(String(value.getString()), delim))
             {
                 uint32_t result;
                 const auto & sv = std::string_view(word);
                 auto [ptr, ec] = std::from_chars(sv.data(), sv.data() + sv.size(), result);

                 if (ec == std::errc::invalid_argument)
                 {
                     throw std::invalid_argument("Not a valid number for an error code");
                 }
                 else if (ec == std::errc::result_out_of_range)
                 {
                     throw std::out_of_range("Number out of range for uint32_t");
                 }
                 else if (ptr != sv.data() + sv.size())
                 {
                     throw std::invalid_argument("Invalid characters in input");
                 }
                 disallowed_error_codes.insert(result);
             }
         }}};

    for (const auto [key, value] : object.getObject())
    {
        const String & nkey = String(key);

        if (configEntries.find(nkey) == configEntries.end())
        {
            throw DB::Exception(DB::ErrorCodes::BUZZHOUSE, "Unknown BuzzHouse option: {}", nkey);
        }
        configEntries.at(nkey)(value);
    }
    if (min_insert_rows > max_insert_rows)
    {
        throw DB::Exception(
            DB::ErrorCodes::BUZZHOUSE,
            "min_insert_rows value ({}) is higher than max_insert_rows value ({})",
            min_insert_rows,
            max_insert_rows);
    }
    if (min_nested_rows > max_nested_rows)
    {
        throw DB::Exception(
            DB::ErrorCodes::BUZZHOUSE,
            "min_nested_rows value ({}) is higher than max_nested_rows value ({})",
            min_nested_rows,
            max_nested_rows);
    }
    if (min_string_length > max_string_length)
    {
        throw DB::Exception(
            DB::ErrorCodes::BUZZHOUSE,
            "min_string_length value ({}) is higher than max_string_length value ({})",
            min_string_length,
            max_string_length);
    }
    for (const auto & entry : std::views::values(metrics))
    {
        measure_performance |= entry.enabled;
    }
    if (!read_log)
    {
        outf = std::ofstream(log_path, std::ios::out | std::ios::trunc);
    }
}

bool FuzzConfig::processServerQuery(const bool outlog, const String & query)
{
    bool res = true;

    try
    {
        if (outlog)
        {
            outf << query << std::endl;
        }
        res &= this->cb->processTextAsSingleQuery(query);
    }
    catch (...)
    {
        res = false;
    }
    if (!res)
    {
        fmt::print(stderr, "Error on processing query '{}'\n", query);
        if (!this->cb->tryToReconnect(max_reconnection_attempts, time_to_sleep_between_reconnects))
        {
            throw DB::Exception(DB::ErrorCodes::BUZZHOUSE, "Couldn't not reconnect to the server");
        }
    }
    return res;
}

void FuzzConfig::loadServerSettings(DB::Strings & out, const String & desc, const String & query)
{
    String buf;
    uint64_t found = 0;

    if (processServerQuery(
            false, fmt::format(R"({} INTO OUTFILE '{}' TRUNCATE FORMAT TabSeparated;)", query, fuzz_server_out.generic_string())))
    {
        std::ifstream infile(fuzz_client_out);
        out.clear();
        while (std::getline(infile, buf) && !buf.empty())
        {
            out.push_back(buf);
            buf.resize(0);
            found++;
        }
    }
    LOG_INFO(log, "Found {} entries for {}", found, desc);
}

void FuzzConfig::loadServerConfigurations()
{
    loadServerSettings(this->collations, "collations", R"(SELECT "name" FROM "system"."collations")");
    loadServerSettings(this->storage_policies, "storage policies", R"(SELECT DISTINCT "policy_name" FROM "system"."storage_policies")");
    loadServerSettings(this->disks, "disks", R"(SELECT DISTINCT "name" FROM "system"."disks")");
    loadServerSettings(
        this->keeper_disks, "keeper disks", R"(SELECT DISTINCT "name" FROM "system"."disks" WHERE metadata_type = 'Keeper')");
    loadServerSettings(this->timezones, "timezones", R"(SELECT "time_zone" FROM "system"."time_zones")");
    loadServerSettings(this->clusters, "clusters", R"(SELECT DISTINCT "cluster" FROM "system"."clusters")");
    loadServerSettings(this->caches, "caches", "SHOW FILESYSTEM CACHES");
}

String FuzzConfig::getConnectionHostAndPort(const bool secure) const
{
    return fmt::format("{}:{}", this->host, secure ? this->secure_port : this->port);
}

String FuzzConfig::getHTTPURL(const bool secure) const
{
    return fmt::format("http{}://{}:{}", secure ? "s" : "", this->host, secure ? this->http_secure_port : this->http_port);
}

void FuzzConfig::loadSystemTables(std::unordered_map<String, DB::Strings> & tables)
{
    String buf;
    String current_table;
    DB::Strings next_cols;

    if (processServerQuery(
            false,
            fmt::format(
                "SELECT t.name, c.name from system.tables t JOIN system.columns c ON t.name = c.table WHERE t.database = 'system' AND "
                "c.database = 'system' INTO OUTFILE "
                "'{}' TRUNCATE FORMAT TabSeparated;",
                fuzz_server_out.generic_string())))
    {
        std::ifstream infile(fuzz_client_out);
        while (std::getline(infile, buf) && buf.size() > 1)
        {
            if (buf[buf.size() - 1] == '\r')
            {
                buf.pop_back();
            }
            const auto tabchar = buf.find('\t');
            const auto ntable = buf.substr(0, tabchar);
            const auto ncol = buf.substr(tabchar + 1);

            if (ntable != current_table && !next_cols.empty())
            {
                if (current_table != "stack_trace"
                    && (allow_infinite_tables || (!current_table.starts_with("numbers") && !current_table.starts_with("zeros"))))
                {
                    tables[current_table] = next_cols;
                }
                next_cols.clear();
                current_table = ntable;
            }
            next_cols.emplace_back(ncol);
            buf.resize(0);
        }
    }
}

bool FuzzConfig::tableHasPartitions(const bool detached, const String & database, const String & table)
{
    String buf;
    const String & detached_tbl = detached ? "detached_parts" : "parts";
    const String & db_clause = database.empty() ? "" : (R"("database" = ')" + database + "' AND ");

    if (processServerQuery(
            true,
            fmt::format(
                R"(SELECT count() FROM "system"."{}" WHERE {}"table" = '{}' AND "partition_id" != 'all' INTO OUTFILE '{}' TRUNCATE FORMAT CSV;)",
                detached_tbl,
                db_clause,
                table,
                fuzz_server_out.generic_string())))
    {
        std::ifstream infile(fuzz_client_out);
        if (std::getline(infile, buf))
        {
            return !buf.empty() && buf[0] != '0';
        }
    }
    return false;
}

bool FuzzConfig::hasMutations()
{
    String buf;

    if (processServerQuery(
            false,
            fmt::format(
                R"(SELECT count() FROM "system"."mutations" INTO OUTFILE '{}' TRUNCATE FORMAT CSV;)", fuzz_server_out.generic_string())))
    {
        std::ifstream infile(fuzz_client_out);
        if (std::getline(infile, buf))
        {
            return !buf.empty() && buf[0] != '0';
        }
    }
    return false;
}

String FuzzConfig::getRandomMutation(const uint64_t rand_val)
{
    String res;

    /// The system.mutations table doesn't support sampling, so pick up a random part with a window function
    if (processServerQuery(
            false,
            fmt::format(
                "SELECT z.y FROM (SELECT (row_number() OVER () - 1) AS x, \"mutation_id\" AS y FROM \"system\".\"mutations\") as z "
                "WHERE z.x = (SELECT {} % max2(count(), 1) FROM \"system\".\"mutations\") INTO OUTFILE '{}' TRUNCATE "
                "FORMAT RawBlob;",
                rand_val,
                fuzz_server_out.generic_string())))
    {
        std::ifstream infile(fuzz_client_out, std::ios::in);
        std::getline(infile, res);
    }
    return res;
}

String FuzzConfig::tableGetRandomPartitionOrPart(
    const uint64_t rand_val, const bool detached, const bool partition, const String & database, const String & table)
{
    String res;
    const String & detached_tbl = detached ? "detached_parts" : "parts";
    const String & db_clause = database.empty() ? "" : (R"("database" = ')" + database + "' AND ");

    /// The system.parts table doesn't support sampling, so pick up a random part with a window function
    if (processServerQuery(
            true,
            fmt::format(
                "SELECT z.y FROM (SELECT (row_number() OVER () - 1) AS x, \"{}\" AS y FROM \"system\".\"{}\" WHERE {}\"table\" = '{}' AND "
                "\"partition_id\" != 'all') AS z WHERE z.x = (SELECT {} % max2(count(), 1) FROM \"system\".\"{}\" WHERE "
                "{}\"table\" "
                "= "
                "'{}') INTO OUTFILE '{}' TRUNCATE FORMAT RawBlob;",
                partition ? "partition_id" : "name",
                detached_tbl,
                db_clause,
                table,
                rand_val,
                detached_tbl,
                db_clause,
                table,
                fuzz_server_out.generic_string())))
    {
        std::ifstream infile(fuzz_client_out, std::ios::in);
        std::getline(infile, res);
    }
    return res;
}

void FuzzConfig::comparePerformanceResults(const String & oracle_name, PerformanceResult & server, PerformanceResult & peer) const
{
    server.result_strings.clear();
    peer.result_strings.clear();
    server.result_strings.insert(
        {{"query_time", formatReadableTime(static_cast<double>(server.metrics.at("query_time") * 1000000))},
         {"query_memory", formatReadableSizeWithBinarySuffix(static_cast<double>(server.metrics.at("query_memory")))},
         {"query_bytes_read", formatReadableSizeWithBinarySuffix(static_cast<double>(server.metrics.at("query_bytes_read")))}});
    peer.result_strings.insert(
        {{"query_time", formatReadableTime(static_cast<double>(peer.metrics.at("query_time") * 1000000))},
         {"query_memory", formatReadableSizeWithBinarySuffix(static_cast<double>(peer.metrics.at("query_memory")))},
         {"query_bytes_read", formatReadableSizeWithBinarySuffix(static_cast<double>(peer.metrics.at("query_bytes_read")))}});

    if (this->measure_performance)
    {
        for (const auto & [key, val] : metrics)
        {
            if (val.enabled)
            {
                if (val.minimum < server.metrics.at(key)
                    && server.metrics.at(key)
                        > static_cast<uint64_t>(peer.metrics.at(key) * (1 + (static_cast<double>(val.threshold) / 100.0f))))
                {
                    throw DB::Exception(
                        DB::ErrorCodes::BUZZHOUSE,
                        "{}: ClickHouse peer server {}: {} was less than the target server: {}",
                        oracle_name,
                        key,
                        peer.result_strings.at(key),
                        server.result_strings.at(key));
                }
            }
        }
    }
    for (const auto & [key, val] : metrics)
    {
        LOG_INFO(
            log, "{}: server {}: {} vs peer {}: {}", oracle_name, key, server.result_strings.at(key), key, peer.result_strings.at(key));
    }
}

}<|MERGE_RESOLUTION|>--- conflicted
+++ resolved
@@ -142,10 +142,7 @@
         {"max_insert_rows", [&](const JSONObjectType & value) { max_insert_rows = std::max(UINT64_C(1), value.getUInt64()); }},
         {"min_nested_rows", [&](const JSONObjectType & value) { min_nested_rows = value.getUInt64(); }},
         {"max_nested_rows", [&](const JSONObjectType & value) { max_nested_rows = value.getUInt64(); }},
-<<<<<<< HEAD
-=======
         {"min_string_length", [&](const JSONObjectType & value) { min_string_length = static_cast<uint32_t>(value.getUInt64()); }},
->>>>>>> 2040e3f2
         {"max_string_length", [&](const JSONObjectType & value) { max_string_length = static_cast<uint32_t>(value.getUInt64()); }},
         {"max_depth", [&](const JSONObjectType & value) { max_depth = std::max(UINT32_C(1), static_cast<uint32_t>(value.getUInt64())); }},
         {"max_width", [&](const JSONObjectType & value) { max_width = std::max(UINT32_C(1), static_cast<uint32_t>(value.getUInt64())); }},
