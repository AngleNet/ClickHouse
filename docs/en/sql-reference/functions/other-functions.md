--- conflicted
+++ resolved
@@ -2832,22 +2832,17 @@
 └─────────────────────────────────────────────────────────────────────────┘
 ```
 
-<<<<<<< HEAD
 ## variantElement
 
 Extracts a column with specified type from a `Variant` column.
-=======
-## minSampleSizeConversion
-
-Calculates minimum required sample size for an A/B test comparing conversions (proportions) in two samples.
->>>>>>> bd5675f0
-
-**Syntax**
-
-``` sql
-<<<<<<< HEAD
+
+**Syntax**
+
+```sql
 tupleElement(variant, type_name, [, default_value])
 ```
+
+**Arguments**
 
 - `variant` — Variant column. [Variant](../../sql-reference/data-types/variant.md).
 - `type_name` — The name of the variant type to extract. [String](../../sql-reference/data-types/string.md).
@@ -2873,7 +2868,14 @@
 │ [1,2,3]       │ ᴺᵁᴸᴸ                        │                        ᴺᵁᴸᴸ │ [1,2,3]                            │
 └───────────────┴─────────────────────────────┴─────────────────────────────┴────────────────────────────────────┘
 ```
-=======
+
+## minSampleSizeConversion
+
+Calculates minimum required sample size for an A/B test comparing conversions (proportions) in two samples.
+
+**Syntax**
+
+``` sql
 minSampleSizeConversion(baseline, mde, power, alpha)
 ```
 
@@ -2954,5 +2956,4 @@
 ┌─sample_size───────────────────────────┐
 │ (616.2931945826209,108.8825,115.6175) │
 └───────────────────────────────────────┘
-```
->>>>>>> bd5675f0
+```