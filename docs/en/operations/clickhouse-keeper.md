---
slug: /en/operations/clickhouse-keeper
sidebar_position: 66
sidebar_label: ClickHouse Keeper
---

# ClickHouse Keeper
import SelfManaged from '@site/docs/en/_snippets/_self_managed_only_automated.md';

<SelfManaged />

ClickHouse Keeper provides the coordination system for data [replication](../engines/table-engines/mergetree-family/replication.md) and [distributed DDL](../sql-reference/distributed-ddl.md) queries execution. ClickHouse Keeper is compatible with ZooKeeper.

## Implementation details {#implementation-details}

ZooKeeper is one of the first well-known open-source coordination systems. It's implemented in Java, and has quite a simple and powerful data model. ZooKeeper's coordination algorithm, ZooKeeper Atomic Broadcast (ZAB), doesn't provide linearizability guarantees for reads, because each ZooKeeper node serves reads locally. Unlike ZooKeeper ClickHouse Keeper is written in C++ and uses the [RAFT algorithm](https://raft.github.io/) [implementation](https://github.com/eBay/NuRaft). This algorithm allows linearizability for reads and writes, and has several open-source implementations in different languages.

By default, ClickHouse Keeper provides the same guarantees as ZooKeeper (linearizable writes, non-linearizable reads). It has a compatible client-server protocol, so any standard ZooKeeper client can be used to interact with ClickHouse Keeper. Snapshots and logs have an incompatible format with ZooKeeper, but the `clickhouse-keeper-converter` tool enables the conversion of ZooKeeper data to ClickHouse Keeper snapshots. The interserver protocol in ClickHouse Keeper is also incompatible with ZooKeeper so a mixed ZooKeeper / ClickHouse Keeper cluster is impossible.

ClickHouse Keeper supports Access Control Lists (ACLs) the same way as [ZooKeeper](https://zookeeper.apache.org/doc/r3.1.2/zookeeperProgrammers.html#sc_ZooKeeperAccessControl) does. ClickHouse Keeper supports the same set of permissions and has the identical built-in schemes: `world`, `auth` and `digest`. The digest authentication scheme uses the pair `username:password`, the password is encoded in Base64.

:::note
External integrations are not supported.
:::

## Configuration {#configuration}

ClickHouse Keeper can be used as a standalone replacement for ZooKeeper or as an internal part of the ClickHouse server. In both cases the configuration is almost the same `.xml` file. The main ClickHouse Keeper configuration tag is `<keeper_server>`. Keeper configuration has the following parameters:

-    `tcp_port` — Port for a client to connect (default for ZooKeeper is `2181`).
-    `tcp_port_secure` — Secure port for an SSL connection between client and keeper-server.
-    `server_id` — Unique server id, each participant of the ClickHouse Keeper cluster must have a unique number (1, 2, 3, and so on).
-    `log_storage_path` — Path to coordination logs, just like ZooKeeper it is best to store logs on non-busy nodes.
-    `snapshot_storage_path` — Path to coordination snapshots.

Other common parameters are inherited from the ClickHouse server config (`listen_host`, `logger`, and so on).

Internal coordination settings are located in the `<keeper_server>.<coordination_settings>` section:

-    `operation_timeout_ms` — Timeout for a single client operation (ms) (default: 10000).
-    `min_session_timeout_ms` — Min timeout for client session (ms) (default: 10000).
-    `session_timeout_ms` — Max timeout for client session (ms) (default: 100000).
-    `dead_session_check_period_ms` — How often ClickHouse Keeper checks for dead sessions and removes them (ms) (default: 500).
-    `heart_beat_interval_ms` — How often a ClickHouse Keeper leader will send heartbeats to followers (ms) (default: 500).
-    `election_timeout_lower_bound_ms` — If the follower does not receive a heartbeat from the leader in this interval, then it can initiate leader election (default: 1000).
-    `election_timeout_upper_bound_ms` — If the follower does not receive a heartbeat from the leader in this interval, then it must initiate leader election (default: 2000).
-    `rotate_log_storage_interval` — How many log records to store in a single file (default: 100000).
-    `reserved_log_items` — How many coordination log records to store before compaction (default: 100000).
-    `snapshot_distance` — How often ClickHouse Keeper will create new snapshots (in the number of records in logs) (default: 100000).
-    `snapshots_to_keep` — How many snapshots to keep (default: 3).
-    `stale_log_gap` — Threshold when leader considers follower as stale and sends the snapshot to it instead of logs (default: 10000).
-    `fresh_log_gap` — When node became fresh (default: 200).
-    `max_requests_batch_size` - Max size of batch in requests count before it will be sent to RAFT (default: 100).
-    `force_sync` — Call `fsync` on each write to coordination log (default: true).
-    `quorum_reads` — Execute read requests as writes through whole RAFT consensus with similar speed (default: false).
-    `raft_logs_level` — Text logging level about coordination (trace, debug, and so on) (default: system default).
-    `auto_forwarding` — Allow to forward write requests from followers to the leader (default: true).
-    `shutdown_timeout` — Wait to finish internal connections and shutdown (ms) (default: 5000).
-    `startup_timeout` — If the server doesn't connect to other quorum participants in the specified timeout it will terminate (ms) (default: 30000).
-    `four_letter_word_white_list` — White list of 4lw commands (default: `conf,cons,crst,envi,ruok,srst,srvr,stat,wchc,wchs,dirs,mntr,isro`).

Quorum configuration is located in the `<keeper_server>.<raft_configuration>` section and contain servers description.

The only parameter for the whole quorum is `secure`, which enables encrypted connection for communication between quorum participants. The parameter can be set `true` if SSL connection is required for internal communication between nodes, or left unspecified otherwise.

The main parameters for each `<server>` are:

-    `id` — Server identifier in a quorum.
-    `hostname` — Hostname where this server is placed.
-    `port` — Port where this server listens for connections.

:::note
In the case of a change in the topology of your ClickHouse Keeper cluster (e.g., replacing a server), please make sure to keep the mapping of `server_id` to `hostname` consistent and avoid shuffling or reusing an existing `server_id` for different servers (e.g., it can happen if your rely on automation scripts to deploy ClickHouse Keeper)
:::

Examples of configuration for quorum with three nodes can be found in [integration tests](https://github.com/ClickHouse/ClickHouse/tree/master/tests/integration) with `test_keeper_` prefix. Example configuration for server #1:

```xml
<keeper_server>
    <tcp_port>2181</tcp_port>
    <server_id>1</server_id>
    <log_storage_path>/var/lib/clickhouse/coordination/log</log_storage_path>
    <snapshot_storage_path>/var/lib/clickhouse/coordination/snapshots</snapshot_storage_path>

    <coordination_settings>
        <operation_timeout_ms>10000</operation_timeout_ms>
        <session_timeout_ms>30000</session_timeout_ms>
        <raft_logs_level>trace</raft_logs_level>
    </coordination_settings>

    <raft_configuration>
        <server>
            <id>1</id>
            <hostname>zoo1</hostname>
            <port>9444</port>
        </server>
        <server>
            <id>2</id>
            <hostname>zoo2</hostname>
            <port>9444</port>
        </server>
        <server>
            <id>3</id>
            <hostname>zoo3</hostname>
            <port>9444</port>
        </server>
    </raft_configuration>
</keeper_server>
```

## How to run {#how-to-run}

ClickHouse Keeper is bundled into the ClickHouse server package, just add configuration of `<keeper_server>` and start ClickHouse server as always. If you want to run standalone ClickHouse Keeper you can start it in a similar way with:

```bash
clickhouse-keeper --config /etc/your_path_to_config/config.xml
```

If you don't have the symlink (`clickhouse-keeper`) you can create it or specify `keeper` as an argument to `clickhouse`:

```bash
clickhouse keeper --config /etc/your_path_to_config/config.xml
```

## Four Letter Word Commands {#four-letter-word-commands}

ClickHouse Keeper also provides 4lw commands which are almost the same with Zookeeper. Each command is composed of four letters such as `mntr`, `stat` etc. There are some more interesting commands: `stat` gives some general information about the server and connected clients, while `srvr` and `cons` give extended details on server and connections respectively.

The 4lw commands has a white list configuration `four_letter_word_white_list` which has default value `conf,cons,crst,envi,ruok,srst,srvr,stat,wchc,wchs,dirs,mntr,isro`.

You can issue the commands to ClickHouse Keeper via telnet or nc, at the client port.

```
echo mntr | nc localhost 9181
```

Bellow is the detailed 4lw commands:

- `ruok`: Tests if server is running in a non-error state. The server will respond with `imok` if it is running. Otherwise it will not respond at all. A response of `imok` does not necessarily indicate that the server has joined the quorum, just that the server process is active and bound to the specified client port. Use "stat" for details on state wrt quorum and client connection information.

```
imok
```

- `mntr`: Outputs a list of variables that could be used for monitoring the health of the cluster.

```
zk_version      v21.11.1.1-prestable-7a4a0b0edef0ad6e0aa662cd3b90c3f4acf796e7
zk_avg_latency  0
zk_max_latency  0
zk_min_latency  0
zk_packets_received     68
zk_packets_sent 68
zk_num_alive_connections        1
zk_outstanding_requests 0
zk_server_state leader
zk_znode_count  4
zk_watch_count  1
zk_ephemerals_count     0
zk_approximate_data_size        723
zk_open_file_descriptor_count   310
zk_max_file_descriptor_count    10240
zk_followers    0
zk_synced_followers     0
```

- `srvr`: Lists full details for the server.

```
ClickHouse Keeper version: v21.11.1.1-prestable-7a4a0b0edef0ad6e0aa662cd3b90c3f4acf796e7
Latency min/avg/max: 0/0/0
Received: 2
Sent : 2
Connections: 1
Outstanding: 0
Zxid: 34
Mode: leader
Node count: 4
```

- `stat`: Lists brief details for the server and connected clients.

```
ClickHouse Keeper version: v21.11.1.1-prestable-7a4a0b0edef0ad6e0aa662cd3b90c3f4acf796e7
Clients:
 192.168.1.1:52852(recved=0,sent=0)
 192.168.1.1:52042(recved=24,sent=48)
Latency min/avg/max: 0/0/0
Received: 4
Sent : 4
Connections: 1
Outstanding: 0
Zxid: 36
Mode: leader
Node count: 4
```

- `srst`: Reset server statistics. The command will affect the result of `srvr`, `mntr` and `stat`.

```
Server stats reset.
```

- `conf`: Print details about serving configuration.

```
server_id=1
tcp_port=2181
four_letter_word_white_list=*
log_storage_path=./coordination/logs
snapshot_storage_path=./coordination/snapshots
max_requests_batch_size=100
session_timeout_ms=30000
operation_timeout_ms=10000
dead_session_check_period_ms=500
heart_beat_interval_ms=500
election_timeout_lower_bound_ms=1000
election_timeout_upper_bound_ms=2000
reserved_log_items=1000000000000000
snapshot_distance=10000
auto_forwarding=true
shutdown_timeout=5000
startup_timeout=240000
raft_logs_level=information
snapshots_to_keep=3
rotate_log_storage_interval=100000
stale_log_gap=10000
fresh_log_gap=200
max_requests_batch_size=100
quorum_reads=false
force_sync=false
compress_logs=true
compress_snapshots_with_zstd_format=true
configuration_change_tries_count=20
```

- `cons`: List full connection/session details for all clients connected to this server. Includes information on numbers of packets received/sent, session id, operation latencies, last operation performed, etc...

```
 192.168.1.1:52163(recved=0,sent=0,sid=0xffffffffffffffff,lop=NA,est=1636454787393,to=30000,lzxid=0xffffffffffffffff,lresp=0,llat=0,minlat=0,avglat=0,maxlat=0)
 192.168.1.1:52042(recved=9,sent=18,sid=0x0000000000000001,lop=List,est=1636454739887,to=30000,lcxid=0x0000000000000005,lzxid=0x0000000000000005,lresp=1636454739892,llat=0,minlat=0,avglat=0,maxlat=0)
```

- `crst`: Reset connection/session statistics for all connections.

```
Connection stats reset.
```

- `envi`: Print details about serving environment

```
Environment:
clickhouse.keeper.version=v21.11.1.1-prestable-7a4a0b0edef0ad6e0aa662cd3b90c3f4acf796e7
host.name=ZBMAC-C02D4054M.local
os.name=Darwin
os.arch=x86_64
os.version=19.6.0
cpu.count=12
user.name=root
user.home=/Users/JackyWoo/
user.dir=/Users/JackyWoo/project/jd/clickhouse/cmake-build-debug/programs/
user.tmp=/var/folders/b4/smbq5mfj7578f2jzwn602tt40000gn/T/
```


- `dirs`: Shows the total size of snapshot and log files in bytes

```
snapshot_dir_size: 0
log_dir_size: 3875
```

- `isro`: Tests if server is running in read-only mode. The server will respond with "ro" if in read-only mode or "rw" if not in read-only mode.

```
rw
```

- `wchs`: Lists brief information on watches for the server.

```
1 connections watching 1 paths
Total watches:1
```

- `wchc`: Lists detailed information on watches for the server, by session. This outputs a list of sessions (connections) with associated watches (paths). Note, depending on the number of watches this operation may be expensive (ie impact server performance), use it carefully.

```
0x0000000000000001
    /clickhouse/task_queue/ddl
```

- `wchp`: Lists detailed information on watches for the server, by path. This outputs a list of paths (znodes) with associated sessions. Note, depending on the number of watches this operation may be expensive (i. e. impact server performance), use it carefully.

```
/clickhouse/task_queue/ddl
    0x0000000000000001
```

- `dump`: Lists the outstanding sessions and ephemeral nodes. This only works on the leader.

```
Sessions dump (2):
0x0000000000000001
0x0000000000000002
Sessions with Ephemerals (1):
0x0000000000000001
 /clickhouse/task_queue/ddl
```

<<<<<<< HEAD
- `csnp`: Schedule a snapshot creation task. Return the last committed log index of the scheduled snapshot if success or `Fail to scheduled snapshot creation task.` if failed.

```
100
```

- `lgif`: Keeper log information. `first_log_idx` : my first log index in log store; `first_log_term` : my first log term; `last_log_idx` : my last log index in log store; `last_log_term` : my last log term; `last_committed_log_idx` : my last committed log index in state machine; `leader_committed_log_idx` : leader's committed log index from my perspective; `target_committed_log_idx` : target log index should be committed to; `last_snapshot_idx` : the largest committed log index in last snapshot.

```
first_log_idx   1
first_log_term  1
last_log_idx    101
last_log_term   1
last_committed_log_idx  100
leader_committed_log_idx    101
target_committed_log_idx    101
last_snapshot_idx   50
```

## [experimental] Migration from ZooKeeper {#migration-from-zookeeper}
=======
## Migration from ZooKeeper {#migration-from-zookeeper}
>>>>>>> 404a9a01

Seamlessly migration from ZooKeeper to ClickHouse Keeper is impossible you have to stop your ZooKeeper cluster, convert data and start ClickHouse Keeper. `clickhouse-keeper-converter` tool allows converting ZooKeeper logs and snapshots to ClickHouse Keeper snapshot. It works only with ZooKeeper > 3.4. Steps for migration:

1. Stop all ZooKeeper nodes.

2. Optional, but recommended: find ZooKeeper leader node, start and stop it again. It will force ZooKeeper to create a consistent snapshot.

3. Run `clickhouse-keeper-converter` on a leader, for example:

```bash
clickhouse-keeper-converter --zookeeper-logs-dir /var/lib/zookeeper/version-2 --zookeeper-snapshots-dir /var/lib/zookeeper/version-2 --output-dir /path/to/clickhouse/keeper/snapshots
```

4. Copy snapshot to ClickHouse server nodes with a configured `keeper` or start ClickHouse Keeper instead of ZooKeeper. The snapshot must persist on all nodes, otherwise, empty nodes can be faster and one of them can become a leader.

[Original article](https://clickhouse.com/docs/en/operations/clickhouse-keeper/) <!--hide-->

## Recovering after losing quorum

Because ClickHouse Keeper uses Raft it can tolerate certain amount of node crashes depending on the cluster size. \
E.g. for a 3-node cluster, it will continue working correctly if only 1 node crashes.

Cluster configuration can be dynamically configured but there are some limitations. Reconfiguration relies on Raft also
so to add/remove a node from the cluster you need to have a quorum. If you lose too many nodes in your cluster at the same time without any chance
of starting them again, Raft will stop working and not allow you to reconfigure your cluster using the conventional way.

Nevertheless, ClickHouse Keeper has a recovery mode which allows you to forcefully reconfigure your cluster with only 1 node.
This should be done only as your last resort if you cannot start your nodes again, or start a new instance on the same endpoint.

Important things to note before continuing:
- Make sure that the failed nodes cannot connect to the cluster again.
- Do not start any of the new nodes until it's specified in the steps.

After making sure that the above things are true, you need to do following:
1. Pick a single Keeper node to be your new leader. Be aware that the data of that node will be used for the entire cluster so we recommend to use a node with the most up to date state.
2. Before doing anything else, make a backup of the `log_storage_path` and `snapshot_storage_path` folders of the picked node.
3. Reconfigure the cluster on all of the nodes you want to use.
4. Send the four letter command `rcvr` to the node you picked which will move the node to the recovery mode OR stop Keeper instance on the picked node and start it again with the `--force-recovery` argument.
5. One by one, start Keeper instances on the new nodes making sure that `mntr` returns `follower` for the `zk_server_state` before starting the next one.
6. While in the recovery mode, the leader node will return error message for `mntr` command until it achieves quorum with the new nodes and refuse any requests from the client and the followers.
7. After quorum is achieved, the leader node will return to the normal mode of operation, accepting all the requests using Raft - verify with `mntr` which should return `leader` for the `zk_server_state`.<|MERGE_RESOLUTION|>--- conflicted
+++ resolved
@@ -309,7 +309,6 @@
  /clickhouse/task_queue/ddl
 ```
 
-<<<<<<< HEAD
 - `csnp`: Schedule a snapshot creation task. Return the last committed log index of the scheduled snapshot if success or `Fail to scheduled snapshot creation task.` if failed.
 
 ```
@@ -329,10 +328,7 @@
 last_snapshot_idx   50
 ```
 
-## [experimental] Migration from ZooKeeper {#migration-from-zookeeper}
-=======
 ## Migration from ZooKeeper {#migration-from-zookeeper}
->>>>>>> 404a9a01
 
 Seamlessly migration from ZooKeeper to ClickHouse Keeper is impossible you have to stop your ZooKeeper cluster, convert data and start ClickHouse Keeper. `clickhouse-keeper-converter` tool allows converting ZooKeeper logs and snapshots to ClickHouse Keeper snapshot. It works only with ZooKeeper > 3.4. Steps for migration:
 
