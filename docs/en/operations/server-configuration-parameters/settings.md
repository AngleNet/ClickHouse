--- conflicted
+++ resolved
@@ -3151,13 +3151,6 @@
 **See Also**
 - [Workload Scheduling](/docs/en/operations/workload-scheduling.md)
 
-<<<<<<< HEAD
-## use_legacy_mongodb_integration
-
-Use the legacy MongoDB integration implementation. Deprecated.
-
-Default value: `true`.
-=======
 ## max_authentication_methods_per_user {#max_authentication_methods_per_user}
 
 The maximum number of authentication methods a user can be created with or altered to.
@@ -3169,4 +3162,9 @@
 Default value: 100
 
 Zero means unlimited
->>>>>>> 7fd22076
+
+## use_legacy_mongodb_integration
+
+Use the legacy MongoDB integration implementation. Deprecated.
+
+Default value: `true`.