--- conflicted
+++ resolved
@@ -119,7 +119,6 @@
 ```
 
 
-<<<<<<< HEAD
 ### Discovery of clusters
 
 Sometimes you may need to add and remove not only hosts in clusters, but clusters themselfs. You can use the `<multicluster_root_path>` node with root path for several clusters:
@@ -162,10 +161,7 @@
 
 
 
-## Use-Cases and Limitations
-=======
 ## Use-Cases and Limitations {#use-cases-and-limitations}
->>>>>>> 6ff4ebb4
 
 As nodes are added or removed from the specified ZooKeeper path, they are automatically discovered or removed from the cluster without the need for configuration changes or server restarts.
 
