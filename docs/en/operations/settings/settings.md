--- conflicted
+++ resolved
@@ -4071,7 +4071,6 @@
 Possible values: `true`, `false`
 
 Default value: `false`
-<<<<<<< HEAD
 
 ## check_dictionary_primary_key {#check_dictionary_primary_key}
 
@@ -4101,7 +4100,7 @@
 LAYOUT(HASHED())
 SETTINGS(check_dictionary_primary_key = 0);
 ```
-=======
+
 ## function_json_value_return_type_allow_nullable
 
 Control whether allow to return `NULL` when value is not exist for JSON_VALUE function.
@@ -4142,5 +4141,4 @@
 -   true — Allow.
 -   false — Disallow.
 
-Default value: `false`.
->>>>>>> d7879c16
+Default value: `false`.