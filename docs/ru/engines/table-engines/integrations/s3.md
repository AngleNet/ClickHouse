--- conflicted
+++ resolved
@@ -5,47 +5,6 @@
 
 # Движок таблиц S3 {#table-engine-s3}
 
-<<<<<<< HEAD
-Движок S3 обеспечивает интеграцию с экосистемой [Amazon S3](https://aws.amazon.com/s3/). Он похож на движок [HDFS](hdfs.md), но обладает специфическими для S3 функциями.
-
-## Использование движка {#usage}
-
-``` sql
-ENGINE = S3(path, [aws_access_key_id, aws_secret_access_key,] format, structure, [compression])
-```
-
-**Входные параметры**
-
--   `path` — URL бакета, включая путь к файлу. В режиме только для чтения поддерживаются следующие подстановочные знаки: `*`, `?`, `{abc,def}` и `{N..M}`, где `N`, `M` — числа, `’abc’`, `‘def’` — строки.
--   `format` — [формат](../../../interfaces/formats.md#formats) файла.
--   `structure` — структура таблицы. Указывается в формате `'column1_name column1_type, column2_name column2_type, ...'`.
--   `compression` — необходим если требуется использовать определенный формат сжатия. Поддерживаемые значения: `none`, `gzip/gz`, `brotli/br`, `xz/LZMA`, `zstd/zst`. Необязательный параметр. По умолчанию формат сжатия определяется автоматически исходя из расширения файла.
-
-**Примеры**
-
-1. Создайте таблицу `s3_engine_table`:
-
-``` sql
-CREATE TABLE s3_engine_table (name String, value UInt32) ENGINE = S3('https://storage.yandexcloud.net/my-test-bucket-768/test-data.csv.gz', 'CSV', 'name String, value UInt32', 'gzip');
-```
-
-2. Заполните файл данными:
-
-``` sql
-INSERT INTO s3_engine_table VALUES ('one', 1), ('two', 2), ('three', 3);
-```
-
-3. Прочитайте данные:
-
-Запрос:
-
-``` sql
-SELECT * FROM s3_engine_table LIMIT 2;
-```
-
-Результат:
-
-=======
 Этот движок обеспечивает интеграцию с экосистемой [Amazon S3](https://aws.amazon.com/s3/). Он похож на движок [HDFS](../../../engines/table-engines/special/file.md#table_engines-hdfs), но обеспечивает специфические для S3 возможности.
 
 ## Создание таблицы {#creating-a-table}
@@ -71,7 +30,6 @@
 SELECT * FROM s3_engine_table LIMIT 2;
 ```
 
->>>>>>> f967fa57
 ``` text
 ┌─name─┬─value─┐
 │ one  │     1 │
@@ -81,28 +39,6 @@
 
 ## Виртуальные столбцы {#virtual-columns}
 
-<<<<<<< HEAD
--  Поддерживается многопоточное чтение и запись.
--  Не поддерживается:
-    -   использование операций `ALTER` и `SELECT...SAMPLE`;
-    -   индексы;
-    -   репликация.
-
-## Символы подстановки в пути {#globs}
-
-Символы подстановки могут содержаться в нескольких компонентах пути. Обрабатываются только существующие файлы, название которых целиком удовлетворяет шаблону (не только суффиксом или префиксом). Список файлов определяется во время выполнения запроса `SELECT` (не во время `CREATE`).
-
--   `*` — заменяет любое количество любых символов кроме `/`, включая отсутствие символов.
--   `?` — заменяет любой одиночный символ.
--   `{some_string,another_string,yet_another_one}` — заменяет любую из строк `'some_string', 'another_string', 'yet_another_one'`.
--   `{N..M}` — заменяет любое число в интервале от `N` до `M` включительно (может содержать ведущие нули, например: `000..078`).
-
-Конструкция с `{}` аналогична табличной функции [remote](../../../sql-reference/table-functions/remote.md).
-
-**Примеры**
-
-Предположим, что у нас есть некоторые файлы в CSV формате со следующими URIs в S3:
-=======
 -   `_path` — путь к файлу.
 -   `_file` — имя файла.
 
@@ -124,34 +60,9 @@
 -   `?` — заменяет любые одиночные символы.
 -   `{some_string, another_string, yet_another_one}` — заменяет любые строки `'some_string', 'another_string', 'yet_another_one'`.
 -   `{N..M}` — заменяет любое число от N до M, включая обе границы. N и M могут иметь ведущие нули, например `000..078`.
->>>>>>> f967fa57
 
 Конструкции с `{}` аналогичны функции [remote](../../../sql-reference/table-functions/remote.md).
 
-<<<<<<< HEAD
-Существует несколько способов создать таблицу, объединяющую все шесть файлов.
-
-Первый способ:
-
-``` sql
-CREATE TABLE table_with_range (name String, value UInt32) ENGINE = S3('https://storage.yandexcloud.net/my-test-bucket-768/{some,another}_prefix/some_file_{1..3}', 'CSV');
-```
-
-Второй способ:
-
-``` sql
-CREATE TABLE table_with_question_mark (name String, value UInt32) ENGINE = S3('https://storage.yandexcloud.net/my-test-bucket-768/{some,another}_prefix/some_file_?', 'CSV');
-```
-
-Можно создать таблицу, содержащую все файлы из обеих директорий (все файлы должны соответствовать формату и схеме, описанным в запросе):
-
-``` sql
-CREATE TABLE table_with_asterisk (name String, value UInt32) ENGINE = S3('https://storage.yandexcloud.net/my-test-bucket-768/{some,another}_prefix/*', 'CSV');
-```
-
-!!! warning "Предупреждение"
-    Если список файлов содержит диапазоны чисел с ведущими нулями, используйте конструкцию с фигурными скобками для каждой цифры отдельно или используйте `?`.
-=======
 ## Настройки движка S3 {#s3-settings}
 
 Перед выполнением запроса или в конфигурационном файле могут быть установлены следующие настройки: 
@@ -174,44 +85,9 @@
 -   `use_environment_credentials` — если `true`, S3-клиент будет пытаться получить учетные данные из переменных среды и метаданных Amazon EC2 для данной конечной точки. Значение по умолчанию - `false`.
 -   `header` — добавляет указанный HTTP-заголовок к запросу на заданную конечную точку. Может быть определен несколько раз.
 -   `server_side_encryption_customer_key_base64` — устанавливает необходимые заголовки для доступа к объектам S3 с шифрованием SSE-C. 
->>>>>>> f967fa57
 
 Создание таблицы из файлов `file-000.csv`, `file-001.csv`, … , `file-999.csv`:
 
-<<<<<<< HEAD
-``` sql
-CREATE TABLE big_table (name String, value UInt32) ENGINE = S3('https://storage.yandexcloud.net/my-test-bucket-768/big_prefix/file-{000..999}.csv', 'CSV');
-```
-
-## Виртуальные столбцы {#virtual-columns}
-
--   `_path` — путь к файлу.
--   `_file` — имя файла.
-
-**Смотрите также**
-
--   [Виртуальные столбцы](index.md#table_engines-virtual_columns)
-
-## Настройки, связанные с S3 {#settings}
-
-Перед выполнением запроса или в конфигурационном файле могут быть указаны следующие параметры:
-
--   `s3_max_single_part_upload_size` — максимальный размер объекта для одиночной загрузки в S3. Значение по умолчанию `64Mb`. 
--   `s3_min_upload_part_size` — минимальный размер части файла для [составной загрузки](https://docs.aws.amazon.com/AmazonS3/latest/dev/uploadobjusingmpu.html). Значение по умолчанию `512Mb`. 
--   `s3_max_redirects` — максимальное количество http-перенаправлений в запросе на хранилище S3. Значение по умолчанию `10`. 
-
-**Соображения безопасности**: чтобы избежать [SSRF](https://en.wikipedia.org/wiki/Server-side_request_forgery) атак, когда злоумышленник может указать произвольные URL-адреса S3, следует установить `s3_max_redirects` значение `0`; или обязательно указывать `remote_host_filter` в конфигурации сервера.
-
-## Настройки конечных точек {#endpointsettings}
-
-В файле конфигурации для определенной конечной точки (которая соответствует точному префиксу URL-адреса) можно указать следующие параметры:
-
--   `endpoint` — указывает префикс конечной точки. Обязательный параметр.
--   `access_key_id` and `secret_access_key` — содержит учетные данные для использования с данной конечной точкой. Опциональный параметр. 
--   `use_environment_credentials` — если установлено значение `true`, клиент S3 будет использовать учетные сведения из переменных сред и метаданных Amazon EC2 для данной конечной точки. Опциональный параметр. Значение по умолчанию `false`. 
--   `header` — добавляет указанный HTTP-заголовок к запросу к заданной конечной точке. Опциональный параметр, может быть указан несколько раз.  
--   `server_side_encryption_customer_key_base64` — устанавливает необходимые заголовки для доступа к объектам S3 с помощью шифрования SSE-C. Опциональный параметр.
-=======
 ``` xml
 <s3>
     <endpoint-name>
@@ -259,7 +135,6 @@
 
 !!! warning "Warning"
     Если список файлов содержит диапазоны чисел с ведущими нулями, используйте конструкцию с фигурными скобками для каждой цифры отдельно или используйте `?`.
->>>>>>> f967fa57
 
 4. Создание таблицы из файлов с именами `file-000.csv`, `file-001.csv`, … , `file-999.csv`:
 
@@ -267,22 +142,6 @@
 CREATE TABLE big_table (name String, value UInt32) 
 ENGINE = S3('https://storage.yandexcloud.net/my-test-bucket-768/big_prefix/file-{000..999}.csv', 'CSV');
 ```
-<<<<<<< HEAD
-<s3>
-    <endpoint-name>
-        <endpoint>https://storage.yandexcloud.net/my-test-bucket-768/</endpoint>
-        <!-- <access_key_id>ACCESS_KEY_ID</access_key_id> -->
-        <!-- <secret_access_key>SECRET_ACCESS_KEY</secret_access_key> -->
-        <!-- <use_environment_credentials>false</use_environment_credentials> -->
-        <!-- <header>Authorization: Bearer SOME-TOKEN</header> -->
-        <!-- <server_side_encryption_customer_key_base64>BASE64-ENCODED-KEY</server_side_encryption_customer_key_base64> -->
-    </endpoint-name>
-</s3>
-```
-=======
 **Смотрите также**
 
--  [Табличная функция S3](../../../sql-reference/table-functions/s3.md)
-
-[Оригинальная статья](https://clickhouse.tech/docs/ru/engines/table-engines/integrations/s3/) <!--hide-->
->>>>>>> f967fa57
+-  [Табличная функция S3](../../../sql-reference/table-functions/s3.md)