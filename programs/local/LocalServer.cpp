--- conflicted
+++ resolved
@@ -817,7 +817,6 @@
     }
     global_context->setMMappedFileCache(mmap_cache_size);
 
-<<<<<<< HEAD
     /// Initialize a dummy query cache.
     global_context->setQueryCache(0, 0, 0, 0);
 
@@ -832,8 +831,6 @@
     }
     global_context->setDataLakeMetadataCache(datalake_metadata_cache_policy, datalake_metadata_cache_size, datalake_metadata_cache_max_entries, datalake_metadata_cache_size_ratio);
 
-=======
->>>>>>> 1aec2d50
     /// Initialize a dummy query condition cache.
     global_context->setQueryConditionCache(DEFAULT_QUERY_CONDITION_CACHE_POLICY, 0, 0);
 
