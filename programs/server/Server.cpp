#include "Server.h"

#include <memory>
#include <sys/resource.h>
#include <sys/stat.h>
#include <sys/types.h>
#include <sys/wait.h>
#include <errno.h>
#include <pwd.h>
#include <unistd.h>
#include <Poco/Version.h>
#include <Poco/DirectoryIterator.h>
#include <Poco/Net/HTTPServer.h>
#include <Poco/Net/NetException.h>
#include <Poco/Util/HelpFormatter.h>
#include <Poco/Environment.h>
#include <common/scope_guard_safe.h>
#include <common/defines.h>
#include <common/logger_useful.h>
#include <common/phdr_cache.h>
#include <common/ErrorHandlers.h>
#include <common/getMemoryAmount.h>
#include <common/errnoToString.h>
#include <common/coverage.h>
#include <Common/ClickHouseRevision.h>
#include <Common/DNSResolver.h>
#include <Common/CurrentMetrics.h>
#include <Common/Macros.h>
#include <Common/ShellCommand.h>
#include <Common/StringUtils/StringUtils.h>
#include <Common/ZooKeeper/ZooKeeper.h>
#include <Common/ZooKeeper/ZooKeeperNodeCache.h>
#include <common/getFQDNOrHostName.h>
#include <Common/getMultipleKeysFromConfig.h>
#include <Common/getNumberOfPhysicalCPUCores.h>
#include <Common/getExecutablePath.h>
#include <Common/ThreadProfileEvents.h>
#include <Common/ThreadStatus.h>
#include <Common/getMappedArea.h>
#include <Common/remapExecutable.h>
#include <Common/TLDListsHolder.h>
#include <Core/ServerUUID.h>
#include <IO/HTTPCommon.h>
#include <IO/ReadHelpers.h>
#include <IO/UseSSL.h>
#include <Interpreters/AsynchronousMetrics.h>
#include <Interpreters/DDLWorker.h>
#include <Interpreters/DNSCacheUpdater.h>
#include <Interpreters/DatabaseCatalog.h>
#include <Interpreters/ExternalDictionariesLoader.h>
#include <Interpreters/ExternalModelsLoader.h>
#include <Interpreters/ProcessList.h>
#include <Interpreters/loadMetadata.h>
#include <Interpreters/JIT/CompiledExpressionCache.h>
#include <Interpreters/UserDefinedObjectsLoader.h>
#include <Access/AccessControlManager.h>
#include <Storages/StorageReplicatedMergeTree.h>
#include <Storages/System/attachSystemTables.h>
#include <Storages/System/attachInformationSchemaTables.h>
#include <AggregateFunctions/registerAggregateFunctions.h>
#include <Functions/registerFunctions.h>
#include <TableFunctions/registerTableFunctions.h>
#include <Formats/registerFormats.h>
#include <Storages/registerStorages.h>
#include <DataStreams/ConnectionCollector.h>
#include <Dictionaries/registerDictionaries.h>
#include <Disks/registerDisks.h>
#include <Common/Config/ConfigReloader.h>
#include <Server/HTTPHandlerFactory.h>
#include "MetricsTransmitter.h"
#include <Common/StatusFile.h>
#include <Server/TCPHandlerFactory.h>
#include <Common/SensitiveDataMasker.h>
#include <Common/ThreadFuzzer.h>
#include <Common/getHashOfLoadedBinary.h>
#include <Common/Elf.h>
#include <Server/MySQLHandlerFactory.h>
#include <Server/PostgreSQLHandlerFactory.h>
#include <Server/ProtocolServerAdapter.h>
#include <Server/HTTP/HTTPServer.h>
#include <Interpreters/AsynchronousInsertQueue.h>

#if !defined(ARCADIA_BUILD)
#   include "config_core.h"
#   include "Common/config_version.h"
#   if USE_OPENCL
#       include "Common/BitonicSort.h" // Y_IGNORE
#   endif
#endif

#if defined(OS_LINUX)
#    include <sys/mman.h>
#    include <sys/ptrace.h>
#    include <Common/hasLinuxCapability.h>
#    include <unistd.h>
#    include <sys/syscall.h>
#endif

#if USE_SSL
#    if USE_INTERNAL_SSL_LIBRARY  && !defined(ARCADIA_BUILD)
#        include <Compression/CompressionCodecEncrypted.h>
#    endif
#    include <Poco/Net/Context.h>
#    include <Poco/Net/SecureServerSocket.h>
#endif

#if USE_GRPC
#   include <Server/GRPCServer.h>
#endif

#if USE_NURAFT
#   include <Server/KeeperTCPHandlerFactory.h>
#endif

#if USE_BASE64
#   include <turbob64.h>
#endif

#if USE_JEMALLOC
#    include <jemalloc/jemalloc.h>
#endif

#include <filesystem>

namespace CurrentMetrics
{
    extern const Metric Revision;
    extern const Metric VersionInteger;
    extern const Metric MemoryTracking;
    extern const Metric MaxDDLEntryID;
    extern const Metric MaxPushedDDLEntryID;
}

namespace fs = std::filesystem;

#if USE_JEMALLOC
static bool jemallocOptionEnabled(const char *name)
{
    bool value;
    size_t size = sizeof(value);

    if (mallctl(name, reinterpret_cast<void *>(&value), &size, /* newp= */ nullptr, /* newlen= */ 0))
        throw Poco::SystemException("mallctl() failed");

    return value;
}
#else
static bool jemallocOptionEnabled(const char *) { return 0; }
#endif

int mainEntryClickHouseServer(int argc, char ** argv)
{
    DB::Server app;

    if (jemallocOptionEnabled("opt.background_thread"))
    {
        LOG_ERROR(&app.logger(),
            "jemalloc.background_thread was requested, "
            "however ClickHouse uses percpu_arena and background_thread most likely will not give any benefits, "
            "and also background_thread is not compatible with ClickHouse watchdog "
            "(that can be disabled with CLICKHOUSE_WATCHDOG_ENABLE=0)");
    }

    /// Do not fork separate process from watchdog if we attached to terminal.
    /// Otherwise it breaks gdb usage.
    /// Can be overridden by environment variable (cannot use server config at this moment).
    if (argc > 0)
    {
        const char * env_watchdog = getenv("CLICKHOUSE_WATCHDOG_ENABLE");
        if (env_watchdog)
        {
            if (0 == strcmp(env_watchdog, "1"))
                app.shouldSetupWatchdog(argv[0]);

            /// Other values disable watchdog explicitly.
        }
        else if (!isatty(STDIN_FILENO) && !isatty(STDOUT_FILENO) && !isatty(STDERR_FILENO))
            app.shouldSetupWatchdog(argv[0]);
    }

    try
    {
        return app.run(argc, argv);
    }
    catch (...)
    {
        std::cerr << DB::getCurrentExceptionMessage(true) << "\n";
        auto code = DB::getCurrentExceptionCode();
        return code ? code : 1;
    }
}


namespace
{

void setupTmpPath(Poco::Logger * log, const std::string & path)
{
    LOG_DEBUG(log, "Setting up {} to store temporary data in it", path);

    fs::create_directories(path);

    /// Clearing old temporary files.
    fs::directory_iterator dir_end;
    for (fs::directory_iterator it(path); it != dir_end; ++it)
    {
        if (it->is_regular_file() && startsWith(it->path().filename(), "tmp"))
        {
            LOG_DEBUG(log, "Removing old temporary file {}", it->path().string());
            fs::remove(it->path());
        }
        else
            LOG_DEBUG(log, "Skipped file in temporary path {}", it->path().string());
    }
}

int waitServersToFinish(std::vector<DB::ProtocolServerAdapter> & servers, size_t seconds_to_wait)
{
    const int sleep_max_ms = 1000 * seconds_to_wait;
    const int sleep_one_ms = 100;
    int sleep_current_ms = 0;
    int current_connections = 0;
    for (;;)
    {
        current_connections = 0;

        for (auto & server : servers)
        {
            server.stop();
            current_connections += server.currentConnections();
        }

        if (!current_connections)
            break;

        sleep_current_ms += sleep_one_ms;
        if (sleep_current_ms < sleep_max_ms)
            std::this_thread::sleep_for(std::chrono::milliseconds(sleep_one_ms));
        else
            break;
    }
    return current_connections;
}

}

namespace DB
{

namespace ErrorCodes
{
    extern const int NO_ELEMENTS_IN_CONFIG;
    extern const int SUPPORT_IS_DISABLED;
    extern const int ARGUMENT_OUT_OF_BOUND;
    extern const int EXCESSIVE_ELEMENT_IN_CONFIG;
    extern const int INCORRECT_DATA;
    extern const int INVALID_CONFIG_PARAMETER;
    extern const int SYSTEM_ERROR;
    extern const int FAILED_TO_GETPWUID;
    extern const int MISMATCHING_USERS_FOR_PROCESS_AND_DATA;
    extern const int NETWORK_ERROR;
    extern const int CORRUPTED_DATA;
}


static std::string getCanonicalPath(std::string && path)
{
    Poco::trimInPlace(path);
    if (path.empty())
        throw Exception("path configuration parameter is empty", ErrorCodes::INVALID_CONFIG_PARAMETER);
    if (path.back() != '/')
        path += '/';
    return std::move(path);
}

static std::string getUserName(uid_t user_id)
{
    /// Try to convert user id into user name.
    auto buffer_size = sysconf(_SC_GETPW_R_SIZE_MAX);
    if (buffer_size <= 0)
        buffer_size = 1024;
    std::string buffer;
    buffer.reserve(buffer_size);

    struct passwd passwd_entry;
    struct passwd * result = nullptr;
    const auto error = getpwuid_r(user_id, &passwd_entry, buffer.data(), buffer_size, &result);

    if (error)
        throwFromErrno("Failed to find user name for " + toString(user_id), ErrorCodes::FAILED_TO_GETPWUID, error);
    else if (result)
        return result->pw_name;
    return toString(user_id);
}

Poco::Net::SocketAddress makeSocketAddress(const std::string & host, UInt16 port, Poco::Logger * log)
{
    Poco::Net::SocketAddress socket_address;
    try
    {
        socket_address = Poco::Net::SocketAddress(host, port);
    }
    catch (const Poco::Net::DNSException & e)
    {
        const auto code = e.code();
        if (code == EAI_FAMILY
#if defined(EAI_ADDRFAMILY)
                    || code == EAI_ADDRFAMILY
#endif
           )
        {
            LOG_ERROR(log, "Cannot resolve listen_host ({}), error {}: {}. "
                "If it is an IPv6 address and your host has disabled IPv6, then consider to "
                "specify IPv4 address to listen in <listen_host> element of configuration "
                "file. Example: <listen_host>0.0.0.0</listen_host>",
                host, e.code(), e.message());
        }

        throw;
    }
    return socket_address;
}

Poco::Net::SocketAddress Server::socketBindListen(Poco::Net::ServerSocket & socket, const std::string & host, UInt16 port, [[maybe_unused]] bool secure) const
{
    auto address = makeSocketAddress(host, port, &logger());
#if !defined(POCO_CLICKHOUSE_PATCH) || POCO_VERSION < 0x01090100
    if (secure)
        /// Bug in old (<1.9.1) poco, listen() after bind() with reusePort param will fail because have no implementation in SecureServerSocketImpl
        /// https://github.com/pocoproject/poco/pull/2257
        socket.bind(address, /* reuseAddress = */ true);
    else
#endif
#if POCO_VERSION < 0x01080000
    socket.bind(address, /* reuseAddress = */ true);
#else
    socket.bind(address, /* reuseAddress = */ true, /* reusePort = */ config().getBool("listen_reuse_port", false));
#endif

    /// If caller requests any available port from the OS, discover it after binding.
    if (port == 0)
    {
        address = socket.address();
        LOG_DEBUG(&logger(), "Requested any available port (port == 0), actual port is {:d}", address.port());
    }

    socket.listen(/* backlog = */ config().getUInt("listen_backlog", 64));

    return address;
}

void Server::createServer(const std::string & listen_host, const char * port_name, bool listen_try, CreateServerFunc && func) const
{
    /// For testing purposes, user may omit tcp_port or http_port or https_port in configuration file.
    if (!config().has(port_name))
        return;

    auto port = config().getInt(port_name);
    try
    {
        func(port);
        global_context->registerServerPort(port_name, port);
    }
    catch (const Poco::Exception &)
    {
        std::string message = "Listen [" + listen_host + "]:" + std::to_string(port) + " failed: " + getCurrentExceptionMessage(false);

        if (listen_try)
        {
            LOG_WARNING(&logger(), "{}. If it is an IPv6 or IPv4 address and your host has disabled IPv6 or IPv4, then consider to "
                "specify not disabled IPv4 or IPv6 address to listen in <listen_host> element of configuration "
                "file. Example for disabled IPv6: <listen_host>0.0.0.0</listen_host> ."
                " Example for disabled IPv4: <listen_host>::</listen_host>",
                message);
        }
        else
        {
            throw Exception{message, ErrorCodes::NETWORK_ERROR};
        }
    }
}

void Server::uninitialize()
{
    logger().information("shutting down");
    BaseDaemon::uninitialize();
}

int Server::run()
{
    if (config().hasOption("help"))
    {
        Poco::Util::HelpFormatter help_formatter(Server::options());
        auto header_str = fmt::format("{} [OPTION] [-- [ARG]...]\n"
                                      "positional arguments can be used to rewrite config.xml properties, for example, --http_port=8010",
                                      commandName());
        help_formatter.setHeader(header_str);
        help_formatter.format(std::cout);
        return 0;
    }
    if (config().hasOption("version"))
    {
        std::cout << DBMS_NAME << " server version " << VERSION_STRING << VERSION_OFFICIAL << "." << std::endl;
        return 0;
    }
    return Application::run(); // NOLINT
}

void Server::initialize(Poco::Util::Application & self)
{
    BaseDaemon::initialize(self);
    logger().information("starting up");

    LOG_INFO(&logger(), "OS name: {}, version: {}, architecture: {}",
        Poco::Environment::osName(),
        Poco::Environment::osVersion(),
        Poco::Environment::osArchitecture());
}

std::string Server::getDefaultCorePath() const
{
    return getCanonicalPath(config().getString("path", DBMS_DEFAULT_PATH)) + "cores";
}

void Server::defineOptions(Poco::Util::OptionSet & options)
{
    options.addOption(
        Poco::Util::Option("help", "h", "show help and exit")
            .required(false)
            .repeatable(false)
            .binding("help"));
    options.addOption(
        Poco::Util::Option("version", "V", "show version and exit")
            .required(false)
            .repeatable(false)
            .binding("version"));
    BaseDaemon::defineOptions(options);
}


void checkForUsersNotInMainConfig(
    const Poco::Util::AbstractConfiguration & config,
    const std::string & config_path,
    const std::string & users_config_path,
    Poco::Logger * log)
{
    if (config.getBool("skip_check_for_incorrect_settings", false))
        return;

    if (config.has("users") || config.has("profiles") || config.has("quotas"))
    {
        /// We cannot throw exception here, because we have support for obsolete 'conf.d' directory
        /// (that does not correspond to config.d or users.d) but substitute configuration to both of them.

        LOG_ERROR(log, "The <users>, <profiles> and <quotas> elements should be located in users config file: {} not in main config {}."
            " Also note that you should place configuration changes to the appropriate *.d directory like 'users.d'.",
            users_config_path, config_path);
    }
}

static void loadEncryptionKey(const std::string & key_command [[maybe_unused]], Poco::Logger * log)
{
#if USE_BASE64 && USE_SSL && USE_INTERNAL_SSL_LIBRARY

    auto process = ShellCommand::execute(key_command);

    std::string b64_key;
    readStringUntilEOF(b64_key, process->out);
    process->wait();

    // turbob64 doesn't like whitespace characters in input. Strip
    // them before decoding.
    std::erase_if(b64_key, [](char c)
    {
        return c == ' ' || c == '\t' || c == '\r' || c == '\n';
    });

    std::vector<char> buf(b64_key.size());
    const size_t key_size = tb64dec(reinterpret_cast<const unsigned char *>(b64_key.data()), b64_key.size(),
                                    reinterpret_cast<unsigned char *>(buf.data()));
    if (!key_size)
        throw Exception("Failed to decode encryption key", ErrorCodes::INCORRECT_DATA);
    else if (key_size < 16)
        LOG_WARNING(log, "The encryption key should be at least 16 octets long.");

    const std::string_view key = std::string_view(buf.data(), key_size);
    CompressionCodecEncrypted::setMasterKey(key);

#else
    LOG_WARNING(log, "Server was built without Base64 or SSL support. Encryption is disabled.");
#endif
}


[[noreturn]] void forceShutdown()
{
#if defined(THREAD_SANITIZER) && defined(OS_LINUX)
    /// Thread sanitizer tries to do something on exit that we don't need if we want to exit immediately,
    /// while connection handling threads are still run.
    (void)syscall(SYS_exit_group, 0);
    __builtin_unreachable();
#else
    _exit(0);
#endif
}


int Server::main(const std::vector<std::string> & /*args*/)
{
    Poco::Logger * log = &logger();

    UseSSL use_ssl;

    MainThreadStatus::getInstance();

    registerFunctions();
    registerAggregateFunctions();
    registerTableFunctions();
    registerStorages();
    registerDictionaries();
    registerDisks();
    registerFormats();

    CurrentMetrics::set(CurrentMetrics::Revision, ClickHouseRevision::getVersionRevision());
    CurrentMetrics::set(CurrentMetrics::VersionInteger, ClickHouseRevision::getVersionInteger());

    // Initialize global thread pool. Do it before we fetch configs from zookeeper
    // nodes (`from_zk`), because ZooKeeper interface uses the pool. We will
    // ignore `max_thread_pool_size` in configs we fetch from ZK, but oh well.
    GlobalThreadPool::initialize(config().getUInt("max_thread_pool_size", 10000));

    /** Context contains all that query execution is dependent:
      *  settings, available functions, data types, aggregate functions, databases, ...
      */
    auto shared_context = Context::createShared();
    global_context = Context::createGlobal(shared_context.get());

    global_context->makeGlobalContext();
    global_context->setApplicationType(Context::ApplicationType::SERVER);

#if !defined(NDEBUG) || !defined(__OPTIMIZE__)
    global_context->addWarningMessage("Server was built in debug mode. It will work slowly.");
#endif

if (ThreadFuzzer::instance().isEffective())
    global_context->addWarningMessage("ThreadFuzzer is enabled. Application will run slowly and unstable.");

#if defined(SANITIZER)
    global_context->addWarningMessage("Server was built with sanitizer. It will work slowly.");
#endif


<<<<<<< HEAD
=======
    // Initialize global thread pool. Do it before we fetch configs from zookeeper
    // nodes (`from_zk`), because ZooKeeper interface uses the pool. We will
    // ignore `max_thread_pool_size` in configs we fetch from ZK, but oh well.
    GlobalThreadPool::initialize(config().getUInt("max_thread_pool_size", 10000));

    global_context->initializeBackgroundExecutors();

>>>>>>> abfb1d20
    ConnectionCollector::init(global_context, config().getUInt("max_threads_for_connection_collector", 10));

    bool has_zookeeper = config().has("zookeeper");

    zkutil::ZooKeeperNodeCache main_config_zk_node_cache([&] { return global_context->getZooKeeper(); });
    zkutil::EventPtr main_config_zk_changed_event = std::make_shared<Poco::Event>();
    if (loaded_config.has_zk_includes)
    {
        auto old_configuration = loaded_config.configuration;
        ConfigProcessor config_processor(config_path);
        loaded_config = config_processor.loadConfigWithZooKeeperIncludes(
            main_config_zk_node_cache, main_config_zk_changed_event, /* fallback_to_preprocessed = */ true);
        config_processor.savePreprocessedConfig(loaded_config, config().getString("path", DBMS_DEFAULT_PATH));
        config().removeConfiguration(old_configuration.get());
        config().add(loaded_config.configuration.duplicate(), PRIO_DEFAULT, false);
    }

    Settings::checkNoSettingNamesAtTopLevel(config(), config_path);

    const auto memory_amount = getMemoryAmount();

#if defined(OS_LINUX)
    std::string executable_path = getExecutablePath();

    if (!executable_path.empty())
    {
        /// Integrity check based on checksum of the executable code.
        /// Note: it is not intended to protect from malicious party,
        /// because the reference checksum can be easily modified as well.
        /// And we don't involve asymmetric encryption with PKI yet.
        /// It's only intended to protect from faulty hardware.
        /// Note: it is only based on machine code.
        /// But there are other sections of the binary (e.g. exception handling tables)
        /// that are interpreted (not executed) but can alter the behaviour of the program as well.

        String calculated_binary_hash = getHashOfLoadedBinaryHex();

        if (stored_binary_hash.empty())
        {
            LOG_WARNING(log, "Calculated checksum of the binary: {}."
                " There is no information about the reference checksum.", calculated_binary_hash);
        }
        else if (calculated_binary_hash == stored_binary_hash)
        {
            LOG_INFO(log, "Calculated checksum of the binary: {}, integrity check passed.", calculated_binary_hash);
        }
        else
        {
            /// If program is run under debugger, ptrace will fail.
            if (ptrace(PTRACE_TRACEME, 0, nullptr, nullptr) == -1)
            {
                /// Program is run under debugger. Modification of it's binary image is ok for breakpoints.
                global_context->addWarningMessage(
                    fmt::format("Server is run under debugger and its binary image is modified (most likely with breakpoints).",
                    calculated_binary_hash)
                );
            }
            else
            {
                throw Exception(ErrorCodes::CORRUPTED_DATA,
                    "Calculated checksum of the ClickHouse binary ({0}) does not correspond"
                    " to the reference checksum stored in the binary ({1})."
                    " It may indicate one of the following:"
                    " - the file {2} was changed just after startup;"
                    " - the file {2} is damaged on disk due to faulty hardware;"
                    " - the loaded executable is damaged in memory due to faulty hardware;"
                    " - the file {2} was intentionally modified;"
                    " - logical error in code."
                    , calculated_binary_hash, stored_binary_hash, executable_path);
            }
        }
    }
    else
        executable_path = "/usr/bin/clickhouse";    /// It is used for information messages.

    /// After full config loaded
    {
        if (config().getBool("remap_executable", false))
        {
            LOG_DEBUG(log, "Will remap executable in memory.");
            remapExecutable();
            LOG_DEBUG(log, "The code in memory has been successfully remapped.");
        }

        if (config().getBool("mlock_executable", false))
        {
            if (hasLinuxCapability(CAP_IPC_LOCK))
            {
                try
                {
                    /// Get the memory area with (current) code segment.
                    /// It's better to lock only the code segment instead of calling "mlockall",
                    /// because otherwise debug info will be also locked in memory, and it can be huge.
                    auto [addr, len] = getMappedArea(reinterpret_cast<void *>(mainEntryClickHouseServer));

                    LOG_TRACE(log, "Will do mlock to prevent executable memory from being paged out. It may take a few seconds.");
                    if (0 != mlock(addr, len))
                        LOG_WARNING(log, "Failed mlock: {}", errnoToString(ErrorCodes::SYSTEM_ERROR));
                    else
                        LOG_TRACE(log, "The memory map of clickhouse executable has been mlock'ed, total {}", ReadableSize(len));
                }
                catch (...)
                {
                    LOG_WARNING(log, "Cannot mlock: {}", getCurrentExceptionMessage(false));
                }
            }
            else
            {
                LOG_INFO(log, "It looks like the process has no CAP_IPC_LOCK capability, binary mlock will be disabled."
                    " It could happen due to incorrect ClickHouse package installation."
                    " You could resolve the problem manually with 'sudo setcap cap_ipc_lock=+ep {}'."
                    " Note that it will not work on 'nosuid' mounted filesystems.", executable_path);
            }
        }
    }
#endif

    global_context->setRemoteHostFilter(config());

    std::string path_str = getCanonicalPath(config().getString("path", DBMS_DEFAULT_PATH));
    fs::path path = path_str;
    std::string default_database = config().getString("default_database", "default");

    /// Check that the process user id matches the owner of the data.
    const auto effective_user_id = geteuid();
    struct stat statbuf;
    if (stat(path_str.c_str(), &statbuf) == 0 && effective_user_id != statbuf.st_uid)
    {
        const auto effective_user = getUserName(effective_user_id);
        const auto data_owner = getUserName(statbuf.st_uid);
        std::string message = "Effective user of the process (" + effective_user +
            ") does not match the owner of the data (" + data_owner + ").";
        if (effective_user_id == 0)
        {
            message += " Run under 'sudo -u " + data_owner + "'.";
            throw Exception(message, ErrorCodes::MISMATCHING_USERS_FOR_PROCESS_AND_DATA);
        }
        else
        {
            global_context->addWarningMessage(message);
        }
    }

    global_context->setPath(path_str);

    StatusFile status{path / "status", StatusFile::write_full_info};

    DB::ServerUUID::load(path / "uuid", log);

    /// Try to increase limit on number of open files.
    {
        rlimit rlim;
        if (getrlimit(RLIMIT_NOFILE, &rlim))
            throw Poco::Exception("Cannot getrlimit");

        if (rlim.rlim_cur == rlim.rlim_max)
        {
            LOG_DEBUG(log, "rlimit on number of file descriptors is {}", rlim.rlim_cur);
        }
        else
        {
            rlim_t old = rlim.rlim_cur;
            rlim.rlim_cur = config().getUInt("max_open_files", rlim.rlim_max);
            int rc = setrlimit(RLIMIT_NOFILE, &rlim);
            if (rc != 0)
                LOG_WARNING(log, "Cannot set max number of file descriptors to {}. Try to specify max_open_files according to your system limits. error: {}", rlim.rlim_cur, strerror(errno));
            else
                LOG_DEBUG(log, "Set max number of file descriptors to {} (was {}).", rlim.rlim_cur, old);
        }
    }

    static ServerErrorHandler error_handler;
    Poco::ErrorHandler::set(&error_handler);

    /// Initialize DateLUT early, to not interfere with running time of first query.
    LOG_DEBUG(log, "Initializing DateLUT.");
    DateLUT::instance();
    LOG_TRACE(log, "Initialized DateLUT with time zone '{}'.", DateLUT::instance().getTimeZone());

    /// Storage with temporary data for processing of heavy queries.
    {
        std::string tmp_path = config().getString("tmp_path", path / "tmp/");
        std::string tmp_policy = config().getString("tmp_policy", "");
        const VolumePtr & volume = global_context->setTemporaryStorage(tmp_path, tmp_policy);
        for (const DiskPtr & disk : volume->getDisks())
            setupTmpPath(log, disk->getPath());
    }

    /// Storage keeping all the backups.
    fs::create_directories(path / "backups");
    global_context->setBackupsVolume(config().getString("backups_path", path / "backups"), config().getString("backups_policy", ""));

    /** Directory with 'flags': files indicating temporary settings for the server set by system administrator.
      * Flags may be cleared automatically after being applied by the server.
      * Examples: do repair of local data; clone all replicated tables from replica.
      */
    {
        auto flags_path = path / "flags/";
        fs::create_directories(flags_path);
        global_context->setFlagsPath(flags_path);
    }

    /** Directory with user provided files that are usable by 'file' table function.
      */
    {

        std::string user_files_path = config().getString("user_files_path", path / "user_files/");
        global_context->setUserFilesPath(user_files_path);
        fs::create_directories(user_files_path);
    }

    {
        std::string dictionaries_lib_path = config().getString("dictionaries_lib_path", path / "dictionaries_lib/");
        global_context->setDictionariesLibPath(dictionaries_lib_path);
        fs::create_directories(dictionaries_lib_path);
    }

    {
        std::string user_scripts_path = config().getString("user_scripts_path", path / "user_scripts/");
        global_context->setUserScriptsPath(user_scripts_path);
        fs::create_directories(user_scripts_path);
    }

    /// top_level_domains_lists
    {
        const std::string & top_level_domains_path = config().getString("top_level_domains_path", path / "top_level_domains/");
        TLDListsHolder::getInstance().parseConfig(fs::path(top_level_domains_path) / "", config());
    }

    {
        fs::create_directories(path / "data/");
        fs::create_directories(path / "metadata/");
        fs::create_directories(path / "user_defined/");

        /// Directory with metadata of tables, which was marked as dropped by Atomic database
        fs::create_directories(path / "metadata_dropped/");
    }

    if (config().has("interserver_http_port") && config().has("interserver_https_port"))
        throw Exception("Both http and https interserver ports are specified", ErrorCodes::EXCESSIVE_ELEMENT_IN_CONFIG);

    static const auto interserver_tags =
    {
        std::make_tuple("interserver_http_host", "interserver_http_port", "http"),
        std::make_tuple("interserver_https_host", "interserver_https_port", "https")
    };

    for (auto [host_tag, port_tag, scheme] : interserver_tags)
    {
        if (config().has(port_tag))
        {
            String this_host = config().getString(host_tag, "");

            if (this_host.empty())
            {
                this_host = getFQDNOrHostName();
                LOG_DEBUG(log, "Configuration parameter '{}' doesn't exist or exists and empty. Will use '{}' as replica host.",
                    host_tag, this_host);
            }

            String port_str = config().getString(port_tag);
            int port = parse<int>(port_str);

            if (port < 0 || port > 0xFFFF)
                throw Exception("Out of range '" + String(port_tag) + "': " + toString(port), ErrorCodes::ARGUMENT_OUT_OF_BOUND);

            global_context->setInterserverIOAddress(this_host, port);
            global_context->setInterserverScheme(scheme);
        }
    }

    LOG_DEBUG(log, "Initiailizing interserver credentials.");
    global_context->updateInterserverCredentials(config());

    if (config().has("macros"))
        global_context->setMacros(std::make_unique<Macros>(config(), "macros", log));

    /// Initialize main config reloader.
    std::string include_from_path = config().getString("include_from", "/etc/metrika.xml");

    if (config().has("query_masking_rules"))
    {
        SensitiveDataMasker::setInstance(std::make_unique<SensitiveDataMasker>(config(), "query_masking_rules"));
    }

    auto main_config_reloader = std::make_unique<ConfigReloader>(
        config_path,
        include_from_path,
        config().getString("path", ""),
        std::move(main_config_zk_node_cache),
        main_config_zk_changed_event,
        [&](ConfigurationPtr config, bool initial_loading)
        {
            Settings::checkNoSettingNamesAtTopLevel(*config, config_path);

            /// Limit on total memory usage
            size_t max_server_memory_usage = config->getUInt64("max_server_memory_usage", 0);

            double max_server_memory_usage_to_ram_ratio = config->getDouble("max_server_memory_usage_to_ram_ratio", 0.9);
            size_t default_max_server_memory_usage = memory_amount * max_server_memory_usage_to_ram_ratio;

            if (max_server_memory_usage == 0)
            {
                max_server_memory_usage = default_max_server_memory_usage;
                LOG_INFO(log, "Setting max_server_memory_usage was set to {}"
                    " ({} available * {:.2f} max_server_memory_usage_to_ram_ratio)",
                    formatReadableSizeWithBinarySuffix(max_server_memory_usage),
                    formatReadableSizeWithBinarySuffix(memory_amount),
                    max_server_memory_usage_to_ram_ratio);
            }
            else if (max_server_memory_usage > default_max_server_memory_usage)
            {
                max_server_memory_usage = default_max_server_memory_usage;
                LOG_INFO(log, "Setting max_server_memory_usage was lowered to {}"
                    " because the system has low amount of memory. The amount was"
                    " calculated as {} available"
                    " * {:.2f} max_server_memory_usage_to_ram_ratio",
                    formatReadableSizeWithBinarySuffix(max_server_memory_usage),
                    formatReadableSizeWithBinarySuffix(memory_amount),
                    max_server_memory_usage_to_ram_ratio);
            }

            total_memory_tracker.setHardLimit(max_server_memory_usage);
            total_memory_tracker.setDescription("(total)");
            total_memory_tracker.setMetric(CurrentMetrics::MemoryTracking);

            // FIXME logging-related things need synchronization -- see the 'Logger * log' saved
            // in a lot of places. For now, disable updating log configuration without server restart.
            //setTextLog(global_context->getTextLog());
            //buildLoggers(*config, logger());
            global_context->setClustersConfig(config);
            global_context->setMacros(std::make_unique<Macros>(*config, "macros", log));
            global_context->setExternalAuthenticatorsConfig(*config);
            global_context->setExternalModelsConfig(config);

            /// Setup protection to avoid accidental DROP for big tables (that are greater than 50 GB by default)
            if (config->has("max_table_size_to_drop"))
                global_context->setMaxTableSizeToDrop(config->getUInt64("max_table_size_to_drop"));

            if (config->has("max_partition_size_to_drop"))
                global_context->setMaxPartitionSizeToDrop(config->getUInt64("max_partition_size_to_drop"));

            if (!initial_loading)
            {
                /// We do not load ZooKeeper configuration on the first config loading
                /// because TestKeeper server is not started yet.
                if (config->has("zookeeper"))
                    global_context->reloadZooKeeperIfChanged(config);

                global_context->reloadAuxiliaryZooKeepersConfigIfChanged(config);
            }

            global_context->updateStorageConfiguration(*config);
            global_context->updateInterserverCredentials(*config);
        },
        /* already_loaded = */ false);  /// Reload it right now (initial loading)

    auto & access_control = global_context->getAccessControlManager();
    if (config().has("custom_settings_prefixes"))
        access_control.setCustomSettingsPrefixes(config().getString("custom_settings_prefixes"));

    /// Initialize access storages.
    access_control.addStoragesFromMainConfig(config(), config_path, [&] { return global_context->getZooKeeper(); });

    /// Reload config in SYSTEM RELOAD CONFIG query.
    global_context->setConfigReloadCallback([&]()
    {
        main_config_reloader->reload();
        access_control.reloadUsersConfigs();
    });

    /// Limit on total number of concurrently executed queries.
    global_context->getProcessList().setMaxSize(config().getInt("max_concurrent_queries", 0));

    /// Set up caches.

    /// Lower cache size on low-memory systems.
    double cache_size_to_ram_max_ratio = config().getDouble("cache_size_to_ram_max_ratio", 0.5);
    size_t max_cache_size = memory_amount * cache_size_to_ram_max_ratio;

    /// Size of cache for uncompressed blocks. Zero means disabled.
    size_t uncompressed_cache_size = config().getUInt64("uncompressed_cache_size", 0);
    if (uncompressed_cache_size > max_cache_size)
    {
        uncompressed_cache_size = max_cache_size;
        LOG_INFO(log, "Uncompressed cache size was lowered to {} because the system has low amount of memory",
            formatReadableSizeWithBinarySuffix(uncompressed_cache_size));
    }
    global_context->setUncompressedCache(uncompressed_cache_size);

    /// Load global settings from default_profile and system_profile.
    global_context->setDefaultProfiles(config());
    const Settings & settings = global_context->getSettingsRef();

    if (settings.async_insert_threads)
        global_context->setAsynchronousInsertQueue(std::make_shared<AsynchronousInsertQueue>(
            global_context,
            settings.async_insert_threads,
            settings.async_insert_max_data_size,
            AsynchronousInsertQueue::Timeout{.busy = settings.async_insert_busy_timeout, .stale = settings.async_insert_stale_timeout}));

    /// Size of cache for marks (index of MergeTree family of tables). It is mandatory.
    size_t mark_cache_size = config().getUInt64("mark_cache_size");
    if (!mark_cache_size)
        LOG_ERROR(log, "Too low mark cache size will lead to severe performance degradation.");
    if (mark_cache_size > max_cache_size)
    {
        mark_cache_size = max_cache_size;
        LOG_INFO(log, "Mark cache size was lowered to {} because the system has low amount of memory",
            formatReadableSizeWithBinarySuffix(mark_cache_size));
    }
    global_context->setMarkCache(mark_cache_size);

    /// A cache for mmapped files.
    size_t mmap_cache_size = config().getUInt64("mmap_cache_size", 1000);   /// The choice of default is arbitrary.
    if (mmap_cache_size)
        global_context->setMMappedFileCache(mmap_cache_size);

#if USE_EMBEDDED_COMPILER
    constexpr size_t compiled_expression_cache_size_default = 1024 * 1024 * 1024;
    size_t compiled_expression_cache_size = config().getUInt64("compiled_expression_cache_size", compiled_expression_cache_size_default);
    CompiledExpressionCacheFactory::instance().init(compiled_expression_cache_size);
#endif

    /// Set path for format schema files
    fs::path format_schema_path(config().getString("format_schema_path", path / "format_schemas/"));
    global_context->setFormatSchemaPath(format_schema_path);
    fs::create_directories(format_schema_path);

    /// Check sanity of MergeTreeSettings on server startup
    global_context->getMergeTreeSettings().sanityCheck(settings);
    global_context->getReplicatedMergeTreeSettings().sanityCheck(settings);

    /// Set up encryption.
    if (config().has("encryption.key_command"))
        loadEncryptionKey(config().getString("encryption.key_command"), log);

    Poco::Timespan keep_alive_timeout(config().getUInt("keep_alive_timeout", 10), 0);

    Poco::ThreadPool server_pool(3, config().getUInt("max_connections", 1024));
    Poco::Net::HTTPServerParams::Ptr http_params = new Poco::Net::HTTPServerParams;
    http_params->setTimeout(settings.http_receive_timeout);
    http_params->setKeepAliveTimeout(keep_alive_timeout);

    auto servers_to_start_before_tables = std::make_shared<std::vector<ProtocolServerAdapter>>();

    std::vector<std::string> listen_hosts = DB::getMultipleValuesFromConfig(config(), "", "listen_host");

    bool listen_try = config().getBool("listen_try", false);
    if (listen_hosts.empty())
    {
        listen_hosts.emplace_back("::1");
        listen_hosts.emplace_back("127.0.0.1");
        listen_try = true;
    }

    if (config().has("keeper_server"))
    {
#if USE_NURAFT
        /// Initialize test keeper RAFT. Do nothing if no nu_keeper_server in config.
        global_context->initializeKeeperDispatcher();
        for (const auto & listen_host : listen_hosts)
        {
            /// TCP Keeper
            const char * port_name = "keeper_server.tcp_port";
            createServer(listen_host, port_name, listen_try, [&](UInt16 port)
            {
                Poco::Net::ServerSocket socket;
                auto address = socketBindListen(socket, listen_host, port);
                socket.setReceiveTimeout(settings.receive_timeout);
                socket.setSendTimeout(settings.send_timeout);
                servers_to_start_before_tables->emplace_back(
                    port_name,
                    std::make_unique<Poco::Net::TCPServer>(
                        new KeeperTCPHandlerFactory(*this, false), server_pool, socket, new Poco::Net::TCPServerParams));

                LOG_INFO(log, "Listening for connections to Keeper (tcp): {}", address.toString());
            });

            const char * secure_port_name = "keeper_server.tcp_port_secure";
            createServer(listen_host, secure_port_name, listen_try, [&](UInt16 port)
            {
#if USE_SSL
                Poco::Net::SecureServerSocket socket;
                auto address = socketBindListen(socket, listen_host, port, /* secure = */ true);
                socket.setReceiveTimeout(settings.receive_timeout);
                socket.setSendTimeout(settings.send_timeout);
                servers_to_start_before_tables->emplace_back(
                    secure_port_name,
                    std::make_unique<Poco::Net::TCPServer>(
                        new KeeperTCPHandlerFactory(*this, true), server_pool, socket, new Poco::Net::TCPServerParams));
                LOG_INFO(log, "Listening for connections to Keeper with secure protocol (tcp_secure): {}", address.toString());
#else
                UNUSED(port);
                throw Exception{"SSL support for TCP protocol is disabled because Poco library was built without NetSSL support.",
                    ErrorCodes::SUPPORT_IS_DISABLED};
#endif
            });
        }
#else
        throw Exception(ErrorCodes::SUPPORT_IS_DISABLED, "ClickHouse server built without NuRaft library. Cannot use internal coordination.");
#endif

    }

    for (auto & server : *servers_to_start_before_tables)
        server.start();

    SCOPE_EXIT({
        /** Ask to cancel background jobs all table engines,
          *  and also query_log.
          * It is important to do early, not in destructor of Context, because
          *  table engines could use Context on destroy.
          */
        LOG_INFO(log, "Shutting down storages.");

        global_context->shutdown();

        LOG_DEBUG(log, "Shut down storages.");

        if (!servers_to_start_before_tables->empty())
        {
            LOG_DEBUG(log, "Waiting for current connections to servers for tables to finish.");
            int current_connections = 0;
            for (auto & server : *servers_to_start_before_tables)
            {
                server.stop();
                current_connections += server.currentConnections();
            }

            if (current_connections)
                LOG_INFO(log, "Closed all listening sockets. Waiting for {} outstanding connections.", current_connections);
            else
                LOG_INFO(log, "Closed all listening sockets.");

            if (current_connections > 0)
                current_connections = waitServersToFinish(*servers_to_start_before_tables, config().getInt("shutdown_wait_unfinished", 5));

            if (current_connections)
                LOG_INFO(log, "Closed connections to servers for tables. But {} remain. Probably some tables of other users cannot finish their connections after context shutdown.", current_connections);
            else
                LOG_INFO(log, "Closed connections to servers for tables.");

            global_context->shutdownKeeperDispatcher();
        }

        /// Wait server pool to avoid use-after-free of destroyed context in the handlers
        server_pool.joinAll();

        // Uses a raw pointer to global context for getting ZooKeeper.
        main_config_reloader.reset();

        /** Explicitly destroy Context. It is more convenient than in destructor of Server, because logger is still available.
          * At this moment, no one could own shared part of Context.
          */
        global_context.reset();
        shared_context.reset();
        LOG_DEBUG(log, "Destroyed global context.");
    });

    /// Set current database name before loading tables and databases because
    /// system logs may copy global context.
    global_context->setCurrentDatabaseNameInGlobalContext(default_database);

    LOG_INFO(log, "Loading user defined objects from {}", path_str);
    try
    {
        UserDefinedObjectsLoader::instance().loadObjects(global_context);
    }
    catch (...)
    {
        tryLogCurrentException(log, "Caught exception while loading user defined objects");
        throw;
    }
    LOG_DEBUG(log, "Loaded user defined objects");

    LOG_INFO(log, "Loading metadata from {}", path_str);

    try
    {
        auto & database_catalog = DatabaseCatalog::instance();
        /// We load temporary database first, because projections need it.
        database_catalog.initializeAndLoadTemporaryDatabase();
        loadMetadataSystem(global_context);
        /// After attaching system databases we can initialize system log.
        global_context->initializeSystemLogs();
        global_context->setSystemZooKeeperLogAfterInitializationIfNeeded();
        /// After the system database is created, attach virtual system tables (in addition to query_log and part_log)
        attachSystemTablesServer(*database_catalog.getSystemDatabase(), has_zookeeper);
        attachInformationSchema(global_context, *database_catalog.getDatabase(DatabaseCatalog::INFORMATION_SCHEMA));
        attachInformationSchema(global_context, *database_catalog.getDatabase(DatabaseCatalog::INFORMATION_SCHEMA_UPPERCASE));
        /// Firstly remove partially dropped databases, to avoid race with MaterializedMySQLSyncThread,
        /// that may execute DROP before loadMarkedAsDroppedTables() in background,
        /// and so loadMarkedAsDroppedTables() will find it and try to add, and UUID will overlap.
        database_catalog.loadMarkedAsDroppedTables();
        /// Then, load remaining databases
        loadMetadata(global_context, default_database);
        database_catalog.loadDatabases();
        /// After loading validate that default database exists
        database_catalog.assertDatabaseExists(default_database);
    }
    catch (...)
    {
        tryLogCurrentException(log, "Caught exception while loading metadata");
        throw;
    }
    LOG_DEBUG(log, "Loaded metadata.");

    /// Init trace collector only after trace_log system table was created
    /// Disable it if we collect test coverage information, because it will work extremely slow.
    ///
    /// It also cannot work with sanitizers.
    /// Sanitizers are using quick "frame walking" stack unwinding (this implies -fno-omit-frame-pointer)
    /// And they do unwinding frequently (on every malloc/free, thread/mutex operations, etc).
    /// They change %rbp during unwinding and it confuses libunwind if signal comes during sanitizer unwinding
    ///  and query profiler decide to unwind stack with libunwind at this moment.
    ///
    /// Symptoms: you'll get silent Segmentation Fault - without sanitizer message and without usual ClickHouse diagnostics.
    ///
    /// Look at compiler-rt/lib/sanitizer_common/sanitizer_stacktrace.h
    ///
#if USE_UNWIND && !WITH_COVERAGE && !defined(SANITIZER) && defined(__x86_64__)
    /// Profilers cannot work reliably with any other libunwind or without PHDR cache.
    if (hasPHDRCache())
    {
        global_context->initializeTraceCollector();

        /// Set up server-wide memory profiler (for total memory tracker).
        UInt64 total_memory_profiler_step = config().getUInt64("total_memory_profiler_step", 0);
        if (total_memory_profiler_step)
        {
            total_memory_tracker.setOrRaiseProfilerLimit(total_memory_profiler_step);
            total_memory_tracker.setProfilerStep(total_memory_profiler_step);
        }

        double total_memory_tracker_sample_probability = config().getDouble("total_memory_tracker_sample_probability", 0);
        if (total_memory_tracker_sample_probability)
        {
            total_memory_tracker.setSampleProbability(total_memory_tracker_sample_probability);
        }
    }
#endif

    /// Describe multiple reasons when query profiler cannot work.

#if !USE_UNWIND
    LOG_INFO(log, "Query Profiler and TraceCollector are disabled because they cannot work without bundled unwind (stack unwinding) library.");
#endif

#if WITH_COVERAGE
    LOG_INFO(log, "Query Profiler and TraceCollector are disabled because they work extremely slow with test coverage.");
#endif

#if defined(SANITIZER)
    LOG_INFO(log, "Query Profiler and TraceCollector are disabled because they cannot work under sanitizers"
        " when two different stack unwinding methods will interfere with each other.");
#endif

#if !defined(__x86_64__)
    LOG_INFO(log, "Query Profiler is only tested on x86_64. It also known to not work under qemu-user.");
#endif

    if (!hasPHDRCache())
        LOG_INFO(log, "Query Profiler and TraceCollector are disabled because they require PHDR cache to be created"
            " (otherwise the function 'dl_iterate_phdr' is not lock free and not async-signal safe).");

    std::unique_ptr<DNSCacheUpdater> dns_cache_updater;
    if (config().has("disable_internal_dns_cache") && config().getInt("disable_internal_dns_cache"))
    {
        /// Disable DNS caching at all
        DNSResolver::instance().setDisableCacheFlag();
        LOG_DEBUG(log, "DNS caching disabled");
    }
    else
    {
        /// Initialize a watcher periodically updating DNS cache
        dns_cache_updater = std::make_unique<DNSCacheUpdater>(global_context, config().getInt("dns_cache_update_period", 15));
    }

#if defined(OS_LINUX)
    if (!TasksStatsCounters::checkIfAvailable())
    {
        LOG_INFO(log, "It looks like this system does not have procfs mounted at /proc location,"
            " neither clickhouse-server process has CAP_NET_ADMIN capability."
            " 'taskstats' performance statistics will be disabled."
            " It could happen due to incorrect ClickHouse package installation."
            " You can try to resolve the problem manually with 'sudo setcap cap_net_admin=+ep {}'."
            " Note that it will not work on 'nosuid' mounted filesystems."
            " It also doesn't work if you run clickhouse-server inside network namespace as it happens in some containers.",
            executable_path);
    }

    if (!hasLinuxCapability(CAP_SYS_NICE))
    {
        LOG_INFO(log, "It looks like the process has no CAP_SYS_NICE capability, the setting 'os_thread_priority' will have no effect."
            " It could happen due to incorrect ClickHouse package installation."
            " You could resolve the problem manually with 'sudo setcap cap_sys_nice=+ep {}'."
            " Note that it will not work on 'nosuid' mounted filesystems.",
            executable_path);
    }
#else
    LOG_INFO(log, "TaskStats is not implemented for this OS. IO accounting will be disabled.");
#endif

    auto servers = std::make_shared<std::vector<ProtocolServerAdapter>>();
    {
        /// This object will periodically calculate some metrics.
        AsynchronousMetrics async_metrics(
            global_context, config().getUInt("asynchronous_metrics_update_period_s", 1), servers_to_start_before_tables, servers);
        attachSystemTablesAsync(*DatabaseCatalog::instance().getSystemDatabase(), async_metrics);

        for (const auto & listen_host : listen_hosts)
        {
            /// HTTP
            const char * port_name = "http_port";
            createServer(listen_host, port_name, listen_try, [&](UInt16 port)
            {
                Poco::Net::ServerSocket socket;
                auto address = socketBindListen(socket, listen_host, port);
                socket.setReceiveTimeout(settings.http_receive_timeout);
                socket.setSendTimeout(settings.http_send_timeout);

                servers->emplace_back(
                    port_name,
                    std::make_unique<HTTPServer>(
                        context(), createHandlerFactory(*this, async_metrics, "HTTPHandler-factory"), server_pool, socket, http_params));

                LOG_INFO(log, "Listening for http://{}", address.toString());
            });

            /// HTTPS
            port_name = "https_port";
            createServer(listen_host, port_name, listen_try, [&](UInt16 port)
            {
#if USE_SSL
                Poco::Net::SecureServerSocket socket;
                auto address = socketBindListen(socket, listen_host, port, /* secure = */ true);
                socket.setReceiveTimeout(settings.http_receive_timeout);
                socket.setSendTimeout(settings.http_send_timeout);
                servers->emplace_back(
                    port_name,
                    std::make_unique<HTTPServer>(
                        context(), createHandlerFactory(*this, async_metrics, "HTTPSHandler-factory"), server_pool, socket, http_params));

                LOG_INFO(log, "Listening for https://{}", address.toString());
#else
                UNUSED(port);
                throw Exception{"HTTPS protocol is disabled because Poco library was built without NetSSL support.",
                    ErrorCodes::SUPPORT_IS_DISABLED};
#endif
            });

            /// TCP
            port_name = "tcp_port";
            createServer(listen_host, port_name, listen_try, [&](UInt16 port)
            {
                Poco::Net::ServerSocket socket;
                auto address = socketBindListen(socket, listen_host, port);
                socket.setReceiveTimeout(settings.receive_timeout);
                socket.setSendTimeout(settings.send_timeout);
                servers->emplace_back(port_name, std::make_unique<Poco::Net::TCPServer>(
                    new TCPHandlerFactory(*this, /* secure */ false, /* proxy protocol */ false),
                    server_pool,
                    socket,
                    new Poco::Net::TCPServerParams));

                LOG_INFO(log, "Listening for connections with native protocol (tcp): {}", address.toString());
            });

            /// TCP with PROXY protocol, see https://github.com/wolfeidau/proxyv2/blob/master/docs/proxy-protocol.txt
            port_name = "tcp_with_proxy_port";
            createServer(listen_host, port_name, listen_try, [&](UInt16 port)
            {
                Poco::Net::ServerSocket socket;
                auto address = socketBindListen(socket, listen_host, port);
                socket.setReceiveTimeout(settings.receive_timeout);
                socket.setSendTimeout(settings.send_timeout);
                servers->emplace_back(port_name, std::make_unique<Poco::Net::TCPServer>(
                    new TCPHandlerFactory(*this, /* secure */ false, /* proxy protocol */ true),
                    server_pool,
                    socket,
                    new Poco::Net::TCPServerParams));

                LOG_INFO(log, "Listening for connections with native protocol (tcp) with PROXY: {}", address.toString());
            });

            /// TCP with SSL
            port_name = "tcp_port_secure";
            createServer(listen_host, port_name, listen_try, [&](UInt16 port)
            {
#if USE_SSL
                Poco::Net::SecureServerSocket socket;
                auto address = socketBindListen(socket, listen_host, port, /* secure = */ true);
                socket.setReceiveTimeout(settings.receive_timeout);
                socket.setSendTimeout(settings.send_timeout);
                servers->emplace_back(port_name, std::make_unique<Poco::Net::TCPServer>(
                    new TCPHandlerFactory(*this, /* secure */ true, /* proxy protocol */ false),
                    server_pool,
                    socket,
                    new Poco::Net::TCPServerParams));
                LOG_INFO(log, "Listening for connections with secure native protocol (tcp_secure): {}", address.toString());
#else
                UNUSED(port);
                throw Exception{"SSL support for TCP protocol is disabled because Poco library was built without NetSSL support.",
                    ErrorCodes::SUPPORT_IS_DISABLED};
#endif
            });

            /// Interserver IO HTTP
            port_name = "interserver_http_port";
            createServer(listen_host, port_name, listen_try, [&](UInt16 port)
            {
                Poco::Net::ServerSocket socket;
                auto address = socketBindListen(socket, listen_host, port);
                socket.setReceiveTimeout(settings.http_receive_timeout);
                socket.setSendTimeout(settings.http_send_timeout);
                servers->emplace_back(
                    port_name,
                    std::make_unique<HTTPServer>(
                        context(),
                        createHandlerFactory(*this, async_metrics, "InterserverIOHTTPHandler-factory"),
                        server_pool,
                        socket,
                        http_params));

                LOG_INFO(log, "Listening for replica communication (interserver): http://{}", address.toString());
            });

            port_name = "interserver_https_port";
            createServer(listen_host, port_name, listen_try, [&](UInt16 port)
            {
#if USE_SSL
                Poco::Net::SecureServerSocket socket;
                auto address = socketBindListen(socket, listen_host, port, /* secure = */ true);
                socket.setReceiveTimeout(settings.http_receive_timeout);
                socket.setSendTimeout(settings.http_send_timeout);
                servers->emplace_back(
                    port_name,
                    std::make_unique<HTTPServer>(
                        context(),
                        createHandlerFactory(*this, async_metrics, "InterserverIOHTTPSHandler-factory"),
                        server_pool,
                        socket,
                        http_params));

                LOG_INFO(log, "Listening for secure replica communication (interserver): https://{}", address.toString());
#else
                UNUSED(port);
                throw Exception{"SSL support for TCP protocol is disabled because Poco library was built without NetSSL support.",
                        ErrorCodes::SUPPORT_IS_DISABLED};
#endif
            });

            port_name = "mysql_port";
            createServer(listen_host, port_name, listen_try, [&](UInt16 port)
            {
                Poco::Net::ServerSocket socket;
                auto address = socketBindListen(socket, listen_host, port, /* secure = */ true);
                socket.setReceiveTimeout(Poco::Timespan());
                socket.setSendTimeout(settings.send_timeout);
                servers->emplace_back(port_name, std::make_unique<Poco::Net::TCPServer>(
                    new MySQLHandlerFactory(*this),
                    server_pool,
                    socket,
                    new Poco::Net::TCPServerParams));

                LOG_INFO(log, "Listening for MySQL compatibility protocol: {}", address.toString());
            });

            port_name = "postgresql_port";
            createServer(listen_host, port_name, listen_try, [&](UInt16 port)
            {
                Poco::Net::ServerSocket socket;
                auto address = socketBindListen(socket, listen_host, port, /* secure = */ true);
                socket.setReceiveTimeout(Poco::Timespan());
                socket.setSendTimeout(settings.send_timeout);
                servers->emplace_back(port_name, std::make_unique<Poco::Net::TCPServer>(
                    new PostgreSQLHandlerFactory(*this),
                    server_pool,
                    socket,
                    new Poco::Net::TCPServerParams));

                LOG_INFO(log, "Listening for PostgreSQL compatibility protocol: " + address.toString());
            });

#if USE_GRPC
            port_name = "grpc_port";
            createServer(listen_host, port_name, listen_try, [&](UInt16 port)
            {
                Poco::Net::SocketAddress server_address(listen_host, port);
                servers->emplace_back(port_name, std::make_unique<GRPCServer>(*this, makeSocketAddress(listen_host, port, log)));
                LOG_INFO(log, "Listening for gRPC protocol: " + server_address.toString());
            });
#endif

            /// Prometheus (if defined and not setup yet with http_port)
            port_name = "prometheus.port";
            createServer(listen_host, port_name, listen_try, [&](UInt16 port)
            {
                Poco::Net::ServerSocket socket;
                auto address = socketBindListen(socket, listen_host, port);
                socket.setReceiveTimeout(settings.http_receive_timeout);
                socket.setSendTimeout(settings.http_send_timeout);
                servers->emplace_back(
                    port_name,
                    std::make_unique<HTTPServer>(
                        context(),
                        createHandlerFactory(*this, async_metrics, "PrometheusHandler-factory"),
                        server_pool,
                        socket,
                        http_params));

                LOG_INFO(log, "Listening for Prometheus: http://{}", address.toString());
            });
        }

        if (servers->empty())
             throw Exception("No servers started (add valid listen_host and 'tcp_port' or 'http_port' to configuration file.)",
                ErrorCodes::NO_ELEMENTS_IN_CONFIG);

        /// Must be done after initialization of `servers`, because async_metrics will access `servers` variable from its thread.
        async_metrics.start();

        {
            String level_str = config().getString("text_log.level", "");
            int level = level_str.empty() ? INT_MAX : Poco::Logger::parseLevel(level_str);
            setTextLog(global_context->getTextLog(), level);
        }

        buildLoggers(config(), logger());

        main_config_reloader->start();
        access_control.startPeriodicReloadingUsersConfigs();
        if (dns_cache_updater)
            dns_cache_updater->start();

        {
            LOG_INFO(log, "Available RAM: {}; physical cores: {}; logical cores: {}.",
                formatReadableSizeWithBinarySuffix(memory_amount),
                getNumberOfPhysicalCPUCores(),  // on ARM processors it can show only enabled at current moment cores
                std::thread::hardware_concurrency());
        }

        /// try to load dictionaries immediately, throw on error and die
        try
        {
            global_context->loadDictionaries(config());
        }
        catch (...)
        {
            LOG_ERROR(log, "Caught exception while loading dictionaries.");
            throw;
        }

        if (has_zookeeper && config().has("distributed_ddl"))
        {
            /// DDL worker should be started after all tables were loaded
            String ddl_zookeeper_path = config().getString("distributed_ddl.path", "/clickhouse/task_queue/ddl/");
            int pool_size = config().getInt("distributed_ddl.pool_size", 1);
            if (pool_size < 1)
                throw Exception("distributed_ddl.pool_size should be greater then 0", ErrorCodes::ARGUMENT_OUT_OF_BOUND);
            global_context->setDDLWorker(std::make_unique<DDLWorker>(pool_size, ddl_zookeeper_path, global_context, &config(),
                                                                     "distributed_ddl", "DDLWorker",
                                                                     &CurrentMetrics::MaxDDLEntryID, &CurrentMetrics::MaxPushedDDLEntryID));
        }

        for (auto & server : *servers)
            server.start();
        LOG_INFO(log, "Ready for connections.");

        SCOPE_EXIT_SAFE({
            LOG_DEBUG(log, "Received termination signal.");
            LOG_DEBUG(log, "Waiting for current connections to close.");

            is_cancelled = true;

            int current_connections = 0;
            for (auto & server : *servers)
            {
                server.stop();
                current_connections += server.currentConnections();
            }

            if (current_connections)
                LOG_INFO(log, "Closed all listening sockets. Waiting for {} outstanding connections.", current_connections);
            else
                LOG_INFO(log, "Closed all listening sockets.");

            /// Killing remaining queries.
            global_context->getProcessList().killAllQueries();

            if (current_connections)
                current_connections = waitServersToFinish(*servers, config().getInt("shutdown_wait_unfinished", 5));

            if (current_connections)
                LOG_INFO(log, "Closed connections. But {} remain."
                    " Tip: To increase wait time add to config: <shutdown_wait_unfinished>60</shutdown_wait_unfinished>", current_connections);
            else
                LOG_INFO(log, "Closed connections.");

            dns_cache_updater.reset();

            if (current_connections)
            {
                /// There is no better way to force connections to close in Poco.
                /// Otherwise connection handlers will continue to live
                /// (they are effectively dangling objects, but they use global thread pool
                ///  and global thread pool destructor will wait for threads, preventing server shutdown).

                /// Dump coverage here, because std::atexit callback would not be called.
                dumpCoverageReportIfPossible();
                LOG_INFO(log, "Will shutdown forcefully.");
                forceShutdown();
            }
        });

        std::vector<std::unique_ptr<MetricsTransmitter>> metrics_transmitters;
        for (const auto & graphite_key : DB::getMultipleKeysFromConfig(config(), "", "graphite"))
        {
            metrics_transmitters.emplace_back(std::make_unique<MetricsTransmitter>(
                global_context->getConfigRef(), graphite_key, async_metrics));
        }

        waitForTerminationRequest();
    }

    return Application::EXIT_OK;
}
}<|MERGE_RESOLUTION|>--- conflicted
+++ resolved
@@ -550,8 +550,6 @@
 #endif
 
 
-<<<<<<< HEAD
-=======
     // Initialize global thread pool. Do it before we fetch configs from zookeeper
     // nodes (`from_zk`), because ZooKeeper interface uses the pool. We will
     // ignore `max_thread_pool_size` in configs we fetch from ZK, but oh well.
@@ -559,7 +557,6 @@
 
     global_context->initializeBackgroundExecutors();
 
->>>>>>> abfb1d20
     ConnectionCollector::init(global_context, config().getUInt("max_threads_for_connection_collector", 10));
 
     bool has_zookeeper = config().has("zookeeper");
