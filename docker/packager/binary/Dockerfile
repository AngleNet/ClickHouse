# rebuild in #33610
# docker build -t clickhouse/binary-builder .
FROM ubuntu:20.04

# ARG for quick switch to a given ubuntu mirror
ARG apt_archive="http://archive.ubuntu.com"
RUN sed -i "s|http://archive.ubuntu.com|$apt_archive|g" /etc/apt/sources.list

ENV DEBIAN_FRONTEND=noninteractive LLVM_VERSION=13

RUN apt-get update \
    && apt-get install \
        apt-transport-https \
        apt-utils \
        ca-certificates \
        dnsutils \
        gnupg \
        iputils-ping \
        lsb-release \
        wget \
        --yes --no-install-recommends --verbose-versions \
    && export LLVM_PUBKEY_HASH="bda960a8da687a275a2078d43c111d66b1c6a893a3275271beedf266c1ff4a0cdecb429c7a5cccf9f486ea7aa43fd27f" \
    && wget -nv -O /tmp/llvm-snapshot.gpg.key https://apt.llvm.org/llvm-snapshot.gpg.key \
    && echo "${LLVM_PUBKEY_HASH} /tmp/llvm-snapshot.gpg.key" | sha384sum -c \
    && apt-key add /tmp/llvm-snapshot.gpg.key \
    && export CODENAME="$(lsb_release --codename --short | tr 'A-Z' 'a-z')" \
    && echo "deb [trusted=yes] https://apt.llvm.org/${CODENAME}/ llvm-toolchain-${CODENAME}-${LLVM_VERSION} main" >> \
        /etc/apt/sources.list \
    && apt-get clean

# initial packages
RUN apt-get update \
    && apt-get install \
        bash \
        build-essential \
        ccache \
        clang-${LLVM_VERSION} \
        clang-tidy-${LLVM_VERSION} \
        cmake \
        curl \
        fakeroot \
        gdb \
        git \
        gperf \
        lld-${LLVM_VERSION} \
        llvm-${LLVM_VERSION} \
        llvm-${LLVM_VERSION}-dev \
        moreutils \
        ninja-build \
        pigz \
        rename \
        software-properties-common \
        --yes --no-install-recommends \
    && apt-get clean

# Rust toolchain and libraries
RUN curl https://sh.rustup.rs -sSf | bash -s -- -y
ENV PATH="/root/.cargo/bin:${PATH}"
RUN rustup target add aarch64-unknown-linux-gnu && \
        rustup target add x86_64-apple-darwin && \
        rustup target add x86_64-unknown-freebsd && \
        rustup target add aarch64-apple-darwin && \
        rustup target add powerpc64le-unknown-linux-gnu
RUN apt-get install \
        gcc-aarch64-linux-gnu \
        build-essential \
        libc6 \
        libc6-dev \
        libc6-dev-arm64-cross \
        --yes

# This symlink required by gcc to find lld compiler
RUN ln -s /usr/bin/lld-${LLVM_VERSION} /usr/bin/ld.lld

ENV CC=clang-${LLVM_VERSION}
ENV CXX=clang++-${LLVM_VERSION}

# libtapi is required to support .tbh format from recent MacOS SDKs
RUN git clone --depth 1 https://github.com/tpoechtrager/apple-libtapi.git \
    && cd apple-libtapi \
    && INSTALLPREFIX=/cctools ./build.sh \
    && ./install.sh \
    && cd .. \
    && rm -rf apple-libtapi

# Build and install tools for cross-linking to Darwin (x86-64)
RUN git clone --depth 1 https://github.com/tpoechtrager/cctools-port.git \
    && cd cctools-port/cctools \
    && ./configure --prefix=/cctools --with-libtapi=/cctools \
        --target=x86_64-apple-darwin \
    && make install \
    && cd ../.. \
    && rm -rf cctools-port

# Build and install tools for cross-linking to Darwin (aarch64)
RUN git clone --depth 1 https://github.com/tpoechtrager/cctools-port.git \
    && cd cctools-port/cctools \
    && ./configure --prefix=/cctools --with-libtapi=/cctools \
        --target=aarch64-apple-darwin \
    && make install \
    && cd ../.. \
    && rm -rf cctools-port

# Download toolchain and SDK for Darwin
RUN wget -nv https://github.com/phracker/MacOSX-SDKs/releases/download/11.3/MacOSX11.0.sdk.tar.xz

# NOTE: Seems like gcc-11 is too new for ubuntu20 repository
RUN add-apt-repository ppa:ubuntu-toolchain-r/test --yes \
    && apt-get update \
    && apt-get install gcc-11 g++-11 --yes \
    && apt-get clean

# Architecture of the image when BuildKit/buildx is used
ARG TARGETARCH
ARG NFPM_VERSION=2.15.1

RUN arch=${TARGETARCH:-amd64} \
  && curl -Lo /tmp/nfpm.deb "https://github.com/goreleaser/nfpm/releases/download/v${NFPM_VERSION}/nfpm_${arch}.deb" \
  && dpkg -i /tmp/nfpm.deb \
  && rm /tmp/nfpm.deb

<<<<<<< HEAD
ENV PATH="/cctools/bin:${PATH}"
=======
RUN mkdir /workdir && chmod 777 /workdir
WORKDIR /workdir
>>>>>>> 77c06447

COPY build.sh /
CMD ["bash", "-c", "/build.sh 2>&1"]<|MERGE_RESOLUTION|>--- conflicted
+++ resolved
@@ -119,12 +119,8 @@
   && dpkg -i /tmp/nfpm.deb \
   && rm /tmp/nfpm.deb
 
-<<<<<<< HEAD
-ENV PATH="/cctools/bin:${PATH}"
-=======
 RUN mkdir /workdir && chmod 777 /workdir
 WORKDIR /workdir
->>>>>>> 77c06447
 
 COPY build.sh /
 CMD ["bash", "-c", "/build.sh 2>&1"]