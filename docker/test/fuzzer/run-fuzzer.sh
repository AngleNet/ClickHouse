--- conflicted
+++ resolved
@@ -267,11 +267,7 @@
             echo "Lost connection to server. See the logs." > description.txt
         fi
 
-<<<<<<< HEAD
-        if rg -F --text 'Sanitizer: out-of-memory' description.txt
-=======
-        if grep -E --text 'Sanitizer: (out-of-memory|failed to allocate)' description.txt
->>>>>>> 078f4d94
+        if rg -E --text 'Sanitizer: (out-of-memory|failed to allocate)' description.txt
         then
             # OOM of sanitizer is not a problem we can handle - treat it as success, but preserve the description.
             task_exit_code=0
