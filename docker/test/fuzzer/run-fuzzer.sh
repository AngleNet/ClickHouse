--- conflicted
+++ resolved
@@ -278,22 +278,14 @@
     if [ "$server_died" == 1 ]
     then
         # The server has died.
-<<<<<<< HEAD
-        if ! rg --text -ao "Received signal.*\|Logical error.*\|Assertion.*failed\|Failed assertion.*\|.*runtime error: .*\|.*is located.*\|SUMMARY: AddressSanitizer:.*\|SUMMARY: MemorySanitizer:.*\|SUMMARY: ThreadSanitizer:.*\|.*_LIBCPP_ASSERT.*" server.log > description.txt
-=======
-        if ! grep -E --text -o 'Received signal.*|Logical error.*|Assertion.*failed|Failed assertion.*|.*runtime error: .*|.*is located.*|(SUMMARY|ERROR): [a-zA-Z]+Sanitizer:.*|.*_LIBCPP_ASSERT.*' server.log > description.txt
->>>>>>> e07dd44f
+        if ! rg -E --text -o 'Received signal.*|Logical error.*|Assertion.*failed|Failed assertion.*|.*runtime error: .*|.*is located.*|(SUMMARY|ERROR): [a-zA-Z]+Sanitizer:.*|.*_LIBCPP_ASSERT.*' server.log > description.txt
         then
             echo "Lost connection to server. See the logs." > description.txt
         fi
 
-<<<<<<< HEAD
-        if rg -E --text 'Sanitizer: (out-of-memory|failed to allocate)' description.txt
-=======
         IS_SANITIZED=$(clickhouse-local --query "SELECT value LIKE '%-fsanitize=%' FROM system.build_options WHERE name = 'CXX_FLAGS'")
 
-        if [ "${IS_SANITIZED}" -eq "1" ] && grep -E --text 'Sanitizer: (out-of-memory|out of memory|failed to allocate|Child process was terminated by signal 9)' description.txt
->>>>>>> e07dd44f
+        if [ "${IS_SANITIZED}" -eq "1" ] && rg -E --text 'Sanitizer: (out-of-memory|out of memory|failed to allocate|Child process was terminated by signal 9)' description.txt
         then
             # OOM of sanitizer is not a problem we can handle - treat it as success, but preserve the description.
             # Why? Because sanitizers have the memory overhead, that is not controllable from inside clickhouse-server.
