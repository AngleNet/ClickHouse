--- conflicted
+++ resolved
@@ -1,10 +1,5 @@
-<<<<<<< HEAD
--- Tags: no-tsan, no-msan, long
--- too long.
-=======
--- Tags: long, no-tsan, no-distributed-cache
--- Tag no-tsan: Too long for TSan
->>>>>>> ce585495
+-- Tags: long, no-tsan, no-msan, no-distributed-cache
+-- Too long for TSan and MSan
 
 set enable_filesystem_cache=0;
 set enable_filesystem_cache_on_write_operations=0;
