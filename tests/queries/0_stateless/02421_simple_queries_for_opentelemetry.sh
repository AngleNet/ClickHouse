#!/usr/bin/env bash

CURDIR=$(cd "$(dirname "${BASH_SOURCE[0]}")" && pwd)
# shellcheck source=../shell_config.sh
. "$CURDIR"/../shell_config.sh

# This function takes 2 arguments:
# $1 - query id
# $2 - query
function execute_query()
{
  ${CLICKHOUSE_CLIENT} --opentelemetry_start_trace_probability=1 --query_id $1 -q "
      ${2}
  "
}

function execute_query_HTTP() {
    response=$(curl -s -X POST "$CLICKHOUSE_HTTP_URL" \
        --data-urlencode "query=$2" \
        --header "X-ClickHouse-Query-Id: $1")
}

# For some queries, it's not possible to know how many bytes/rows are read when tests are executed on CI,
# so we only to check the db.statement only
function check_query_span_query_only()
{
${CLICKHOUSE_CLIENT} -q "
    SYSTEM FLUSH LOGS;
    SELECT attribute['db.statement']       as query
    FROM system.opentelemetry_span_log
    WHERE finish_date                      >= yesterday()
    AND   operation_name                   = 'query'
    AND   attribute['clickhouse.query_id'] = '${1}'
    Format JSONEachRow
    ;"
}

function check_query_span()
{
${CLICKHOUSE_CLIENT} -q "
    SYSTEM FLUSH LOGS;
    SELECT attribute['db.statement']             as query,
           attribute['clickhouse.read_rows']     as read_rows,
           attribute['clickhouse.written_rows']  as written_rows
    FROM system.opentelemetry_span_log
    WHERE finish_date                      >= yesterday()
    AND   operation_name                   = 'query'
    AND   attribute['clickhouse.query_id'] = '${1}'
    Format JSONEachRow
    ;"
}

<<<<<<< HEAD
function check_http_attributes()
{
result=$(${CLICKHOUSE_CLIENT} -q "
    SYSTEM FLUSH LOGS;
    SELECT attribute['http.referer'],
           attribute['http.user.agent'],
           attribute['http.method']
=======
function check_query_settings()
{
result=$(${CLICKHOUSE_CLIENT} -q "
    SYSTEM FLUSH LOGS;
    SELECT attribute['clickhouse.setting.min_compress_block_size'],
           attribute['clickhouse.setting.max_block_size'],
           attribute['clickhouse.setting.max_execution_time']
>>>>>>> d8de6d1d
    FROM system.opentelemetry_span_log
    WHERE finish_date                      >= yesterday()
    AND   operation_name                   = 'query'
    AND   attribute['clickhouse.query_id'] = '${1}'
    FORMAT JSONEachRow;
  ")
<<<<<<< HEAD
    result_json=$(check_http_attributes_in_result "$result")
    echo "$result_json"
}

check_http_attributes_HTTP() {
    local query_id="$1"
    result=$(curl -s -X POST "$CLICKHOUSE_URL" \
        --data-urlencode "query=SYSTEM FLUSH LOGS; 
        SELECT attribute['http.referer'], attribute['http.user.agent'], attribute['http.method'] 
        FROM system.opentelemetry_span_log 
        WHERE finish_date >= yesterday() 
        AND operation_name = 'query' 
        AND attribute['clickhouse.query_id'] = '$query_id' 
        FORMAT JSONEachRow")
    result_json=$(check_http_attributes_in_result "$result")
    echo "$result_json"
}

check_http_attributes_in_result() {
    local result="$1"
    local referer="not found"
    local agent="not found"
    local method="not found"
    if [[ $result == *"http.referer"* ]]; then
        referer="present"
    fi
    if [[ $result == *"http.user.agent"* ]]; then
        agent="present"
    fi
    if [[ $result == *"http.method"* ]]; then
        method="present"
    fi
    echo "{\"http.referer\":\"$referer\",\"http.user.agent\":\"$agent\",\"http.method\":\"$method\"}"
}
=======

    local min_present="not found"
    local max_present="not found"
    local execution_time_present="not found"

    if [[ $result == *"min_compress_block_size"* ]]; then
       min_present="present"
    fi
    if [[ $result == *"max_block_size"* ]]; then
       max_present="present"
    fi
    if [[ $result == *"max_execution_time"* ]]; then
       execution_time_present="present"
    fi

    echo "{\"min_compress_block_size\":\"$min_present\",\"max_block_size\":\"$max_present\",\"max_execution_time\":\"$execution_time_present\"}"
}

>>>>>>> d8de6d1d
#
# Set up
#
${CLICKHOUSE_CLIENT} -q "
DROP TABLE IF EXISTS ${CLICKHOUSE_DATABASE}.opentelemetry_test;
CREATE TABLE ${CLICKHOUSE_DATABASE}.opentelemetry_test (id UInt64) Engine=MergeTree Order By id;
"

# test 1, a query that has special path in the code
# Format Null is used to make sure no output is generated so that it won't pollute the reference file
query_id=$(${CLICKHOUSE_CLIENT} -q "select generateUUIDv4()");
execute_query $query_id 'show processlist format Null'
check_query_span_query_only "$query_id"

# test 2, a normal show command
query_id=$(${CLICKHOUSE_CLIENT} -q "select generateUUIDv4()");
execute_query $query_id 'show databases format Null'
check_query_span_query_only "$query_id"

# test 3, a normal insert query on local table
query_id=$(${CLICKHOUSE_CLIENT} -q "select generateUUIDv4()");
execute_query $query_id 'insert into opentelemetry_test values(1)(2)(3)'
check_query_span "$query_id"

# test 4, a normal select query
query_id=$(${CLICKHOUSE_CLIENT} -q "select generateUUIDv4()");
execute_query $query_id 'select * from opentelemetry_test format Null'
check_query_span $query_id

<<<<<<< HEAD
# Test 5: Executes a TCP SELECT query and checks for http attributes in OpenTelemetry spans.
query_id=$(${CLICKHOUSE_CLIENT} -q "select generateUUIDv4()");
execute_query $query_id 'select * from opentelemetry_test format Null'
check_http_attributes $query_id
=======
# Test 5: A normal select query with a setting
query_id=$(${CLICKHOUSE_CLIENT} -q "SELECT generateUUIDv4() SETTINGS max_execution_time=3600")
execute_query "$query_id" 'SELECT * FROM opentelemetry_test FORMAT Null'
check_query_span "$query_id"
check_query_settings "$query_id" "max_execution_time"
>>>>>>> d8de6d1d

# Test 6: Executes a HTTP SELECT query and checks for HTTP attributes in OpenTelemetry spans.
query_id=$(curl -s -X POST "$CLICKHOUSE_URL" \
    --data-urlencode "query=select generateUUIDv4()" | tr -d '\r\n')
execute_query_HTTP "$query_id" 'SELECT * FROM opentelemetry_test FORMAT Null'
check_http_attributes_HTTP "$query_id"
#
# Tear down
#
${CLICKHOUSE_CLIENT} -q "
DROP TABLE IF EXISTS ${CLICKHOUSE_DATABASE}.opentelemetry_test;
"<|MERGE_RESOLUTION|>--- conflicted
+++ resolved
@@ -50,15 +50,6 @@
     ;"
 }
 
-<<<<<<< HEAD
-function check_http_attributes()
-{
-result=$(${CLICKHOUSE_CLIENT} -q "
-    SYSTEM FLUSH LOGS;
-    SELECT attribute['http.referer'],
-           attribute['http.user.agent'],
-           attribute['http.method']
-=======
 function check_query_settings()
 {
 result=$(${CLICKHOUSE_CLIENT} -q "
@@ -66,49 +57,12 @@
     SELECT attribute['clickhouse.setting.min_compress_block_size'],
            attribute['clickhouse.setting.max_block_size'],
            attribute['clickhouse.setting.max_execution_time']
->>>>>>> d8de6d1d
     FROM system.opentelemetry_span_log
     WHERE finish_date                      >= yesterday()
     AND   operation_name                   = 'query'
     AND   attribute['clickhouse.query_id'] = '${1}'
     FORMAT JSONEachRow;
   ")
-<<<<<<< HEAD
-    result_json=$(check_http_attributes_in_result "$result")
-    echo "$result_json"
-}
-
-check_http_attributes_HTTP() {
-    local query_id="$1"
-    result=$(curl -s -X POST "$CLICKHOUSE_URL" \
-        --data-urlencode "query=SYSTEM FLUSH LOGS; 
-        SELECT attribute['http.referer'], attribute['http.user.agent'], attribute['http.method'] 
-        FROM system.opentelemetry_span_log 
-        WHERE finish_date >= yesterday() 
-        AND operation_name = 'query' 
-        AND attribute['clickhouse.query_id'] = '$query_id' 
-        FORMAT JSONEachRow")
-    result_json=$(check_http_attributes_in_result "$result")
-    echo "$result_json"
-}
-
-check_http_attributes_in_result() {
-    local result="$1"
-    local referer="not found"
-    local agent="not found"
-    local method="not found"
-    if [[ $result == *"http.referer"* ]]; then
-        referer="present"
-    fi
-    if [[ $result == *"http.user.agent"* ]]; then
-        agent="present"
-    fi
-    if [[ $result == *"http.method"* ]]; then
-        method="present"
-    fi
-    echo "{\"http.referer\":\"$referer\",\"http.user.agent\":\"$agent\",\"http.method\":\"$method\"}"
-}
-=======
 
     local min_present="not found"
     local max_present="not found"
@@ -127,7 +81,58 @@
     echo "{\"min_compress_block_size\":\"$min_present\",\"max_block_size\":\"$max_present\",\"max_execution_time\":\"$execution_time_present\"}"
 }
 
->>>>>>> d8de6d1d
+function check_http_attributes()
+{
+result=$(${CLICKHOUSE_CLIENT} -q "
+    SYSTEM FLUSH LOGS;
+    SELECT attribute['http.referer'],
+           attribute['http.user.agent'],
+           attribute['http.method']
+    FROM system.opentelemetry_span_log
+    WHERE finish_date                      >= yesterday()
+    AND   operation_name                   = 'query'
+    AND   attribute['clickhouse.query_id'] = '${1}'
+    FORMAT JSONEachRow;
+  ")
+    result_json=$(check_http_attributes_in_result "$result")
+    echo "$result_json"
+}
+
+function check_http_attributes_HTTP()
+{
+    local query_id="$1"
+    result=$(curl -s -X POST "$CLICKHOUSE_URL" \
+        --data-urlencode "query=SYSTEM FLUSH LOGS; 
+        SELECT attribute['http.referer'],
+               attribute['http.user.agent'],
+               attribute['http.method']
+        FROM system.opentelemetry_span_log
+        WHERE finish_date >= yesterday() 
+        AND operation_name = 'query' 
+        AND attribute['clickhouse.query_id'] = '$query_id' 
+        FORMAT JSONEachRow")
+    result_json=$(check_http_attributes_in_result "$result")
+    echo "$result_json"
+}
+
+# Function to check if specific HTTP attributes are present in the result
+function check_http_attributes_in_result()
+{
+    local result="$1"
+    local referer="not found"
+    local agent="not found"
+    local method="not found"
+    if [[ $result == *"http.referer"* ]]; then
+        referer="present"
+    fi
+    if [[ $result == *"http.user.agent"* ]]; then
+        agent="present"
+    fi
+    if [[ $result == *"http.method"* ]]; then
+        method="present"
+    fi
+    echo "{\"http.referer\":\"$referer\",\"http.user.agent\":\"$agent\",\"http.method\":\"$method\"}"
+}
 #
 # Set up
 #
@@ -157,18 +162,16 @@
 execute_query $query_id 'select * from opentelemetry_test format Null'
 check_query_span $query_id
 
-<<<<<<< HEAD
-# Test 5: Executes a TCP SELECT query and checks for http attributes in OpenTelemetry spans.
-query_id=$(${CLICKHOUSE_CLIENT} -q "select generateUUIDv4()");
-execute_query $query_id 'select * from opentelemetry_test format Null'
-check_http_attributes $query_id
-=======
 # Test 5: A normal select query with a setting
 query_id=$(${CLICKHOUSE_CLIENT} -q "SELECT generateUUIDv4() SETTINGS max_execution_time=3600")
 execute_query "$query_id" 'SELECT * FROM opentelemetry_test FORMAT Null'
 check_query_span "$query_id"
 check_query_settings "$query_id" "max_execution_time"
->>>>>>> d8de6d1d
+
+# Test 5: Executes a TCP SELECT query and checks for http attributes in OpenTelemetry spans.
+query_id=$(${CLICKHOUSE_CLIENT} -q "select generateUUIDv4()");
+execute_query $query_id 'select * from opentelemetry_test format Null'
+check_http_attributes $query_id
 
 # Test 6: Executes a HTTP SELECT query and checks for HTTP attributes in OpenTelemetry spans.
 query_id=$(curl -s -X POST "$CLICKHOUSE_URL" \
