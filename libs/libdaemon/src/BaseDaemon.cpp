#include <common/Backtrace.h>
#include <daemon/BaseDaemon.h>
#include <common/Pipe.h>
#include <daemon/OwnFormattingChannel.h>
#include <daemon/OwnPatternFormatter.h>

#include <Common/Config/ConfigProcessor.h>
#include <daemon/OwnSplitChannel.h>

#include <sys/stat.h>
#include <sys/types.h>
#include <sys/time.h>
#include <fcntl.h>
#include <errno.h>
#include <string.h>
#include <signal.h>
#include <cxxabi.h>
#include <execinfo.h>
#include <unistd.h>

#ifdef __APPLE__
// ucontext is not available without _XOPEN_SOURCE
#define _XOPEN_SOURCE
#endif
#include <ucontext.h>

#include <typeinfo>
#include <common/logger_useful.h>
#include <common/ErrorHandlers.h>
#include <sys/time.h>
#include <sys/resource.h>
#include <iostream>
#include <fstream>
#include <sstream>
#include <memory>
#include <Poco/Observer.h>
#include <Poco/Logger.h>
#include <Poco/AutoPtr.h>
#include <Poco/Ext/LevelFilterChannel.h>
#include <Poco/Ext/ThreadNumber.h>
#include <Poco/PatternFormatter.h>
#include <Poco/ConsoleChannel.h>
#include <Poco/TaskManager.h>
#include <Poco/File.h>
#include <Poco/Path.h>
#include <Poco/Message.h>
#include <Poco/Util/AbstractConfiguration.h>
#include <Poco/Util/XMLConfiguration.h>
#include <Poco/Util/MapConfiguration.h>
#include <Poco/Util/Application.h>
#include <Poco/Exception.h>
#include <Poco/ErrorHandler.h>
#include <Poco/Condition.h>
#include <Poco/SyslogChannel.h>
#include <Poco/DirectoryIterator.h>
#include <Common/Exception.h>
#include <IO/WriteBufferFromFileDescriptor.h>
#include <IO/ReadBufferFromFileDescriptor.h>
#include <IO/ReadHelpers.h>
#include <IO/WriteHelpers.h>
#include <Common/getMultipleKeysFromConfig.h>
#include <Common/ClickHouseRevision.h>
#include <Common/config_version.h>
#include <daemon/OwnPatternFormatter.h>
#include <Common/CurrentThread.h>
#include <Poco/Net/RemoteSyslogChannel.h>

Pipe signal_pipe;


/** Reset signal handler to the default and send signal to itself.
  * It's called from user signal handler to write core dump.
  */
static void call_default_signal_handler(int sig)
{
    signal(sig, SIG_DFL);
    raise(sig);
}


using ThreadNumber = decltype(Poco::ThreadNumber::get());
static const size_t buf_size = sizeof(int) + sizeof(siginfo_t) + sizeof(ucontext_t) + sizeof(ThreadNumber);

using signal_function = void(int, siginfo_t*, void*);

static void writeSignalIDtoSignalPipe(int sig)
{
    char buf[buf_size];
    DB::WriteBufferFromFileDescriptor out(signal_pipe.fds_rw[1], buf_size, buf);
    DB::writeBinary(sig, out);
    out.next();
}

/** Signal handler for HUP / USR1 */
static void closeLogsSignalHandler(int sig, siginfo_t * info, void * context)
{
    writeSignalIDtoSignalPipe(sig);
}

static void terminateRequestedSignalHandler(int sig, siginfo_t * info, void * context)
{
    writeSignalIDtoSignalPipe(sig);
}


thread_local bool already_signal_handled = false;

/** Handler for "fault" signals. Send data about fault to separate thread to write into log.
  */
static void faultSignalHandler(int sig, siginfo_t * info, void * context)
{
    if (already_signal_handled)
        return;
    already_signal_handled = true;

    char buf[buf_size];
    DB::WriteBufferFromFileDescriptor out(signal_pipe.fds_rw[1], buf_size, buf);

    DB::writeBinary(sig, out);
    DB::writePODBinary(*info, out);
    DB::writePODBinary(*reinterpret_cast<const ucontext_t *>(context), out);
    DB::writeBinary(Poco::ThreadNumber::get(), out);

    out.next();

    /// The time that is usually enough for separate thread to print info into log.
    ::sleep(10);

    call_default_signal_handler(sig);
}

<<<<<<< HEAD
=======

#if USE_UNWIND
/** We suppress the following ASan report. Also shown by Valgrind.
==124==ERROR: AddressSanitizer: stack-use-after-scope on address 0x7f054be57000 at pc 0x0000068b0649 bp 0x7f060eeac590 sp 0x7f060eeabd40
READ of size 1 at 0x7f054be57000 thread T3
    #0 0x68b0648 in write (/usr/bin/clickhouse+0x68b0648)
    #1 0x717da02 in write_validate /build/obj-x86_64-linux-gnu/../contrib/libunwind/src/x86_64/Ginit.c:110:13
    #2 0x717da02 in mincore_validate /build/obj-x86_64-linux-gnu/../contrib/libunwind/src/x86_64/Ginit.c:146
    #3 0x717dec1 in validate_mem /build/obj-x86_64-linux-gnu/../contrib/libunwind/src/x86_64/Ginit.c:206:7
    #4 0x717dec1 in access_mem /build/obj-x86_64-linux-gnu/../contrib/libunwind/src/x86_64/Ginit.c:240
    #5 0x71881a9 in dwarf_get /build/obj-x86_64-linux-gnu/../contrib/libunwind/include/tdep-x86_64/libunwind_i.h:168:12
    #6 0x71881a9 in apply_reg_state /build/obj-x86_64-linux-gnu/../contrib/libunwind/src/dwarf/Gparser.c:872
    #7 0x718705c in _ULx86_64_dwarf_step /build/obj-x86_64-linux-gnu/../contrib/libunwind/src/dwarf/Gparser.c:953:10
    #8 0x718f155 in _ULx86_64_step /build/obj-x86_64-linux-gnu/../contrib/libunwind/src/x86_64/Gstep.c:71:9
    #9 0x7162671 in backtraceLibUnwind(void**, unsigned long, ucontext_t&) /build/obj-x86_64-linux-gnu/../libs/libdaemon/src/BaseDaemon.cpp:202:14
  */
size_t NO_SANITIZE_ADDRESS backtraceLibUnwind(void ** out_frames, size_t max_frames, ucontext_t & context)
{
    unw_cursor_t cursor;

    if (unw_init_local2(&cursor, &context, UNW_INIT_SIGNAL_FRAME) < 0)
        return 0;

    size_t i = 0;
    for (; i < max_frames; ++i)
    {
        unw_word_t ip;
        unw_get_reg(&cursor, UNW_REG_IP, &ip);
        out_frames[i] = reinterpret_cast<void*>(ip);

        /// NOTE This triggers "AddressSanitizer: stack-buffer-overflow". Looks like false positive.
        /// It's Ok, because we use this method if the program is crashed nevertheless.
        if (!unw_step(&cursor))
            break;
    }

    return i;
}
#endif


>>>>>>> 5b850bad
/** The thread that read info about signal or std::terminate from pipe.
  * On HUP / USR1, close log files (for new files to be opened later).
  * On information about std::terminate, write it to log.
  * On other signals, write info to log.
  */
class SignalListener : public Poco::Runnable
{
public:
    enum Signals : int
    {
        StdTerminate = -1,
        StopThread = -2
    };

    explicit SignalListener(BaseDaemon & daemon_)
        : log(&Logger::get("BaseDaemon"))
        , daemon(daemon_)
    {
    }

    void run()
    {
        char buf[buf_size];
        DB::ReadBufferFromFileDescriptor in(signal_pipe.fds_rw[0], buf_size, buf);

        while (!in.eof())
        {
            int sig = 0;
            DB::readBinary(sig, in);

            if (sig == Signals::StopThread)
            {
                LOG_INFO(log, "Stop SignalListener thread");
                break;
            }
            else if (sig == SIGHUP || sig == SIGUSR1)
            {
                LOG_DEBUG(log, "Received signal to close logs.");
                BaseDaemon::instance().closeLogs();
                LOG_INFO(log, "Opened new log file after received signal.");
            }
            else if (sig == Signals::StdTerminate)
            {
                ThreadNumber thread_num;
                std::string message;

                DB::readBinary(thread_num, in);
                DB::readBinary(message, in);

                onTerminate(message, thread_num);
            }
            else if (sig == SIGINT ||
                sig == SIGQUIT ||
                sig == SIGTERM)
            {
                daemon.handleSignal(sig);
            }
            else
            {
                siginfo_t info;
                ucontext_t context;
                ThreadNumber thread_num;

                DB::readPODBinary(info, in);
                DB::readPODBinary(context, in);
                DB::readBinary(thread_num, in);

                onFault(sig, info, context, thread_num);
            }
        }
    }

private:
    Logger * log;
    BaseDaemon & daemon;

private:
    void onTerminate(const std::string & message, ThreadNumber thread_num) const
    {
        LOG_ERROR(log, "(from thread " << thread_num << ") " << message);
    }

    void onFault(int sig, siginfo_t & info, ucontext_t & context, ThreadNumber thread_num) const
    {
        LOG_ERROR(log, "########################################");
        LOG_ERROR(log, "(from thread " << thread_num << ") "
            << "Received signal " << strsignal(sig) << " (" << sig << ")" << ".");

        LOG_ERROR(log, signalToErrorMessage(sig, info, context));

        std::vector<void *> frames = getBacktraceFrames(context);
        std::string backtrace = backtraceFramesToString(frames);

        LOG_ERROR(log, backtrace);
    }
};


/** To use with std::set_terminate.
  * Collects slightly more info than __gnu_cxx::__verbose_terminate_handler,
  *  and send it to pipe. Other thread will read this info from pipe and asynchronously write it to log.
  * Look at libstdc++-v3/libsupc++/vterminate.cc for example.
  */
static void terminate_handler()
{
    static thread_local bool terminating = false;
    if (terminating)
    {
        abort();
        return; /// Just for convenience.
    }

    terminating = true;

    std::string log_message;

    if (std::current_exception())
        log_message = "Terminate called for uncaught exception:\n" + DB::getCurrentExceptionMessage(true);
    else
        log_message = "Terminate called without an active exception";

    static const size_t buf_size = 1024;

    if (log_message.size() > buf_size - 16)
        log_message.resize(buf_size - 16);

    char buf[buf_size];
    DB::WriteBufferFromFileDescriptor out(signal_pipe.fds_rw[1], buf_size, buf);

    DB::writeBinary(static_cast<int>(SignalListener::StdTerminate), out);
    DB::writeBinary(Poco::ThreadNumber::get(), out);
    DB::writeBinary(log_message, out);
    out.next();

    abort();
}


static std::string createDirectory(const std::string & file)
{
    auto path = Poco::Path(file).makeParent();
    if (path.toString().empty())
        return "";
    Poco::File(path).createDirectories();
    return path.toString();
};

static bool tryCreateDirectories(Poco::Logger * logger, const std::string & path)
{
    try
    {
        Poco::File(path).createDirectories();
        return true;
    }
    catch (...)
    {
        LOG_WARNING(logger, __PRETTY_FUNCTION__ << ": when creating " << path << ", " << DB::getCurrentExceptionMessage(true));
    }
    return false;
}


void BaseDaemon::reloadConfiguration()
{
    /** If the program is not run in daemon mode and 'config-file' is not specified,
      *  then we use config from 'config.xml' file in current directory,
      *  but will log to console (or use parameters --log-file, --errorlog-file from command line)
      *  instead of using files specified in config.xml.
      * (It's convenient to log in console when you start server without any command line parameters.)
      */
    config_path = config().getString("config-file", "config.xml");
    DB::ConfigProcessor config_processor(config_path, false, true);
    config_processor.setConfigPath(Poco::Path(config_path).makeParent().toString());
    loaded_config = config_processor.loadConfig(/* allow_zk_includes = */ true);

    if (last_configuration != nullptr)
        config().removeConfiguration(last_configuration);
    last_configuration = loaded_config.configuration.duplicate();
    config().add(last_configuration, PRIO_DEFAULT, false);
}


BaseDaemon::BaseDaemon()
{
    checkRequiredInstructions();
}


BaseDaemon::~BaseDaemon()
{
    writeSignalIDtoSignalPipe(SignalListener::StopThread);
    signal_listener_thread.join();
    signal_pipe.close();
}


enum class InstructionFail
{
    NONE = 0,
    SSE3 = 1,
    SSSE3 = 2,
    SSE4_1 = 3,
    SSE4_2 = 4,
    AVX = 5,
    AVX2 = 6,
    AVX512 = 7
};

static std::string instructionFailToString(InstructionFail fail)
{
    switch(fail)
    {
        case InstructionFail::NONE:
            return "NONE";
        case InstructionFail::SSE3:
            return "SSE3";
        case InstructionFail::SSSE3:
            return "SSSE3";
        case InstructionFail::SSE4_1:
            return "SSE4.1";
        case InstructionFail::SSE4_2:
            return "SSE4.2";
        case InstructionFail::AVX:
            return "AVX";
        case InstructionFail::AVX2:
            return "AVX2";
        case InstructionFail::AVX512:
            return "AVX512";
    }
    __builtin_unreachable();
}


static sigjmp_buf jmpbuf;

static void sigIllCheckHandler(int sig, siginfo_t * info, void * context)
{
    siglongjmp(jmpbuf, 1);
}

/// Check if necessary sse extensions are available by trying to execute some sse instructions.
/// If instruction is unavailable, SIGILL will be sent by kernel.
static void checkRequiredInstructions(volatile InstructionFail & fail)
{
#if __SSE3__
    fail = InstructionFail::SSE3;
    __asm__ volatile ("addsubpd %%xmm0, %%xmm0" : : : "xmm0");
#endif

#if __SSSE3__
    fail = InstructionFail::SSSE3;
    __asm__ volatile ("pabsw %%xmm0, %%xmm0" : : : "xmm0");

#endif

#if __SSE4_1__
    fail = InstructionFail::SSE4_1;
    __asm__ volatile ("pmaxud %%xmm0, %%xmm0" : : : "xmm0");
#endif

#if __SSE4_2__
    fail = InstructionFail::SSE4_2;
    __asm__ volatile ("pcmpgtq %%xmm0, %%xmm0" : : : "xmm0");
#endif

#if __AVX__
    fail = InstructionFail::AVX;
    __asm__ volatile ("vaddpd %%ymm0, %%ymm0, %%ymm0" : : : "ymm0");
#endif

#if __AVX2__
    fail = InstructionFail::AVX2;
    __asm__ volatile ("vpabsw %%ymm0, %%ymm0, %%ymm0" : : : "ymm0");
#endif

#if __AVX512__
    fail = InstructionFail::AVX512;
    __asm__ volatile ("vpabsw %%zmm0, %%zmm0, %%zmm0" : : : "zmm0");
#endif

    fail = InstructionFail::NONE;
}


void BaseDaemon::checkRequiredInstructions()
{
    struct sigaction sa{};
    struct sigaction sa_old{};
    sa.sa_sigaction = sigIllCheckHandler;
    sa.sa_flags = SA_SIGINFO;
    auto signal = SIGILL;
    if (sigemptyset(&sa.sa_mask) != 0
        || sigaddset(&sa.sa_mask, signal) != 0
        || sigaction(signal, &sa, &sa_old) != 0)
    {
        std::cerr << "Can not set signal handler\n";
        exit(1);
    }

    volatile InstructionFail fail = InstructionFail::NONE;

    if (sigsetjmp(jmpbuf, 1))
    {
        std::cerr << "Instruction check fail. There is no " << instructionFailToString(fail) << " instruction set\n";
        exit(1);
    }

    ::checkRequiredInstructions(fail);

    if (sigaction(signal, &sa_old, nullptr))
    {
        std::cerr << "Can not set signal handler\n";
        exit(1);
    }
}


void BaseDaemon::terminate()
{
    getTaskManager().cancelAll();
    if (::raise(SIGTERM) != 0)
        throw Poco::SystemException("cannot terminate process");
}

void BaseDaemon::kill()
{
    pid.clear();
    if (::raise(SIGKILL) != 0)
        throw Poco::SystemException("cannot kill process");
}

void BaseDaemon::sleep(double seconds)
{
    wakeup_event.reset();
    wakeup_event.tryWait(seconds * 1000);
}

void BaseDaemon::wakeup()
{
    wakeup_event.set();
}


void BaseDaemon::buildLoggers(Poco::Util::AbstractConfiguration & config)
{
    auto current_logger = config.getString("logger");
    if (config_logger == current_logger)
        return;
    config_logger = current_logger;

    bool is_daemon = config.getBool("application.runAsDaemon", false);

    /// Split logs to ordinary log, error log, syslog and console.
    /// Use extended interface of Channel for more comprehensive logging.
    Poco::AutoPtr<DB::OwnSplitChannel> split = new DB::OwnSplitChannel;

    auto log_level = config.getString("logger.level", "trace");
    const auto log_path = config.getString("logger.log", "");
    if (!log_path.empty())
    {
        createDirectory(log_path);
        std::cerr << "Logging " << log_level << " to " << log_path << std::endl;

        // Set up two channel chains.
        log_file = new Poco::FileChannel;
        log_file->setProperty(Poco::FileChannel::PROP_PATH, Poco::Path(log_path).absolute().toString());
        log_file->setProperty(Poco::FileChannel::PROP_ROTATION, config.getRawString("logger.size", "100M"));
        log_file->setProperty(Poco::FileChannel::PROP_ARCHIVE, "number");
        log_file->setProperty(Poco::FileChannel::PROP_COMPRESS, config.getRawString("logger.compress", "true"));
        log_file->setProperty(Poco::FileChannel::PROP_PURGECOUNT, config.getRawString("logger.count", "1"));
        log_file->setProperty(Poco::FileChannel::PROP_FLUSH, config.getRawString("logger.flush", "true"));
        log_file->setProperty(Poco::FileChannel::PROP_ROTATEONOPEN, config.getRawString("logger.rotateOnOpen", "false"));
        log_file->open();

        Poco::AutoPtr<OwnPatternFormatter> pf = new OwnPatternFormatter(this);

        Poco::AutoPtr<DB::OwnFormattingChannel> log = new DB::OwnFormattingChannel(pf, log_file);
        split->addChannel(log);
    }

    const auto errorlog_path = config.getString("logger.errorlog", "");
    if (!errorlog_path.empty())
    {
        createDirectory(errorlog_path);
        std::cerr << "Logging errors to " << errorlog_path << std::endl;

        error_log_file = new Poco::FileChannel;
        error_log_file->setProperty(Poco::FileChannel::PROP_PATH, Poco::Path(errorlog_path).absolute().toString());
        error_log_file->setProperty(Poco::FileChannel::PROP_ROTATION, config.getRawString("logger.size", "100M"));
        error_log_file->setProperty(Poco::FileChannel::PROP_ARCHIVE, "number");
        error_log_file->setProperty(Poco::FileChannel::PROP_COMPRESS, config.getRawString("logger.compress", "true"));
        error_log_file->setProperty(Poco::FileChannel::PROP_PURGECOUNT, config.getRawString("logger.count", "1"));
        error_log_file->setProperty(Poco::FileChannel::PROP_FLUSH, config.getRawString("logger.flush", "true"));
        error_log_file->setProperty(Poco::FileChannel::PROP_ROTATEONOPEN, config.getRawString("logger.rotateOnOpen", "false"));

        Poco::AutoPtr<OwnPatternFormatter> pf = new OwnPatternFormatter(this);

        Poco::AutoPtr<DB::OwnFormattingChannel> errorlog = new DB::OwnFormattingChannel(pf, error_log_file);
        errorlog->setLevel(Poco::Message::PRIO_NOTICE);
        errorlog->open();
        split->addChannel(errorlog);
    }

    /// "dynamic_layer_selection" is needed only for Yandex.Metrika, that share part of ClickHouse code.
    /// We don't need this configuration parameter.

    if (config.getBool("logger.use_syslog", false) || config.getBool("dynamic_layer_selection", false))
    {
        const std::string & cmd_name = commandName();

        if (config.has("logger.syslog.address"))
        {
            syslog_channel = new Poco::Net::RemoteSyslogChannel();
            // syslog address
            syslog_channel->setProperty(Poco::Net::RemoteSyslogChannel::PROP_LOGHOST, config.getString("logger.syslog.address"));
            if (config.has("logger.syslog.hostname"))
            {
                syslog_channel->setProperty(Poco::Net::RemoteSyslogChannel::PROP_HOST, config.getString("logger.syslog.hostname"));
            }
            syslog_channel->setProperty(Poco::Net::RemoteSyslogChannel::PROP_FORMAT, config.getString("logger.syslog.format", "syslog"));
            syslog_channel->setProperty(Poco::Net::RemoteSyslogChannel::PROP_FACILITY, config.getString("logger.syslog.facility", "LOG_USER"));
        }
        else
        {
            syslog_channel = new Poco::SyslogChannel();
            syslog_channel->setProperty(Poco::SyslogChannel::PROP_NAME, cmd_name);
            syslog_channel->setProperty(Poco::SyslogChannel::PROP_OPTIONS, config.getString("logger.syslog.options", "LOG_CONS|LOG_PID"));
            syslog_channel->setProperty(Poco::SyslogChannel::PROP_FACILITY, config.getString("logger.syslog.facility", "LOG_DAEMON"));
        }
        syslog_channel->open();

        Poco::AutoPtr<OwnPatternFormatter> pf = new OwnPatternFormatter(this, OwnPatternFormatter::ADD_LAYER_TAG);

        Poco::AutoPtr<DB::OwnFormattingChannel> log = new DB::OwnFormattingChannel(pf, syslog_channel);
        split->addChannel(log);
    }

    if (config.getBool("logger.console", false) || (!config.hasProperty("logger.console") && !is_daemon && (isatty(STDIN_FILENO) || isatty(STDERR_FILENO))))
    {
        Poco::AutoPtr<DB::OwnFormattingChannel> log = new DB::OwnFormattingChannel(new OwnPatternFormatter(this), new Poco::ConsoleChannel);
        logger().warning("Logging " + log_level + " to console");
        split->addChannel(log);
    }

    split->open();
    logger().close();
    logger().setChannel(split);

    // Global logging level (it can be overridden for specific loggers).
    logger().setLevel(log_level);

    // Set level to all already created loggers
    std::vector <std::string> names;
    Logger::root().names(names);
    for (const auto & name : names)
        Logger::root().get(name).setLevel(log_level);

    // Attach to the root logger.
    Logger::root().setLevel(log_level);
    Logger::root().setChannel(logger().getChannel());

    // Explicitly specified log levels for specific loggers.
    Poco::Util::AbstractConfiguration::Keys levels;
    config.keys("logger.levels", levels);

    if (!levels.empty())
        for (const auto & level : levels)
            Logger::get(level).setLevel(config.getString("logger.levels." + level, "trace"));
}


void BaseDaemon::closeLogs()
{
    if (log_file)
        log_file->close();
    if (error_log_file)
        error_log_file->close();

    if (!log_file)
        logger().warning("Logging to console but received signal to close log file (ignoring).");
}

std::string BaseDaemon::getDefaultCorePath() const
{
    return "/opt/cores/";
}

void BaseDaemon::closeFDs()
{
#if defined(__FreeBSD__) || (defined(__APPLE__) && defined(__MACH__))
    Poco::File proc_path{"/dev/fd"};
#else
    Poco::File proc_path{"/proc/self/fd"};
#endif
    if (proc_path.isDirectory()) /// Hooray, proc exists
    {
        std::vector<std::string> fds;
        /// in /proc/self/fd directory filenames are numeric file descriptors
        proc_path.list(fds);
        for (const auto & fd_str : fds)
        {
            int fd = DB::parse<int>(fd_str);
            if (fd > 2 && fd != signal_pipe.fds_rw[0] && fd != signal_pipe.fds_rw[1])
                ::close(fd);
        }
    }
    else
    {
        int max_fd = -1;
#ifdef _SC_OPEN_MAX
        max_fd = sysconf(_SC_OPEN_MAX);
        if (max_fd == -1)
#endif
            max_fd = 256; /// bad fallback
        for (int fd = 3; fd < max_fd; ++fd)
            if (fd != signal_pipe.fds_rw[0] && fd != signal_pipe.fds_rw[1])
                ::close(fd);
    }
}

void BaseDaemon::initialize(Application & self)
{
    closeFDs();
    task_manager.reset(new Poco::TaskManager);
    ServerApplication::initialize(self);

    {
        /// Parsing all args and converting to config layer
        /// Test: -- --1=1 --1=2 --3 5 7 8 -9 10 -11=12 14= 15== --16==17 --=18 --19= --20 21 22 --23 --24 25 --26 -27 28 ---29=30 -- ----31 32 --33 3-4
        Poco::AutoPtr<Poco::Util::MapConfiguration> map_config = new Poco::Util::MapConfiguration;
        std::string key;
        for(auto & arg : argv())
        {
            auto key_start = arg.find_first_not_of('-');
            auto pos_minus = arg.find('-');
            auto pos_eq = arg.find('=');

            // old saved '--key', will set to some true value "1"
            if (!key.empty() && pos_minus != std::string::npos && pos_minus < key_start)
            {
                map_config->setString(key, "1");
                key = "";
            }

            if (pos_eq == std::string::npos)
            {
                if (!key.empty())
                {
                    if (pos_minus == std::string::npos || pos_minus > key_start)
                    {
                        map_config->setString(key, arg);
                    }
                    key = "";
                }
                if (pos_minus != std::string::npos && key_start != std::string::npos && pos_minus < key_start)
                    key = arg.substr(key_start);
                continue;
            }
            else
            {
                key = "";
            }

            if (key_start == std::string::npos)
                continue;

            if (pos_minus > key_start)
                continue;

            key = arg.substr(key_start, pos_eq - key_start);
            if (key.empty())
                continue;
            std::string value;
            if (arg.size() > pos_eq)
                value = arg.substr(pos_eq+1);

            map_config->setString(key, value);
            key = "";
        }
        /// now highest priority (lowest value) is PRIO_APPLICATION = -100, we want higher!
        config().add(map_config, PRIO_APPLICATION - 100);
    }

    bool is_daemon = config().getBool("application.runAsDaemon", false);

    if (is_daemon)
    {
        /** When creating pid file and looking for config, will search for paths relative to the working path of the program when started.
          */
        std::string path = Poco::Path(config().getString("application.path")).setFileName("").toString();
        if (0 != chdir(path.c_str()))
            throw Poco::Exception("Cannot change directory to " + path);
    }

    reloadConfiguration();

    /// This must be done before creation of any files (including logs).
    mode_t umask_num = 0027;
    if (config().has("umask"))
    {
        std::string umask_str = config().getString("umask");
        std::stringstream stream;
        stream << umask_str;
        stream >> std::oct >> umask_num;
    }
    umask(umask_num);

    DB::ConfigProcessor(config_path).savePreprocessedConfig(loaded_config, "");

    /// Write core dump on crash.
    {
        struct rlimit rlim;
        if (getrlimit(RLIMIT_CORE, &rlim))
            throw Poco::Exception("Cannot getrlimit");
        /// 1 GiB by default. If more - it writes to disk too long.
        rlim.rlim_cur = config().getUInt64("core_dump.size_limit", 1024 * 1024 * 1024);

        if (rlim.rlim_cur && setrlimit(RLIMIT_CORE, &rlim))
        {
            /// It doesn't work under address/thread sanitizer. http://lists.llvm.org/pipermail/llvm-bugs/2013-April/027880.html
            std::cerr << "Cannot set max size of core file to " + std::to_string(rlim.rlim_cur) << std::endl;
        }
    }

    /// This must be done before any usage of DateLUT. In particular, before any logging.
    if (config().has("timezone"))
    {
        if (0 != setenv("TZ", config().getString("timezone").data(), 1))
            throw Poco::Exception("Cannot setenv TZ variable");

        tzset();
    }

    std::string log_path = config().getString("logger.log", "");
    if (!log_path.empty())
        log_path = Poco::Path(log_path).setFileName("").toString();

    /** Redirect stdout, stderr to separate files in the log directory (or in the specified file).
      * Some libraries write to stderr in case of errors in debug mode,
      *  and this output makes sense even if the program is run in daemon mode.
      * We have to do it before buildLoggers, for errors on logger initialization will be written to these files.
      * If logger.stderr is specified then stderr will be forcibly redirected to that file.
      */
    if ((!log_path.empty() && is_daemon) || config().has("logger.stderr"))
    {
        std::string stderr_path = config().getString("logger.stderr", log_path + "/stderr.log");
        if (!freopen(stderr_path.c_str(), "a+", stderr))
            throw Poco::OpenFileException("Cannot attach stderr to " + stderr_path);
    }

    if ((!log_path.empty() && is_daemon) || config().has("logger.stdout"))
    {
        std::string stdout_path = config().getString("logger.stdout", log_path + "/stdout.log");
        if (!freopen(stdout_path.c_str(), "a+", stdout))
            throw Poco::OpenFileException("Cannot attach stdout to " + stdout_path);
    }

    /// Create pid file.
    if (is_daemon && config().has("pid"))
        pid.seed(config().getString("pid"));

    /// Change path for logging.
    if (!log_path.empty())
    {
        std::string path = createDirectory(log_path);
        if (is_daemon
            && chdir(path.c_str()) != 0)
            throw Poco::Exception("Cannot change directory to " + path);
    }
    else
    {
        if (is_daemon
            && chdir("/tmp") != 0)
            throw Poco::Exception("Cannot change directory to /tmp");
    }

    buildLoggers(config());

    if (is_daemon)
    {
        /** Change working directory to the directory to write core dumps.
          * We have to do it after buildLoggers, because there is the case when config files was in current directory.
          */

        std::string core_path = config().getString("core_path", "");
        if (core_path.empty())
            core_path = getDefaultCorePath();

        tryCreateDirectories(&logger(), core_path);

        Poco::File cores = core_path;
        if (!(cores.exists() && cores.isDirectory()))
        {
            core_path = !log_path.empty() ? log_path : "/opt/";
            tryCreateDirectories(&logger(), core_path);
        }

        if (0 != chdir(core_path.c_str()))
            throw Poco::Exception("Cannot change directory to " + core_path);
    }

    initializeTerminationAndSignalProcessing();
    logRevision();

    for (const auto & key : DB::getMultipleKeysFromConfig(config(), "", "graphite"))
    {
        graphite_writers.emplace(key, std::make_unique<GraphiteWriter>(key));
    }
}


void BaseDaemon::initializeTerminationAndSignalProcessing()
{
    std::set_terminate(terminate_handler);

    /// We want to avoid SIGPIPE when working with sockets and pipes, and just handle return value/errno instead.
    {
        sigset_t sig_set;
        if (sigemptyset(&sig_set) || sigaddset(&sig_set, SIGPIPE) || pthread_sigmask(SIG_BLOCK, &sig_set, nullptr))
            throw Poco::Exception("Cannot block signal.");
    }

    /// Setup signal handlers.
    auto add_signal_handler =
        [](const std::vector<int> & signals, signal_function handler)
        {
            struct sigaction sa;
            memset(&sa, 0, sizeof(sa));
            sa.sa_sigaction = handler;
            sa.sa_flags = SA_SIGINFO;

            {
                if (sigemptyset(&sa.sa_mask))
                    throw Poco::Exception("Cannot set signal handler.");

                for (auto signal : signals)
                    if (sigaddset(&sa.sa_mask, signal))
                        throw Poco::Exception("Cannot set signal handler.");

                for (auto signal : signals)
                    if (sigaction(signal, &sa, nullptr))
                        throw Poco::Exception("Cannot set signal handler.");
            }
        };

    add_signal_handler({SIGABRT, SIGSEGV, SIGILL, SIGBUS, SIGSYS, SIGFPE, SIGPIPE}, faultSignalHandler);
    add_signal_handler({SIGHUP, SIGUSR1}, closeLogsSignalHandler);
    add_signal_handler({SIGINT, SIGQUIT, SIGTERM}, terminateRequestedSignalHandler);

    /// Set up Poco ErrorHandler for Poco Threads.
    static KillingErrorHandler killing_error_handler;
    Poco::ErrorHandler::set(&killing_error_handler);

    signal_listener.reset(new SignalListener(*this));
    signal_listener_thread.start(*signal_listener);

}

void BaseDaemon::logRevision() const
{
    Logger::root().information("Starting " + std::string{VERSION_FULL} + " with revision " + std::to_string(ClickHouseRevision::get()));
}

/// Makes server shutdown if at least one Poco::Task have failed.
void BaseDaemon::exitOnTaskError()
{
    Poco::Observer<BaseDaemon, Poco::TaskFailedNotification> obs(*this, &BaseDaemon::handleNotification);
    getTaskManager().addObserver(obs);
}

/// Used for exitOnTaskError()
void BaseDaemon::handleNotification(Poco::TaskFailedNotification *_tfn)
{
    task_failed = true;
    Poco::AutoPtr<Poco::TaskFailedNotification> fn(_tfn);
    Logger *lg = &(logger());
    LOG_ERROR(lg, "Task '" << fn->task()->name() << "' failed. Daemon is shutting down. Reason - " << fn->reason().displayText());
    ServerApplication::terminate();
}

void BaseDaemon::defineOptions(Poco::Util::OptionSet& _options)
{
    Poco::Util::ServerApplication::defineOptions (_options);

    _options.addOption(
        Poco::Util::Option("config-file", "C", "load configuration from a given file")
            .required(false)
            .repeatable(false)
            .argument("<file>")
            .binding("config-file"));

    _options.addOption(
        Poco::Util::Option("log-file", "L", "use given log file")
            .required(false)
            .repeatable(false)
            .argument("<file>")
            .binding("logger.log"));

    _options.addOption(
        Poco::Util::Option("errorlog-file", "E", "use given log file for errors only")
            .required(false)
            .repeatable(false)
            .argument("<file>")
            .binding("logger.errorlog"));

    _options.addOption(
        Poco::Util::Option("pid-file", "P", "use given pidfile")
            .required(false)
            .repeatable(false)
            .argument("<file>")
            .binding("pid"));
}

bool isPidRunning(pid_t pid)
{
    if (getpgid(pid) >= 0)
        return 1;
    return 0;
}

void BaseDaemon::PID::seed(const std::string & file_)
{
    file = Poco::Path(file_).absolute().toString();
    Poco::File poco_file(file);

    if (poco_file.exists())
    {
        pid_t pid_read = 0;
        {
            std::ifstream in(file);
            if (in.good())
            {
                in >> pid_read;
                if (pid_read && isPidRunning(pid_read))
                    throw Poco::Exception("Pid file exists and program running with pid = " + std::to_string(pid_read) + ", should not start daemon.");
            }
        }
        std::cerr << "Old pid file exists (with pid = " << pid_read << "), removing." << std::endl;
        poco_file.remove();
    }

    int fd = open(file.c_str(),
        O_CREAT | O_EXCL | O_WRONLY,
        S_IRUSR | S_IWUSR | S_IRGRP | S_IWGRP | S_IROTH | S_IWOTH);

    if (-1 == fd)
    {
        file.clear();
        if (EEXIST == errno)
            throw Poco::Exception("Pid file exists, should not start daemon.");
        throw Poco::CreateFileException("Cannot create pid file.");
    }

    try
    {
        std::stringstream s;
        s << getpid();
        if (static_cast<ssize_t>(s.str().size()) != write(fd, s.str().c_str(), s.str().size()))
            throw Poco::Exception("Cannot write to pid file.");
    }
    catch (...)
    {
        close(fd);
        throw;
    }

    close(fd);
}

void BaseDaemon::PID::clear()
{
    if (!file.empty())
    {
        Poco::File(file).remove();
        file.clear();
    }
}

void BaseDaemon::handleSignal(int signal_id)
{
    if (signal_id == SIGINT ||
        signal_id == SIGQUIT ||
        signal_id == SIGTERM)
    {
        std::unique_lock<std::mutex> lock(signal_handler_mutex);
        {
            ++terminate_signals_counter;
            sigint_signals_counter += signal_id == SIGINT;
            signal_event.notify_all();
        }

        onInterruptSignals(signal_id);
    }
    else
        throw DB::Exception(std::string("Unsupported signal: ") + strsignal(signal_id), 0);
}

void BaseDaemon::onInterruptSignals(int signal_id)
{
    is_cancelled = true;
    LOG_INFO(&logger(), "Received termination signal (" << strsignal(signal_id) << ")");

    if (sigint_signals_counter >= 2)
    {
        LOG_INFO(&logger(), "Received second signal Interrupt. Immediately terminate.");
        kill();
    }
}


void BaseDaemon::waitForTerminationRequest()
{
    std::unique_lock<std::mutex> lock(signal_handler_mutex);
    signal_event.wait(lock, [this](){ return terminate_signals_counter > 0; });
}
<|MERGE_RESOLUTION|>--- conflicted
+++ resolved
@@ -129,50 +129,6 @@
     call_default_signal_handler(sig);
 }
 
-<<<<<<< HEAD
-=======
-
-#if USE_UNWIND
-/** We suppress the following ASan report. Also shown by Valgrind.
-==124==ERROR: AddressSanitizer: stack-use-after-scope on address 0x7f054be57000 at pc 0x0000068b0649 bp 0x7f060eeac590 sp 0x7f060eeabd40
-READ of size 1 at 0x7f054be57000 thread T3
-    #0 0x68b0648 in write (/usr/bin/clickhouse+0x68b0648)
-    #1 0x717da02 in write_validate /build/obj-x86_64-linux-gnu/../contrib/libunwind/src/x86_64/Ginit.c:110:13
-    #2 0x717da02 in mincore_validate /build/obj-x86_64-linux-gnu/../contrib/libunwind/src/x86_64/Ginit.c:146
-    #3 0x717dec1 in validate_mem /build/obj-x86_64-linux-gnu/../contrib/libunwind/src/x86_64/Ginit.c:206:7
-    #4 0x717dec1 in access_mem /build/obj-x86_64-linux-gnu/../contrib/libunwind/src/x86_64/Ginit.c:240
-    #5 0x71881a9 in dwarf_get /build/obj-x86_64-linux-gnu/../contrib/libunwind/include/tdep-x86_64/libunwind_i.h:168:12
-    #6 0x71881a9 in apply_reg_state /build/obj-x86_64-linux-gnu/../contrib/libunwind/src/dwarf/Gparser.c:872
-    #7 0x718705c in _ULx86_64_dwarf_step /build/obj-x86_64-linux-gnu/../contrib/libunwind/src/dwarf/Gparser.c:953:10
-    #8 0x718f155 in _ULx86_64_step /build/obj-x86_64-linux-gnu/../contrib/libunwind/src/x86_64/Gstep.c:71:9
-    #9 0x7162671 in backtraceLibUnwind(void**, unsigned long, ucontext_t&) /build/obj-x86_64-linux-gnu/../libs/libdaemon/src/BaseDaemon.cpp:202:14
-  */
-size_t NO_SANITIZE_ADDRESS backtraceLibUnwind(void ** out_frames, size_t max_frames, ucontext_t & context)
-{
-    unw_cursor_t cursor;
-
-    if (unw_init_local2(&cursor, &context, UNW_INIT_SIGNAL_FRAME) < 0)
-        return 0;
-
-    size_t i = 0;
-    for (; i < max_frames; ++i)
-    {
-        unw_word_t ip;
-        unw_get_reg(&cursor, UNW_REG_IP, &ip);
-        out_frames[i] = reinterpret_cast<void*>(ip);
-
-        /// NOTE This triggers "AddressSanitizer: stack-buffer-overflow". Looks like false positive.
-        /// It's Ok, because we use this method if the program is crashed nevertheless.
-        if (!unw_step(&cursor))
-            break;
-    }
-
-    return i;
-}
-#endif
-
-
->>>>>>> 5b850bad
 /** The thread that read info about signal or std::terminate from pipe.
   * On HUP / USR1, close log files (for new files to be opened later).
   * On information about std::terminate, write it to log.
